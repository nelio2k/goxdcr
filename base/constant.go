// Copyright 2013-Present Couchbase, Inc.
//
// Use of this software is governed by the Business Source License included in
// the file licenses/BSL-Couchbase.txt.  As of the Change Date specified in that
// file, in accordance with the Business Source License, use of this software
// will be governed by the Apache License, Version 2.0, included in the file
// licenses/APL2.txt.

package base

import (
	"errors"
	"fmt"
	"regexp"
	"strconv"
	"strings"
	"sync"
	"time"

	mc "github.com/couchbase/gomemcached"
)

//constants

var DefaultConnectionSize = 5
var DefaultCAPIConnectionSize = 5
var DefaultPoolName = "default"
var AuditServicePoolName = "auditService"

const AuditWrongCertificateErr = "certificate signed by unknown authority, statusCode=0"
const AuditStatusFmt = "statusCode=%v"

var LocalHostName = "127.0.0.1"
var LocalHostNameIpv6 = "[::1]"

var IpFamilyOnlyErrorMessage = fmt.Sprintf("The cluster is %v only. ", IpFamilyStr)
var AddressNotAllowedErrorMessageFmt = "The address %v is not allowed."
var IpFamilyAddressNotFoundMessageFmt = "Cannot find address in the ip family for %v."

var DefaultAdminPort uint16 = 8091
var DefaultAdminPortSSL uint16 = 18091

const RESTInvalidPath = "Invalid path"
const RESTHttpReq = "in http request"
const RESTNoSuchHost = "no such host"
const RESTHttpChunkedEncoding = "chunked"
const RESTNsServerNotFound = "Not found"

// Exponential backoff factor
var MetaKvBackoffFactor = 2

// URL Paths for retrieving cluster info
const XDCRPrefix = "xdcr"
const PoolsPath = "/pools"
const DefaultPoolPath = "/pools/default"
const DefaultPoolBucketsPath = "/pools/default/buckets/"
const NodesSelfPath = "/nodes/self"
const SSLPortsPath = "/nodes/self/xdcrSSLPorts"
const NodeServicesPath = "/pools/default/nodeServices"
const XDCRPeerToPeerPath = XDCRPrefix + "/p2pCommunications"
const BPath = "/pools/default/b/"
const DocsPath = "/docs/"
const CollectionsManifestPath = "/scopes"
const ScopesPath = "/scopes/"
const CollectionsPath = "/collections/"

// Streaming API paths. They are used for source clusters only
const ObservePoolPath = "/poolsStreaming/default"
const ObserveBucketPath = "/pools/default/bucketsStreaming/" // + bucketName

// constants for CAPI nozzle
var RevsDiffPath = "/_revs_diff"
var BulkDocsPath = "/_bulk_docs"

// keys in the map which /nodes/self returns
var CouchApiBase = "couchApiBase"
var CouchApiBaseHttps = "couchApiBaseHTTPS"

// REST endpoint for connection pre-check
const XDCRConnectionPreCheckPath = XDCRPrefix + "/connectionPreCheck"

// ns_server REST endpoint to perform quick user authentication check (user can check their id (or username), domain, roles, and other details)
const WhoAmIPath = "/whoami"

// keys used in parsing cluster info
var NodesKey = "nodes"
var HostNameKey = "hostname"
var ThisNodeKey = "thisNode"
var SSLPortKey = "httpsMgmt"
var SSLMgtPortKey = "mgmtSSL"
var MgtPortKey = "mgmt"
var PortsKey = "ports"
var DirectPortKey = "direct"
var NodeExtKey = "nodesExt"
var KVPortKey = "kv"
var KVSSLPortKey = "kvSSL"
var ServicesKey = "services"
var ClusterCompatibilityKey = "clusterCompatibility"
var ImplementationVersionKey = "implementationVersion"
var ServerListKey = "serverList"
var VBucketServerMapKey = "vBucketServerMap"
var VBucketMapKey = "vBucketMap"
var URIKey = "uri"
var UUIDKey = "uuid"
var BucketCapabilitiesKey = "bucketCapabilities"
var BucketTypeKey = "bucketType"
var BucketsKey = "buckets"
var EvictionPolicyKey = "evictionPolicy"
var BucketNameKey = "name"
var ClusterMembershipKey = "clusterMembership"
var AlternateKey = "alternateAddresses"
var ExternalKey = "external"
var CapiPortKey = "capi"
var CapiSSLPortKey = "capiSSL"
var DeveloperPreviewKey = "isDeveloperPreview"
var StatusKey = "status"
var NumberOfReplicas = "numReplicas"
var StorageBackendKey = "storageBackend"

// Value for StorageBackendKey
var Magma = "magma"

// Collection consts
const UIDKey = "uid"
const NameKey = "name"
const CollectionsKey = "collections"
const DefaultScopeCollectionName = "_default"
const ScopeCollectionDelimiter = "."
const JsonDelimiter = ":"
const ManualBackfillKey = "manualBackfill"
const CollectionsDelAllBackfillKey = "delAllBackfills"
const CollectionsDelSingleVBBackfillKey = "delSpecificBackfillForVb"
const CollectionsManifestUidKey = "collectionsManifestUid"
const SystemScopeName = "_system"
const SystemCollectionMobile = "_mobile"

// This is for when FilterSystemScope == true
var FilterSystemScopePassthruCollections = []string{SystemCollectionMobile}

// From KV design doc:
// A user’s collection can only contain characters A-Z, a-z, 0-9 and the following symbols _ - %
// The prefix character of a user’s collection name however is restricted. It cannot be _ or %
// System scope/collections always start with _
// Note that XDCR doesn't care if it is system vs user. It just replicates
const CollectionValidNameCharClass = "[0-9A-Za-z-_%]"
const CollectionValidPrefixNameClass = "[0-9A-Za-z-_]"

// OptionalCollectionNamespaceRegexExpr matches pattern with collection name being optional
// E.g S1.C1, S1 but not S1.
var OptionalCollectionNamespaceRegexExpr = fmt.Sprintf("^(?P<scope>%v+)(?:[%v](?P<collection>%v+))?$", CollectionValidNameCharClass, ScopeCollectionDelimiter, CollectionValidNameCharClass)
var CollectionNamespaceRegexExpr = fmt.Sprintf("^(?P<scope>%v+)[%v](?P<collection>%v+)$", CollectionValidNameCharClass, ScopeCollectionDelimiter, CollectionValidNameCharClass)
var CollectionNamespaceRegex, _ = regexp.Compile(CollectionNamespaceRegexExpr)
var OptionalCollectionNamespaceRegex, _ = regexp.Compile(OptionalCollectionNamespaceRegexExpr)

var CollectionNameValidationRegex, _ = regexp.Compile(fmt.Sprintf("^%v%v*$", CollectionValidPrefixNameClass, CollectionValidNameCharClass))

const BasicFQDNCharClass = "[0-9A-Za-z-_]"

var BasicFQDNRegex, _ = regexp.Compile(fmt.Sprintf("^(%v+\\.)+(%v+)$", BasicFQDNCharClass, BasicFQDNCharClass))

var WhiteSpaceCharsRegex, _ = regexp.Compile(`\s`)

var DefaultCollectionId uint32 = 0

var CollectionsUidBase int = 16

// URL related constants
const UrlDelimiter = "/"

var UrlPortNumberDelimiter = ":"

// Custom conflict resolution related constants
var JSEngineWorkers = DefaultGoMaxProcs
var JSWorkerQuota = 1572864 // 1.5MB

// constants for ipv6 addresses
const Ipv6AddressSeparator = ":"
const LeftBracket = "["
const RightBracket = "]"

var ClusterMembership_Active = "active"

// http request method types
const (
	MethodGet    = "GET"
	MethodPost   = "POST"
	MethodDelete = "DELETE"
)

// delimiter for multiple parts in a key
var KeyPartsDelimiter = "/"

// constants for adminport
var AdminportUrlPrefix = UrlDelimiter

// used as default value for tests
var AdminportNumber uint16 = 13000
var GometaRequestPortNumber uint16 = 11000

// read timeout for golib's http server.
var AdminportReadTimeout = 60 * time.Second

// write timeout for golib's http server.
var AdminportWriteTimeout = 180 * time.Second

// outgoing nozzle type
type XDCROutgoingNozzleType int

const (
	Xmem XDCROutgoingNozzleType = iota
	Capi XDCROutgoingNozzleType = iota
)

// Last element is invalid and is there to keep consistency with the EndMarker
var CompressionTypeStrings = [...]string{"Invalid", "None", "Snappy", "Auto", "ForceUncompress", "Invalid"}

const (
	// Start and End markers are considered invalid values
	CompressionTypeStartMarker = iota
	// None means try to establish memcached with snappy HELO. KV will send document down as they are stored
	// If target doesn't support receiving snappy data, fallback to ForceUncompress
	CompressionTypeNone = iota
	// Snappy is for internal use only. Users could set it with older server. Now they cannot.
	CompressionTypeSnappy = iota
	// Auto means try to establish snappy if possible. If not, fall back to None
	CompressionTypeAuto = iota // XDCR only
	// ForceUncompress means request source KV to send decompressed data if they are compressed
	// This is needed for replicating to pre-snappy legacy clusters
	CompressionTypeForceUncompress = iota // XDCR only
	CompressionTypeEndMarker       = iota
)

const CompressionTypeREST = "compressionType"

const CompressionTypeKey = "compression_type"

// DataType fields of MCRequest
// kv_engine/include/mcbp/protocol/datatype.h
const (
	RawDataType    uint8 = 0 // "unknown" datatype. Eg: subdoc commands with body containing operational specs
	JSONDataType   uint8 = 1
	SnappyDataType uint8 = 2
	XattrDataType  uint8 = 4
	// In subdoc lookup for vxattr $document, KV returns an array of the following strings instead
	JsonDataTypeStr   string = "json"
	SnappyDataTypeStr string = "snappy"
	XattrDataTypeStr  string = "xattr"
)

const (
	PIPELINE_SUPERVISOR_SVC    string = "PipelineSupervisor"
	CHECKPOINT_MGR_SVC         string = "CheckpointManager"
	STATISTICS_MGR_SVC         string = "StatisticsManager"
	TOPOLOGY_CHANGE_DETECT_SVC string = "TopologyChangeDetectSvc"
	BANDWIDTH_THROTTLER_SVC    string = "BandwidthThrottlerSvc"
	BACKFILL_MGR_SVC           string = "BackfillMgrSvc"
	CONFLICT_MANAGER_SVC       string = "ConflictManager"
)

// supervisor related constants
const (
	ReplicationManagerSupervisorId = "ReplicationManagerSupervisor"
	PipelineMasterSupervisorId     = "PipelineMasterSupervisor"
	AdminportSupervisorId          = "AdminportSupervisor"
	PipelineSupervisorIdPrefix     = "PipelineSupervisor_"
)

// metadata change listener related constants
const (
	ReplicationSpecChangeListener  = "ReplicationSpecChangeListener"
	RemoteClusterChangeListener    = "RemoteClusterChangeListener"
	GlobalSettingChangeListener    = "GlobalSettingChangeListener"
	BucketSettingsChangeListener   = "BucketSettingsChangeListener"
	InternalSettingsChangeListener = "InternalSettingsChangeListener"
)

// constants for integer parsing
var ParseIntBase = 10
var ParseIntBitSize = 64

const CouchbaseDnsServiceName = "couchbase"
const CouchbaseSecureDnsServiceName = "couchbases"

var CouchbaseUri = fmt.Sprintf("%v://", CouchbaseDnsServiceName)
var CouchbaseSecureUri = fmt.Sprintf("%v://", CouchbaseSecureDnsServiceName)

var CapellaHostnameSuffix = ".cloud.couchbase.com"

// Various error messages
var ErrorNotResponding = errors.New("Not responding")
var ErrorNotOK = errors.New("Not OK")
var ErrorNotMyVbucket = errors.New("NOT_MY_VBUCKET")
var InvalidStateTransitionErrMsg = "Can't move to state %v - %v's current state is %v, can only move to state [%v]"
var InvalidCerfiticateError = errors.New("Failed to parse given certificates. Certificates must be one or more, PEM-encoded x509 certificate and nothing more.")
var ErrorNoSourceNozzle = errors.New("Invalid configuration. No source nozzle can be constructed since the source kv nodes are not the master for any vbuckets.")
var ErrorNoTargetNozzle = errors.New("Invalid configuration. No target nozzle can be constructed.")
var ErrorMasterNegativeIndex = errors.New("Master index is negative. ")
var ErrorFailedAfterRetry = errors.New("Operation failed after max retries. ")
var ErrorDoesNotExistString = "does not exist"
var ErrorResourceDoesNotExist = fmt.Errorf("Specified resource %v.", ErrorDoesNotExistString)
var ErrorResourceDoesNotMatch = errors.New("Specified resource does not match the item to which is being compared.")
var ErrorInvalidType = errors.New("Specified type is invalid")
var ErrorInvalidInput = errors.New("Invalid input given")
var ErrorNoPortNumber = errors.New("No port number")
var ErrorInvalidPortNumber = errors.New("Port number is not a valid integer")
var ErrorUnauthorized = errors.New("unauthorized")
var ErrorCompressionNotSupported = errors.New("Specified compression type is not supported.")
var ErrorCompressionUnableToConvert = errors.New("Unable to translate user input to internal compression Type")
var ErrorCompressionDcpInvalidHandshake = errors.New("DCP connection is established as compressed even though compression is not requested.")
var ErrorCompressionUnableToInflate = errors.New("Unable to properly uncompress data from DCP")
var ErrorMaxReached = errors.New("Maximum entries has been reached")
var ErrorNilPtr = errors.New("Nil pointer given")
var ErrorNilPipeline = errors.New("Nil pipeline")
var ErrorNoHostName = errors.New("hostname is missing")
var ErrorInvalidSettingsKey = errors.New("Invalid settings key")
var ErrorSizeExceeded = errors.New("Size is larger than maximum allowed")
var ErrorLengthExceeded = errors.New("Length is longer than maximum allowed")
var ErrorNoMatcher = errors.New("Internal error - unable to establish GoJsonsm Matcher")
var ErrorNoDataPool = errors.New("Internal error - unable to establish GoXDCR datapool")
var ErrorFilterEnterpriseOnly = errors.New("Filter expression can be specified in Enterprise edition only")
var ErrorFilterInvalidVersion = errors.New("Filter version specified is deprecated")
var ErrorFilterInvalidFormat = errors.New("Filter specified using key-only regex is deprecated")
var ErrorFilterInvalidExpression = errors.New("Filter expression is invalid")
var ErrorFilterParsingError = errors.New("Filter unable to parse DCP packet")
var ErrorFilterSkipRestreamRequired = errors.New("Filter skip restream flag is required along with a filter")
var ErrorNotSupported = errors.New("Not supported")
var ErrorInvalidJSONMap = errors.New("Retrieved value is not a valid JSON key-value map")
var ErrorInvalidCAS = errors.New("Invalid CAS")
var ErrorNoSourceKV = errors.New("Invalid configuration. No source kv node is found.")
var ErrorExecutionTimedOut = errors.New("Execution timed out")
var ErrorPipelineStartTimedOutUI = errors.New("Pipeline did not start in a timely manner, possibly due to busy source or target. Will try again...")
var ErrorRemoteClusterUninit = errors.New("Remote cluster has not been successfully contacted to figure out user intent for alternate address yet. Will try again next refresh cycle")
var ErrorTargetNoAltHostName = errors.New("Alternate hostname is not set up on at least one node of the remote cluster")
var ErrorPipelineRestartDueToClusterConfigChange = errors.New("Pipeline needs to update due to remote cluster configuration change")
var ErrorPipelineRestartDueToEncryptionChange = errors.New("Pipeline needs to update due to cluster encryption level change")
var ErrorRemoteClusterFullEncryptionRequired = errors.New("Cluster encryption level is strict. Remote cluster reference must use full encryption.")
var ErrorNotFound = errors.New("Specified entity is not found")
var ErrorTargetCollectionsNotSupported = errors.New("Target cluster does not support collections")
var ErrorSourceCollectionsNotSupported = errors.New("Source cluster collections critical error")
var ErrorInvalidOperation = errors.New("Invalid operation")
var ErrorRouterRequestRetry = errors.New("Request is in retry queue")
var ErrorIgnoreRequest = errors.New("Request should be ignored")
var ErrorXmemCollectionSubErr = errors.New(StringTargetCollectionMappingErr)
var ErrorRequestAlreadyIgnored = errors.New("Request has been marked ignored")
var ErrorInvalidSRVFormat = errors.New("hostname format is not SRV")
var ErrorSdkUriNotSupported = fmt.Errorf("XDCR currently does not support %v or %v URI. If using DNS SRV, remove the URI prefix", CouchbaseUri, CouchbaseSecureUri)
var ErrorColMigrationEnterpriseOnly = errors.New("Collections migration is supported in Enterprise edition only")
var ErrorInvalidColNamespaceFormat = fmt.Errorf("Invalid CollectionNamespace format")
var ErrorCAPIDeprecated = errors.New("CAPI replication mode is now deprecated")
var ReplicationSpecNotFoundErrorMessage = "requested resource not found"
var ReplNotFoundErr = errors.New(ReplicationSpecNotFoundErrorMessage)
var ErrorExplicitMappingEnterpriseOnly = errors.New("Explicit Mapping is supported in Enterprise Edition only")
var ErrorChunkedEncodingNotSupported = errors.New("Chunked encoding is not supported")
var BrokenMappingUIString = "Found following destination collection(s) missing (and will not get replicated to):\n"
var ErrorSourceBucketTopologyNotReady = errors.New("Local bucket topology does not have any cached data yet")
var ErrorTargetBucketTopologyNotReady = errors.New("Target bucket topology does not have any cached data yet")
var ErrorNoBackfillNeeded = errors.New("No backfill needed")
var ErrorNilCertificate = errors.New("Nil certificate")
var ErrorNilCertificateStrictMode = errors.New("cluster encryption is set to strict mode and unable to retrieve a valid certificate")
var ErrorOpInterrupted = errors.New("Operation interrupted")
var ErrorNoVbSpecified = errors.New("No vb being specified")
var ErrorCollectionManifestNotChanged = errors.New("Collection manifest has not changed")
var ErrorSystemScopeMapped = errors.New("System scope is mapped")
var ErrorAdvFilterMixedModeUnsupported = errors.New("Not all nodes support advanced filtering so adv filtering editing is not allowed")
var ErrorJSONReEncodeFailed = errors.New("JSON string passed in did not pass re-encode test. Potentially duplicated keys or characters except: A-Z a-z 0-9 _ - %")
var ErrorDocumentNotFound = errors.New("Document not found")
var ErrorSubdocLookupPathNotFound = errors.New("SUBDOC_MULTI_LOOKUP does not include the path")
var ErrorUnexpectedSubdocOp = errors.New("Unexpected subdoc op was observed")
var ErrorCasPoisoningDetected = errors.New("Document CAS is stamped with a time beyond allowable drift threshold")
var ErrorHostNameEmpty = errors.New("Hostname is empty")
<<<<<<< HEAD
var ErrorConflictLoggingInputInvalid = errors.New("conflict logging input json object should either contain nothing (considered to turn off) or should compulsory contain \"bucket\" and \"collection\" keys")
=======
var ErrorReplicationSpecNotActive = errors.New("replication specification not found or no longer active")
>>>>>>> ae1aeedf

func GetBackfillFatalDataLossError(specId string) error {
	return fmt.Errorf("%v experienced fatal error when trying to create backfill request. To prevent data loss, the pipeline must restream from the beginning", specId)
}

const ImportDetectedStr = "Import mutations detected when mobile is Off. This is not supported."

const FinClosureStr = "because of finch closure"

const StringTargetCollectionMappingErr = "Target node unable to find"

// Various non-error internal msgs
var FilterForcePassThrough = errors.New("No data is to be filtered, should allow passthrough")

// the full error as of now is : "x509: cannot validate certificate for xxx because it doesn't contain any IP SANs"
// use a much shorter version for matching to reduce the chance of false negatives - the error message may be changed by golang in the future
var NoIpSANErrMsg = "IP SANs"

// constants used for remote cluster references
const (
	RemoteClustersPath = "pools/default/remoteClusters"

	RemoteClusterUuid     = "uuid"
	RemoteClusterName     = "name"
	RemoteClusterHostName = "hostname"
	RemoteClusterUserName = "username"
	RemoteClusterPassword = "password"
	// To be deprecated
	RemoteClusterDemandEncryption = "demandEncryption"
	// To be deprecated
	RemoteClusterEncryptionType = "encryptionType"
	// New parameter that should be used in the place of RemoteClusterDemandEncryption
	// and RemoteClusterEncryptionType starting at 5.5
	RemoteClusterSecureType        = "secureType"
	RemoteClusterCertificate       = "certificate"
	RemoteClusterClientCertificate = "clientCertificate"
	RemoteClusterClientKey         = "clientKey"
	RemoteClusterUri               = "uri"
	RemoteClusterValidateUri       = "validateURI"
	RemoteClusterDeleted           = "deleted"
	IsEnterprise                   = "isEnterprise"
	Pools                          = "pools"
	RemoteClusterHostnameMode      = "network_type"
	ConnectivityStatus             = "connectivityStatus"
	ConnectivityErrors             = "connectivityErrors"
	RemoteBucketManifest           = "remoteBucketManifest"
	RedactRequested                = "redactRequested"
	RestrictHostnameReplace        = "restrictHostnameReplace"
)

// secure type for remote cluster reference
const (
	SecureTypeNone = "none"
	SecureTypeHalf = "half"
	SecureTypeFull = "full"
)

// constants used for create replication request
const (
	Type       = "type"
	FromBucket = "fromBucket"
	ToCluster  = "toCluster"
	ToBucket   = "toBucket"
)

const RemoteClusterAuthErrString = "Authentication failed"

// constant used by more than one rest apis
const (
	JustValidate        = "just_validate"
	IncludeWarnings     = "include_warnings"
	JustValidatePostfix = "?" + JustValidate + "=1"
)

// const used by block profile
const (
	BlockProfileRate = "block_profile_rate"
)

// Key used for general validation errors that are not related to any specific http request parameters
var PlaceHolderFieldKey = "_"

// http request related constants
const (
	ContentType               = "Content-Type"
	DefaultContentType        = "application/x-www-form-urlencoded"
	JsonContentType           = "application/json"
	PlainTextContentType      = "text/plain"
	PrometheusTextContentType = "; version=0.0.4"
	ContentLength             = "Content-Length"
	UserAgent                 = "User-Agent"
)

// constant for replication tasklist status
const (
	Pending     = "Pending"
	Replicating = "Replicating"
	Paused      = "Paused"
)

const (
	//Bucket sequence number statistics
	VBUCKET_SEQNO_STAT_NAME            = "vbucket-seqno"
	VBUCKET_PREFIX                     = "vb_"
	HIGH_SEQNO_CONST                   = ":high_seqno"
	VBUCKET_HIGH_SEQNO_STAT_KEY_FORMAT = VBUCKET_PREFIX + "%v" + HIGH_SEQNO_CONST
	VBUCKET_UUID_STAT_KEY_FORMAT       = "vb_%v:uuid"
	VBUCKET_DETAILS_NAME               = "vbucket-details"
	MAXCAS_CONST                       = ":max_cas"
	VBUCKET_MAXCAS_STAT_KEY_FORMAT     = VBUCKET_PREFIX + "%v" + MAXCAS_CONST
)

var ErrorsStatsKey = "Errors"

// ui log related constants
var UILogPath = "_log"
var UILogRetry = 3
var UILogMessageKey = "message"
var UILogLogLevelKey = "logLevel"
var UILogComponentKey = "component"

// so far all xdcr logs are of info level, thus we can hardcode it here
var UILogXDCRLogLevel = "info"
var UILogXDCRComponent = "xdcr"

var CouchApiBaseUriDelimiter = "%2f"

var XDCR_EXPVAR_ROOT = "XDCR_Replications"

const ChangesLeftStats = "changes_left"
const DocsFromDcpStats = "docs_received_from_dcp"
const DocsRepQueueStats = "docs_rep_queue"

// constants for replication docs
const (
	RemoteClustersForReplicationDoc = "remoteClusters"
	BucketsPath                     = "buckets"

	ReplicationDocType                 = "type"
	ReplicationDocId                   = "id"
	ReplicationDocSource               = "source"
	ReplicationDocTarget               = "target"
	ReplicationDocContinuous           = "continuous"
	ReplicationDocPauseRequested       = "pause_requested"
	ReplicationDocPauseRequestedOutput = "pauseRequested"

	ReplicationDocTypeXmem = "xdc-xmem"
	ReplicationDocTypeCapi = "xdc"
)

// constant used in replication info to ensure compatibility with erlang xdcr
var MaxVBReps = "max_vbreps"

const (
	GET                   = mc.CommandCode(0x00)
	GET_WITH_META         = mc.CommandCode(0xa0)
	SET_WITH_META         = mc.CommandCode(0xa2)
	ADD_WITH_META         = mc.CommandCode(0xa4)
	DELETE_WITH_META      = mc.CommandCode(0xa8)
	SET_TIME_SYNC         = mc.CommandCode(0xc1)
	SUBDOC_DICT_UPSERT    = mc.CommandCode(0xc8)
	SUBDOC_DELETE         = mc.CommandCode(0xc9)
	SUBDOC_MULTI_MUTATION = mc.CommandCode(0xd1)
)

// Flags for SUBDOC commands
const (
	// Path level flag
	SUBDOC_FLAG_MKDIR_P       = 0x01
	SUBDOC_FLAG_XATTR         = 0x04
	SUBDOC_FLAG_EXPAND_MACROS = 0x10
)

const (
	PipelineSetting_RequestPool = "RequestPool"
	DefaultRequestPoolSize      = 10000
)

var EventChanSize = 10000

// names of async component event listeners
const (
	DataReceivedEventListener            = "DataReceivedEventListener"
	DataProcessedEventListener           = "DataProcessedEventListener"
	DataFilteredEventListener            = "DataFilteredEventListener"
	DataSentEventListener                = "DataSentEventListener"
	DataSentCasChangedEventListener      = "DataSentCasChangedEventListener"
	DataFailedCREventListener            = "DataFailedCREventListener"
	TargetDataSkippedEventListener       = "TargetDataSkippedEventListener"
	GetReceivedEventListener             = "GetReceivedEventListener"
	DataThrottledEventListener           = "DataThrottledEventListener"
	DataThroughputThrottledEventListener = "DataThroughputThrottledEventListener"
	CollectionRoutingEventListener       = "CollectionRoutingEventListener"
	DataClonedEventListener              = "DataClonedEventListener"
	DataSentFailedListener               = "DataSentFailedListener"
	DataMergedEventListener              = "DataMergedEventListener"
	MergeCasChangedEventListener         = "MergeCasChangedEventListener"
	MergeFailedEventListener             = "MergeFailedEventListener"
	SrcSyncXattrRemovedEventListener     = "SourceSyncXattrRemovedEventListener"
	TgtSyncXattrPreservedEventListener   = "TargetSyncXattrPreservedEventListenr"
	HlvUpdatedEventListener              = "HlvUpdatedEventListener"
	HlvPrunedEventListener               = "HlvPrunedEventListener"
	HlvPrunedAtMergeEventListener        = "HlvPrunedAtMergeEventListener"
	DocsSentWithSubdocCmdEventListener   = "DocsSentWithSubdocSetEventListener"
	DocsSentWithPoisonedCasEventListener = "DocsSentWithPoisonedCasEventListener"
)

const (
	OutNozzleStatsCollector  = "OutNozzleStatsCollector"
	DcpStatsCollector        = "DcpStatsCollector"
	RouterStatsCollector     = "RouterStatsCollector"
	CheckpointStatsCollector = "CheckpointStatsCollector"
	ThroughSeqnoTracker      = "ThroughSeqnoTracker"
	ConflictMgrCollector     = "ConflictManagerCollector"
)

var CouchbaseBucketType = "membase"
var EphemeralBucketType = "ephemeral"

// NRU eviction policy for ephemeral bucket
var EvictionPolicyNRU = "nruEviction"

// keys used in pipeline.settings
const (
	ProblematicVBSource = "ProblematicVBSource"
	ProblematicVBTarget = "ProblematicVBTarget"
	VBTimestamps        = "VBTimestamps"
	CollectionNsMapping = "CollectionNsMapping"
)

// flag for requesting datatype in GetMeta request
var ReqExtMetaDataType = 0x02

// version of extended metadata to look for
var ExtendedMetadataVersion = 1

// id of conflict resolution mode in extended metadata
var ConflictResolutionModeId = 2

// permissions for RBAC
const (
	PermissionRemoteClusterRead       = "cluster.xdcr.remote_clusters!read"
	PermissionRemoteClusterWrite      = "cluster.xdcr.remote_clusters!write"
	PermissionXDCRSettingsRead        = "cluster.xdcr.settings!read"
	PermissionXDCRSettingsWrite       = "cluster.xdcr.settings!write"
	PermissionBucketPrefix            = "cluster.bucket["
	PermissionBucketXDCRReadSuffix    = "].xdcr!read"
	PermissionBucketXDCRWriteSuffix   = "].xdcr!write"
	PermissionBucketXDCRExecuteSuffix = "].xdcr!execute"
	PermissionBucketDataReadSuffix    = "].data!read"
	PermissionXDCRAdminInternalRead   = "cluster.admin.internal.xdcr!read"
	PermissionXDCRAdminInternalWrite  = "cluster.admin.internal.xdcr!write"
	PermissionXDCRPrometheusRead      = "cluster.admin.internal.stats!read"

	//  XDCR Admin has following permissions but not cluster.admin.internal.xdcr
	PermissionXDCRInternalRead  = "cluster.xdcr.internal!read"
	PermissionXDCRInternalWrite = "cluster.xdcr.internal!write"
)

// constants for parsing conflict resolution type setting in bucket metadata
const (
	ConflictResolutionTypeKey     = "conflictResolutionType"
	ConflictResolutionType_Seqno  = "seqno"
	ConflictResolutionType_Lww    = "lww"
	ConflictResolutionType_Custom = "custom"
)

const EOFString = "EOF"

// flag for memcached to enable lww to lww bucket replication
var FORCE_ACCEPT_WITH_META_OPS uint32 = 0x02
var SKIP_CONFLICT_RESOLUTION_FLAG uint32 = 0x08

// https://github.com/couchbase/kv_engine/blob/master/engines/ep/docs/protocol/del_with_meta.md
var IS_EXPIRATION uint32 = 0x10

// read/write timeout for helo command to memcached
var HELOTimeout time.Duration = time.Duration(120) * time.Second

// For utilities to try to get a working remote connection
var MaxRemoteMcRetry = 5
var RemoteMcRetryWaitTime = 200 * time.Millisecond
var RemoteMcRetryFactor = 2

// The following will result in a max of 3 seconds of retry time before declaring failure
var BucketInfoOpMaxRetry = 5
var BucketInfoOpWaitTime = 100 * time.Millisecond
var BucketInfoOpRetryFactor = 2

// Retry for serializer - should be relatively quick
var PipelineSerializerMaxRetry = 3
var PipelineSerializerRetryWaitTime = 100 * time.Millisecond
var PipelineSerializerRetryFactor = 2

// For Requesting Remote Bucket monitoring - max of 8 seconds
var RemoteBucketMonitorMaxRetry = 4
var RemoteBucketMonitorWaitTime = 200 * time.Millisecond
var RemoteBucketMonitorRetryFactor = 3

// DefaultHttpTimeout is 180 seconds
var DefaultHttpTimeoutWaitTime = 200 * time.Millisecond
var DefaultHttpTimeoutMaxRetry = 10
var DefaultHttpTimeoutRetryFactor = 2

// For peer-to-peer communication retry - max of ~51 seconds
var PeerToPeerMaxRetry = 8
var PeerToPeerRetryWaitTime = 200 * time.Millisecond
var PeerToPeerRetryFactor = 2
var PeerToPeerNonExponentialWaitTime = 51 * time.Second

// minimum versions where various features are supported
type ServerVersion []int

const ServerVersionSeparator = "."

var VersionForCompressionSupport = ServerVersion{5, 5}
var VersionForClientCertSupport = ServerVersion{5, 5}
var VersionForHttpScramShaSupport = ServerVersion{5, 5}
var VersionForCollectionSupport = ServerVersion{7, 0}
var VersionForAdvErrorMapSupport = ServerVersion{7, 5}

// ns_server and support would like to start seeing 3 digits for versions
var VersionForAdvFilteringSupport = ServerVersion{6, 5, 0}
var VersionForPrometheusSupport = ServerVersion{7, 0, 0}
var VersionForCcrDpSupport = ServerVersion{7, 0, 0}
var VersionForPeerToPeerSupport = ServerVersion{7, 1, 0}
var Version7_2_1 = ServerVersion{7, 2, 1}
var VersionForConnectionPreCheckSupport = ServerVersion{7, 6, 0}
var VersionForSupportability = ServerVersion{7, 6, 0}
var VersionForP2PManifestSharing = ServerVersion{7, 6, 0}
var VersionForMobileSupport = ServerVersion{7, 6, 3}
var VersionForCasPoisonDetection = ServerVersion{8, 0, 0}

func (s ServerVersion) String() string {
	builder := strings.Builder{}
	for i := 0; i < len(s); i++ {
		builder.WriteString(strconv.Itoa(s[i]))
		if i != len(s)-1 {
			builder.WriteString(ServerVersionSeparator)
		}
	}
	return builder.String()
}

func (s ServerVersion) SameAs(other ServerVersion) bool {
	if len(s) != len(other) {
		return false
	}
	for i, c := range s {
		if other[i] != c {
			return false
		}
	}
	return true
}

func NewServerVersionFromString(str string) (ServerVersion, error) {
	if str == "" {
		return ServerVersion{}, nil
	}

	versions := strings.Split(str, ServerVersionSeparator)
	versionsInt := ServerVersion{}

	for i := 0; i < len(versions); i++ {
		parsedInt, err := strconv.ParseInt(versions[i], 10, 0)
		if err != nil {
			return nil, err
		}
		versionsInt = append(versionsInt, int(parsedInt))
	}

	return versionsInt, nil
}

var GoxdcrUserAgentPrefix = "couchbase-goxdcr"
var GoxdcrUserAgent = ""

// Used to calculate the number of bytes to allocate for sending the HELO messages
var HELO_BYTES_PER_FEATURE int = 2

// value representing tcp no delay feature in helo request/response
var HELO_FEATURE_TCP_NO_DELAY uint16 = 0x03

// value representing xattr feature in helo request/response
var HELO_FEATURE_XATTR uint16 = 0x06

// value representing snappy compression
var HELO_FEATURE_SNAPPY uint16 = 0x0a

// value representing XERROR
var HELO_FEATURE_XERROR uint16 = 0x07

// new XATTR bit in data type field in dcp mutations
var PROTOCOL_BINARY_DATATYPE_XATTR uint8 = 0x04

// Collections Feature
var HELO_FEATURE_COLLECTIONS uint16 = 0x12

// length of random id
var LengthOfRandomId = 16

// max retry for random id generation
var MaxRetryForRandomIdGeneration = 5

var TimeoutRuntimeContextStart = 30 * time.Second
var TimeoutRuntimeContextStop = 10 * time.Second
var TimeoutPartsStart = 30 * time.Second
var TimeoutPartsStop = 10 * time.Second
var TimeoutConnectorsStop = 5 * time.Second
var TimeoutDcpCloseUprStreams = 3 * time.Second
var TimeoutDcpCloseUprFeed = 3 * time.Second
var TimeoutP2PProtocol = 60 * time.Second // Default if not specified

// This is for enforcing remote connection network type.
const TCP = "tcp"   // ipv4/ipv6 are both supported
const TCP4 = "tcp4" // ipv4 only
const TCP6 = "tcp6" // ipv6 only

var NetTCP = TCP
var IpFamilyStr = "tcp4/tcp6"

var CurrentTime = "CurrentTime"

// Limit imposed by memcached
const MaxDcpConnectionNameLength = 200

/**
 * Log Redaction section
 * Spectrum 1 - User Data redaction (ud) tags
 * Spectrum 2 - Metadata redaction tags (TBD)
 * Spectrum 3 - System Data redaction tags (TBD)
 */
const (
	UdTagBegin = "<ud>"
	UdTagEnd   = "</ud>"
)

var UdTagBeginBytes = []byte(UdTagBegin)
var UdTagEndBytes = []byte(UdTagEnd)

const (
	HttpReqUserKey   = "Menelaus-Auth-User"
	AuthorizationKey = "Authorization"
	CBOnBehalfOfKey  = "Cb-On-Behalf-Of"
)

var HttpRedactKeys = []string{HttpReqUserKey, AuthorizationKey, CBOnBehalfOfKey}

const AuthorizationKeyRedactPrefix = "Basic "

// retry interval for setDerivedObj op
var RetryIntervalSetDerivedObj = 100 * time.Millisecond

// max number of retries for setDerivedObj op
var MaxNumOfRetriesSetDerivedObj = 8

var NumberOfWorkersForCheckpointing = 5

const NumberOfVbs = 1024

type FilterVersionType int

const (
	// Note the default is KeyOnly because from a version that did not have this key, that is the
	// expected version so we can do proper handling.
	// AdvInMemory version means that the filter itself is advanced, but in metakv it is still stored as KeyOnly
	FilterVersionKeyOnly  FilterVersionType = iota
	FilterVersionAdvanced FilterVersionType = iota
)

type FilterFlagType int

const (
	FilterFlagSkipXattr FilterFlagType = 0x1
	FilterFlagSkipKey   FilterFlagType = 0x2
	FilterFlagKeyOnly   FilterFlagType = 0x4
	FilterFlagXattrOnly FilterFlagType = 0x8
)

var DefaultGoMaxProcs int = 4

var BacklogThresholdDefault = 50

var MaxDocSizeByte uint32 = 20 << 20

var MaxCollectionNameBytes int = 251

const MaxCas = 0xFFFFFFFFFFFFFFFF

// --------------- Constants that are configurable -----------------

// timeout for checkpointing attempt before pipeline is stopped - to put an upper bound on the delay of pipeline stop/restart
var TimeoutCheckpointBeforeStop = 180 * time.Second

var TopologyChangeCheckInterval = 10 * time.Second

// the maximum number of topology change checks to wait before pipeline is restarted
// to elaborate:
// 1. topology change has happened  - the current topology is not the same as the topology when pipeline was first started
// 2. we have performed max_topology_change_count_before_restart topology change checks since the topology change was first seen
// then we restart the pipeline.
// this puts an upper bound on the delay on pipeline restart
var MaxTopologyChangeCountBeforeRestart = 30

// the maximum number of consecutive stable topology seen before pipeline is restarted
// to elaborate:
// 1. topology change has happened before  - the current topology is not the same as the topology when pipeline was first started
// 2. there has been no topology change in the past max_topology_stable_count_before_restart topology change checks
// then we assume that the topology change has completed, and restart the pipeline
var MaxTopologyStableCountBeforeRestart = 20

// the max number of concurrent workers for checkpointing
var MaxWorkersForCheckpointing = 5

// capi nozzle data chan size is defined as batchCount*CapiDataChanSizeMultiplier
var CapiDataChanSizeMultiplier = 1

// interval for refreshing remote cluster references
var RefreshRemoteClusterRefInterval = 15 * time.Second

// max retry for capi batchUpdateDocs operation
var CapiMaxRetryBatchUpdateDocs = 6

// timeout for batch processing in capi
// 1. http timeout in revs_diff, i.e., batchGetMeta, call to target
// 2. overall timeout for batchUpdateDocs operation
var CapiBatchTimeout = 180 * time.Second

// timeout for tcp write operation in capi
var CapiWriteTimeout = 10 * time.Second

// timeout for tcp read operation in capi
var CapiReadTimeout = 60 * time.Second

// the maximum number of checkpoint records to keep in the checkpoint doc
var MaxCheckpointRecordsToKeep int = 5

// the maximum number of checkpoint records to read from the checkpoint doc
var MaxCheckpointRecordsToRead int = 5

// default time out for outgoing http requests if it is not explicitly specified (seconds)
var DefaultHttpTimeout = 180 * time.Second

// when we need to make a rest call when processing a XDCR rest request, the time out of the second rest call needs
// to be shorter than that of the first one, which is currently 30 seconds. (seconds)
var ShortHttpTimeout = 20 * time.Second

// When contacting the remote cluster's NS server for getting HTTPS ports, it should not take long. But if necessary,
// this can be changed
var HttpsPortLookupTimeout = 2 * time.Second

// max retry for live updating of pipelines
var MaxRetryForLiveUpdatePipeline = 5

// wait time between retries for live updating of pipelines (milliseconds)
var WaitTimeForLiveUpdatePipeline = 2000 * time.Millisecond

// interval for replication spec validity check (seconds)
// This should be *less* than statsInterval, otherwise it may trigger too many timer resets
var ReplSpecCheckInterval = 15 * time.Second

// interval for mem stats logging (seconds)
var MemStatsLogInterval = 120 * time.Second

// max number of retries for metakv ops
var MaxNumOfMetakvRetries = 5

// interval between metakv retries
var RetryIntervalMetakv = 500 * time.Millisecond

// In order for dcp flow control to work correctly, the number of mutations in dcp buffer
// should be no larger than the size of the dcp data channel.
// This way we can ensure that gomemcached is never blocked on writing to data channel,
// and thus can always respond to dcp commands such as NOOP
// In other words, the following three parameters should be selected such that
// MinimumMutationSize * UprFeedDataChanLength >= UprFeedBufferSize
// where MinimumMutationSize is the minimum size of a SetMeta/DelMeta mutation,
// a DCP mutation has size 54 + key + body. 60 should be a safe value to use

// length of data channel between dcp nozzle and gomemcached
var UprFeedDataChanLength = 20000

// dcp flow control buffer size (number of bytes)
var UprFeedBufferSize uint32 = 1024 * 1024

// max retry for xmem operations like batch send, resend, etc.
var XmemMaxRetry = 5

// xmem write time out for writing to network connection (seconds)
var XmemWriteTimeout = 120 * time.Second

// xmem read time out when reading from network connection (seconds)
var XmemReadTimeout = 120 * time.Second

// network connection will be repaired if its down time (the time that it receives
// continuous network error responses from read or write) exceeds max down time (seconds)
var XmemMaxReadDownTime = 60 * time.Second

// wait time between writes is backoff_factor*XmemBackoffWaitTime
var XmemBackoffWaitTime = 10 * time.Millisecond

// max backoff factor
var XmemMaxBackoffFactor = 10

// max retry for new xmem connection
var XmemMaxRetryNewConn = 10

// initial backoff time between retries for new xmem connection (milliseconds)
var XmemBackoffTimeNewConn = 1000 * time.Millisecond

// interval for xmem self monitoring (seconds)
var XmemSelfMonitorInterval = 6 * time.Second

// initial max idle count;
// it is dynamically adjusted at runtime by factor = actual response wait time / previous response wait time
// if xmem idle count exceeds this max, it will be declared to be stuck
var XmemMaxIdleCount = 60

// lower bound for xmem max idle count
var XmemMaxIdleCountLowerBound = 10

// upper bound for xmem max idle count
var XmemMaxIdleCountUpperBound = 120

// //the maximum amount of data (in bytes) xmem data channel can hold
var XmemMaxDataChanSize = 10 * 1024 * 1024

// max batch size that can be sent in one writeToClient() op
var XmemMaxBatchSize = 50

// interval between retries on batchUpdateDocs
var CapiRetryInterval = 500 * time.Millisecond

// maximum number of snapshot markers to store for each vb
// once the maximum is reached, the oldest snapshot marker is dropped to make room for the new one
var MaxLengthSnapshotHistory = 200

// max retry for target stats retrieval.
var MaxRetryTargetStats = 6

// base wait time between retries for target stats retrieval (milliseconds)
var RetryIntervalTargetStats = 1000 * time.Millisecond

// number of time slots [in one second] to track for bandwidth throttling computation
var NumberOfSlotsForBandwidthThrottling = 10

// When doing bandwith throttling in xmem, set minNumberOfBytes = TotalNumberOfBytes * PercentageOfBytesToSendAsMin / 100
var PercentageOfBytesToSendAsMin = 30

// write time out for audit service (seconds)
var AuditWriteTimeout = 1 * time.Second

// read time out for audit service (seconds)
var AuditReadTimeout = 1 * time.Second

// number of retries for CAPI calls, e.g., pre_replicate and commit_for_checkpoint
var MaxRetryCapiService = 5

// max number of async listeners [for an event type]
var MaxNumberOfAsyncListeners = 4

// max interval between retries when resending docs  (seconds)
var XmemMaxRetryInterval = 300 * time.Second

// max retry for xmem resend operation on mutation locked error
var XmemMaxRetryMutationLocked = 20

// max interval between retries when resending docs on mutation locked errors  (seconds)
// the upper limit on lock period is as of now 30 seconds
var XmemMaxRetryIntervalMutationLocked = 30 * time.Second

var WaitTimeBetweenMetadataChangeListeners = 500 * time.Millisecond

// Keep alive period for tcp connections
var KeepAlivePeriod = 30 * time.Second

// actual size of data chan is logged when it exceeds ThresholdForEventChanSizeLogging
var ThresholdForEventChanSizeLogging = EventChanSize * 9 / 10

// if through seqno computation takes longer than the threshold, it will be logged
var ThresholdForThroughSeqnoComputation = 100 * time.Millisecond

// interval for printing replication runtime stats to log file
var StatsLogInterval = 30 * time.Second

// default resp timeout, which is used as the interval for checkAndRepairBufferMonitor
var XmemDefaultRespTimeout time.Duration = 1000 * time.Millisecond

// Number of retries for RemoteClusterService to do any metaKV operations
var MaxRCSMetaKVOpsRetry int = 5

// Time to wait between metakv get ops
var TimeBetweenMetaKVGetOps = time.Duration(500) * time.Millisecond

// when set to true, bypass san in certificate check in ssl connections
var BypassSanInCertificateCheck bool = false

// Number of times to verify bucket is missing before removing an invalid replicationSpec
var ReplicationSpecGCCnt int = 6

// interval for cpu stats collection
var CpuCollectionInterval = 2000 * time.Millisecond

// interval for resource management actions
var ResourceManagementInterval = 1000 * time.Millisecond

// interval for logging resource management stats
var ResourceManagementStatsInterval = 10000 * time.Millisecond

// once changes_left becomes smaller than this threshold, replication will be classified as ongoing replication
var ChangesLeftThresholdForOngoingReplication = 200000

// all the ratio related constants are defined as multiples of 1/ResourceManagementRatioBase
// so that we can do integer arithmetic
var ResourceManagementRatioBase = 100

// upper bound for ratio of throughput of high priority replications to throughput of all replications
// this is to ensure that low priority replications will not be completely starved
var ResourceManagementRatioUpperBound = 90

// when the number of consecutive terms where there have been backlog reaches the threshold, set DCP priorities
var MaxCountBacklogForSetDcpPriority = 5

// when the number of consecutive terms where there have been no backlog reaches the threshold, reset DCP priorities to normal
var MaxCountNoBacklogForResetDcpPriority = 300

// extra quota given to replications when cpu is not yet maximized
var ExtraQuotaForUnderutilizedCPU = 10

// interval for printing throughput throttler stats to log file
var ThroughputThrottlerLogInterval = 10000 * time.Millisecond

// interval for clearing tokens in throughput throttler
var ThroughputThrottlerClearTokensInterval = 3000 * time.Millisecond

// number of time slots [per measurement interval] for throughput throttling
var NumberOfSlotsForThroughputThrottling = 10

// interval for throttler calibration, i.e., for stopping reassigning tokens to low priority replications, as number of time slots
var IntervalForThrottlerCalibration = 4

// number of throughput samples to keep
var ThroughputSampleSize = 1028

// alpha for exponential decay sampling. Actual alpha = ThroughputSampleAlpha / 1000
var ThroughputSampleAlpha = 15

// when actual process cpu usage exceeds maxProcessCpu * ThresholdRatioForProcessCpu/100, process cpu is considered to have maxed out
var ThresholdRatioForProcessCpu = 95

// when actual total cpu usage exceeds totalCpu * ThresholdRatioForTotalCpu/100, total cpu is considered to have maxed out
var ThresholdRatioForTotalCpu = 95

// max count of consecutive terms where cpu has not been maxed out
// an extra quota period will be started when the max count is reached
var MaxCountCpuNotMaxed = 3

// max count of consecutive terms where throughput dropped from previous high
// if we are in extra quota period, the period will be ended when the max count is reached
var MaxCountThroughputDrop = 3

// Internal key to wrap around incoming document's xattributes for advanced filtering
// Customers may change it if a specific key conflicts with this
var InternalKeyXattr = "[$%XDCRInternalMeta*%$]"

// Internal key to wrap around incoming key for advanced filtering
var InternalKeyKey = "[$%XDCRInternalKey*%$]"

// Cached variables
var CachedInternalKeyKeyByteSlice = []byte(InternalKeyKey)
var CachedInternalKeyKeyByteSize = len(CachedInternalKeyKeyByteSlice)
var CachedInternalKeyXattrByteSlice = []byte(InternalKeyXattr)
var CachedInternalKeyXattrByteSize = len(CachedInternalKeyXattrByteSlice)

// From end user's perspective, they will see the reserved word they entered
// However, internally, XDCR will insert more obscure internal keys to prevent collision with actual
// user's data
var ReservedWordsMap = map[string]string{
	ExternalKeyKey:   InternalKeyKey, /* if this entry changes, CachedInternalKeyKeyByteSlice needs to change too */
	ExternalKeyXattr: InternalKeyXattr,
}
var ReverseReservedWordsMap = map[string]string{
	InternalKeyKey:   ExternalKeyKeyContains,
	InternalKeyXattr: ExternalKeyXattrContains,
}

// The regexp here returns true if the specified values are not escaped (enclosed by backticks)
var ReservedWordsReplaceMap = map[string]PcreWrapperInterface{}

// Used to make sure the pcre's are initialized only once, when needed
var ReservedWordsReplaceMapOnce sync.Once

// Number of times for a remote cluster to consistently change from using internal interface to
// external interface, and vice versa
var RemoteClusterAlternateAddrChangeCnt = 5

// How often in seconds to pull manifests from ns_server
var ManifestRefreshSrcInterval = 2
var ManifestRefreshTgtInterval = 60

// Amount of time between each backfill metakv persist operation
// Be careful when changing the unit - need corresponding base.InitConstants to change
var BackfillPersistInterval = 1000 * time.Millisecond

var ResourceMgrKVDetectionRetryInterval = 60 * time.Second

var ReplStatusLoadBrokenMapTimeout = 5 * time.Second
var ReplStatusExportBrokenMapTimeout = 5 * time.Second

var TopologySvcCoolDownPeriod = 60 * time.Second
var TopologySvcErrCoolDownPeriod = 120 * time.Second
var TopologySvcStatusNotFoundCoolDownPeriod = 10 * time.Second

var BucketTopologyWatcherChanLen = 1000
var BucketTopologyGCScanTime = 1 * time.Minute
var BucketTopologyGCPruneTime = 24 * time.Hour
var BucketTopologyWatcherErrChanLen = 1

var P2PCommTimeout = 15 * time.Second
var MaxP2PReceiveChLen = 10000
var P2POpaqueCleanupInterval = 5 * time.Second
var P2PVBRelatedGCInterval = 24 * time.Hour
var P2PReplicaReplicatorReloadChSize = 10
var P2PManifestsCacheCleanupInterval = 5 * time.Minute

var ThroughSeqnoBgScannerFreq = 5 * time.Second
var ThroughSeqnoBgScannerLogFreq = 60 * time.Second

func InitConstants(topologyChangeCheckInterval time.Duration, maxTopologyChangeCountBeforeRestart,
	maxTopologyStableCountBeforeRestart, maxWorkersForCheckpointing int,
	timeoutCheckpointBeforeStop time.Duration, capiDataChanSizeMultiplier int,
	refreshRemoteClusterRefInterval time.Duration, clusterVersion string,
	capiMaxRetryBatchUpdateDocs int, capiBatchTimeout time.Duration,
	capiWriteTimeout time.Duration, capiReadTimeout time.Duration,
	maxCheckpointRecordsToKeep int, maxCheckpointRecordsToRead int,
	defaultHttpTimeout time.Duration, shortHttpTimeout time.Duration,
	maxRetryForLiveUpdatePipeline int, waitTimeForLiveUpdatePipeline time.Duration,
	replSpecCheckInterval time.Duration, memStatsLogInterval time.Duration,
	maxNumOfMetakvRetries int, retryIntervalMetakv time.Duration,
	uprFeedDataChanLength int, uprFeedBufferSize int,
	xmemMaxRetry int, xmemWriteTimeout time.Duration,
	xmemReadTimeout time.Duration, xmemMaxReadDownTime time.Duration,
	xmemBackoffWaitTime time.Duration, xmemMaxBackoffFactor int, xmemMaxRetryNewConn int,
	xmemBackoffTimeNewConn time.Duration, xmemSelfMonitorInterval time.Duration,
	xmemMaxIdleCount int, xmemMaxIdleCountLowerBound int, xmemMaxIdleCountUpperBound int,
	xmemMaxDataChanSize int, xmemMaxBatchSize int,
	capiRetryInterval time.Duration, maxLengthSnapshotHistory int,
	maxRetryTargetStats int, retryIntervalTargetStats time.Duration,
	numberOfSlotsForBandwidthThrottling int, percentageOfBytesToSendAsMin int,
	auditWriteTimeout time.Duration, auditReadTimeout time.Duration,
	maxRetryCapiService int, maxNumberOfAsyncListeners int,
	xmemMaxRetryInterval time.Duration, xmemMaxRetryMutationLocked int,
	xmemMaxRetryIntervalMutationLocked time.Duration, heloTimeout time.Duration,
	waitTimeBetweenMetadataChangeListeners time.Duration, keepAlivePeriod time.Duration,
	thresholdPercentageForEventChanSizeLogging int, thresholdForThroughSeqnoComputation time.Duration,
	statsLogInterval time.Duration, xmemDefaultRespTimeout time.Duration,
	bypassSanInCertificateCheck int, replicationSpecGCCnt int, timeoutRuntimeContextStart time.Duration,
	timeoutRuntimeContextStop time.Duration, timeoutPartsStart time.Duration,
	timeoutPartsStop time.Duration, timeoutDcpCloseUprStreams time.Duration,
	timeoutDcpCloseUprFeed time.Duration, cpuCollectionInterval time.Duration,
	resourceManagementInterval time.Duration, resourceManagementStatsInterval time.Duration,
	changesLeftThresholdForOngoingReplication int, resourceManagementRatioBase int,
	resourceManagementRatioUpperBound int, maxCountBacklogForSetDcpPriority int,
	maxCountNoBacklogForResetDcpPriority int, extraQuotaForUnderutilizedCPU int,
	throughputThrottlerLogInterval time.Duration,
	throughputThrottlerClearTokensInterval time.Duration,
	numberOfSlotsForThroughputThrottling int, intervalForThrottlerCalibration int,
	throughputSampleSize int, throughputSampleAlpha int,
	thresholdRatioForProcessCpu int, thresholdRatioForTotalCpu int,
	maxCountCpuNotMaxed int, maxCountThroughputDrop int,
	filteringInternalKey string, filteringInternalXattr string,
	remoteClusterAlternateAddrChangeCnt int,
	manifestRefreshSrcInterval int, manifestRefreshTgtInterval int,
	backfillPersistInterval time.Duration,
	httpsPortLookupTimeout time.Duration,
	jsEngineWorkers int,
	jsWorkerQuota int,
	maxCountDcpStreamsInactive int, resourceMgrKVDetectionRetryInterval time.Duration,
	utilsStopwatchDiagInternal time.Duration, utilsStopwatchDiagExternal time.Duration,
	replStatusLoadBrokenMapTimeout, replStatusExportBrokenMapTimeout time.Duration,
	topologyCooldownPeriod time.Duration, topologyErrCooldownPeriod time.Duration,
	blockedIpv4 bool, blockedIpv6 bool,
	peerToPeerTimeout, bucketTopologyGCScanTime, bucketTopologyGCPruneTime time.Duration,
	maxP2PReceiveChLen int,
	p2pOpaqueCleanupInterval, p2pVBRelatedGCInterval,
	throughSeqnoBgScannerFreq, throughSeqnoBgScannerLogFreq,
	timeoutP2PProtocol time.Duration,
	ckptCacheCtrlLen, ckptCacheReqLen int,
	humanRecoveryThreshold time.Duration,
	dnsSrvReBootstrap bool,
	p2pReplicaReplicatorReloadSize int, globalOSOMode int,
	connectionPreCheckGCTimeout time.Duration, connectionPreCheckRPCTimeout time.Duration,
	connErrsListMaxEntries, P2PRetryFactor int,
	P2PRetryWaitTimeMilliSec time.Duration,
	p2pManifestsGetterSleepTimeSecs int, p2pManifestsGetterMaxRetry int,
	datapoolLogFrequency int, capellaHostNameSuffix string,
	nwLatencyToleranceMilliSec time.Duration, casPoisoningPreCheckEnabled int) {
	TopologyChangeCheckInterval = topologyChangeCheckInterval
	MaxTopologyChangeCountBeforeRestart = maxTopologyChangeCountBeforeRestart
	MaxTopologyStableCountBeforeRestart = maxTopologyStableCountBeforeRestart
	MaxWorkersForCheckpointing = maxWorkersForCheckpointing
	TimeoutCheckpointBeforeStop = timeoutCheckpointBeforeStop
	CapiDataChanSizeMultiplier = capiDataChanSizeMultiplier
	RefreshRemoteClusterRefInterval = refreshRemoteClusterRefInterval
	if len(clusterVersion) > 0 {
		GoxdcrUserAgent = GoxdcrUserAgentPrefix + KeyPartsDelimiter + clusterVersion
	} else {
		GoxdcrUserAgent = GoxdcrUserAgentPrefix
	}
	CapiMaxRetryBatchUpdateDocs = capiMaxRetryBatchUpdateDocs
	CapiBatchTimeout = capiBatchTimeout
	CapiWriteTimeout = capiWriteTimeout
	CapiReadTimeout = capiReadTimeout
	MaxCheckpointRecordsToKeep = maxCheckpointRecordsToKeep
	MaxCheckpointRecordsToRead = maxCheckpointRecordsToRead
	DefaultHttpTimeout = defaultHttpTimeout
	ShortHttpTimeout = shortHttpTimeout
	MaxRetryForLiveUpdatePipeline = maxRetryForLiveUpdatePipeline
	WaitTimeForLiveUpdatePipeline = waitTimeForLiveUpdatePipeline
	ReplSpecCheckInterval = replSpecCheckInterval
	MemStatsLogInterval = memStatsLogInterval
	MaxNumOfMetakvRetries = maxNumOfMetakvRetries
	RetryIntervalMetakv = retryIntervalMetakv
	UprFeedDataChanLength = uprFeedDataChanLength
	UprFeedBufferSize = uint32(uprFeedBufferSize)
	XmemMaxRetry = xmemMaxRetry
	XmemWriteTimeout = xmemWriteTimeout
	XmemReadTimeout = xmemReadTimeout
	XmemMaxReadDownTime = xmemMaxReadDownTime
	XmemBackoffWaitTime = xmemBackoffWaitTime
	XmemMaxBackoffFactor = xmemMaxBackoffFactor
	XmemMaxRetryNewConn = xmemMaxRetryNewConn
	XmemBackoffTimeNewConn = xmemBackoffTimeNewConn
	XmemSelfMonitorInterval = xmemSelfMonitorInterval
	XmemMaxIdleCount = xmemMaxIdleCount
	XmemMaxIdleCountLowerBound = xmemMaxIdleCountLowerBound
	XmemMaxIdleCountUpperBound = xmemMaxIdleCountUpperBound
	XmemMaxDataChanSize = xmemMaxDataChanSize
	XmemMaxBatchSize = xmemMaxBatchSize
	CapiRetryInterval = capiRetryInterval
	MaxLengthSnapshotHistory = maxLengthSnapshotHistory
	MaxRetryTargetStats = maxRetryTargetStats
	RetryIntervalTargetStats = retryIntervalTargetStats
	NumberOfSlotsForBandwidthThrottling = numberOfSlotsForBandwidthThrottling
	PercentageOfBytesToSendAsMin = percentageOfBytesToSendAsMin
	AuditWriteTimeout = auditWriteTimeout
	AuditReadTimeout = auditReadTimeout
	MaxRetryCapiService = maxRetryCapiService
	MaxNumberOfAsyncListeners = maxNumberOfAsyncListeners
	XmemMaxRetryInterval = xmemMaxRetryInterval
	XmemMaxRetryMutationLocked = xmemMaxRetryMutationLocked
	XmemMaxRetryIntervalMutationLocked = xmemMaxRetryIntervalMutationLocked
	HELOTimeout = heloTimeout
	WaitTimeBetweenMetadataChangeListeners = waitTimeBetweenMetadataChangeListeners
	KeepAlivePeriod = keepAlivePeriod
	ThresholdForEventChanSizeLogging = EventChanSize * thresholdPercentageForEventChanSizeLogging / 100
	ThresholdForThroughSeqnoComputation = thresholdForThroughSeqnoComputation
	StatsLogInterval = statsLogInterval
	XmemDefaultRespTimeout = xmemDefaultRespTimeout
	if !BypassSanInCertificateCheck /* If set to true in the source code, honor it */ {
		BypassSanInCertificateCheck = (bypassSanInCertificateCheck != 0)
	}
	ReplicationSpecGCCnt = replicationSpecGCCnt
	TimeoutRuntimeContextStart = timeoutRuntimeContextStart
	TimeoutRuntimeContextStop = timeoutRuntimeContextStop
	TimeoutPartsStart = timeoutPartsStart
	TimeoutPartsStop = timeoutPartsStop
	TimeoutDcpCloseUprStreams = timeoutDcpCloseUprStreams
	TimeoutDcpCloseUprFeed = timeoutDcpCloseUprFeed
	CpuCollectionInterval = cpuCollectionInterval
	ResourceManagementInterval = resourceManagementInterval
	ResourceManagementStatsInterval = resourceManagementStatsInterval
	ChangesLeftThresholdForOngoingReplication = changesLeftThresholdForOngoingReplication
	ResourceManagementRatioBase = resourceManagementRatioBase
	ResourceManagementRatioUpperBound = resourceManagementRatioUpperBound
	MaxCountBacklogForSetDcpPriority = maxCountBacklogForSetDcpPriority
	MaxCountNoBacklogForResetDcpPriority = maxCountNoBacklogForResetDcpPriority
	ExtraQuotaForUnderutilizedCPU = extraQuotaForUnderutilizedCPU
	ThroughputThrottlerLogInterval = throughputThrottlerLogInterval
	ThroughputThrottlerClearTokensInterval = throughputThrottlerClearTokensInterval
	NumberOfSlotsForThroughputThrottling = numberOfSlotsForThroughputThrottling
	IntervalForThrottlerCalibration = intervalForThrottlerCalibration
	ThroughputSampleSize = throughputSampleSize
	ThroughputSampleAlpha = throughputSampleAlpha
	ThresholdRatioForProcessCpu = thresholdRatioForProcessCpu
	ThresholdRatioForTotalCpu = thresholdRatioForTotalCpu
	MaxCountCpuNotMaxed = maxCountCpuNotMaxed
	MaxCountThroughputDrop = maxCountThroughputDrop
	InternalKeyKey = filteringInternalKey
	InternalKeyXattr = filteringInternalXattr
	CachedInternalKeyKeyByteSlice = []byte(InternalKeyKey)
	CachedInternalKeyKeyByteSize = len(CachedInternalKeyKeyByteSlice)
	CachedInternalKeyXattrByteSlice = []byte(InternalKeyXattr)
	CachedInternalKeyXattrByteSize = len(CachedInternalKeyXattrByteSlice)
	ReservedWordsMap = map[string]string{
		ExternalKeyKey:   InternalKeyKey, /* if this entry changes, CachedInternalKeyKeyByteSlice needs to change too */
		ExternalKeyXattr: InternalKeyXattr,
	}
	ReverseReservedWordsMap = map[string]string{
		InternalKeyKey:   ExternalKeyKeyContains,
		InternalKeyXattr: ExternalKeyXattrContains,
	}
	RemoteClusterAlternateAddrChangeCnt = remoteClusterAlternateAddrChangeCnt
	ManifestRefreshSrcInterval = manifestRefreshSrcInterval
	ManifestRefreshTgtInterval = manifestRefreshTgtInterval
	BackfillPersistInterval = backfillPersistInterval
	HttpsPortLookupTimeout = httpsPortLookupTimeout
	JSEngineWorkers = jsEngineWorkers
	JSWorkerQuota = jsWorkerQuota
	MaxCountStreamsInactive = maxCountDcpStreamsInactive
	ResourceMgrKVDetectionRetryInterval = resourceMgrKVDetectionRetryInterval
	DiagInternalThreshold = utilsStopwatchDiagInternal
	DiagNetworkThreshold = utilsStopwatchDiagExternal
	ReplStatusLoadBrokenMapTimeout = replStatusLoadBrokenMapTimeout
	ReplStatusExportBrokenMapTimeout = replStatusExportBrokenMapTimeout
	TopologySvcCoolDownPeriod = topologyCooldownPeriod
	TopologySvcErrCoolDownPeriod = topologyErrCooldownPeriod
	if blockedIpv4 == true {
		NetTCP = TCP6
		IpFamilyStr = "ipv6"
	} else if blockedIpv6 == true {
		NetTCP = TCP4
		IpFamilyStr = "ipv4"
	}
	IpFamilyOnlyErrorMessage = fmt.Sprintf("The cluster is %v only. ", IpFamilyStr)
	P2PCommTimeout = peerToPeerTimeout
	BucketTopologyGCScanTime = bucketTopologyGCScanTime
	BucketTopologyGCPruneTime = bucketTopologyGCPruneTime
	MaxP2PReceiveChLen = maxP2PReceiveChLen
	P2POpaqueCleanupInterval = p2pOpaqueCleanupInterval
	P2PVBRelatedGCInterval = p2pVBRelatedGCInterval
	ThroughSeqnoBgScannerFreq = throughSeqnoBgScannerFreq
	ThroughSeqnoBgScannerLogFreq = throughSeqnoBgScannerLogFreq
	TimeoutRuntimeContextStart = timeoutRuntimeContextStart
	TimeoutRuntimeContextStop = timeoutRuntimeContextStop
	TimeoutPartsStart = timeoutPartsStart
	TimeoutPartsStop = timeoutPartsStop
	TimeoutP2PProtocol = timeoutP2PProtocol
	CkptCacheCtrlChLen = ckptCacheReqLen
	CkptCacheReqChLen = ckptCacheReqLen
	HumanRecoveryThreshold = humanRecoveryThreshold
	DNSSrvReBootstrap = dnsSrvReBootstrap
	P2PReplicaReplicatorReloadChSize = p2pReplicaReplicatorReloadSize
	GlobalOSOSetting = GlobalOSOMode(globalOSOMode)
	ConnectionPreCheckGCTimeout = connectionPreCheckGCTimeout
	ConnectionPreCheckRPCTimeout = connectionPreCheckRPCTimeout
	ConnErrorsListMaxEntries = connErrsListMaxEntries
	PeerToPeerRetryWaitTime = P2PRetryWaitTimeMilliSec
	PeerToPeerRetryFactor = P2PRetryFactor
	ManifestsGetterSleepTimeSecs = p2pManifestsGetterSleepTimeSecs
	ManifestsGetterMaxRetry = p2pManifestsGetterMaxRetry
	DatapoolLogFrequency = datapoolLogFrequency
	CapellaHostnameSuffix = capellaHostNameSuffix
	NWLatencyToleranceMilliSec = nwLatencyToleranceMilliSec
	CasPoisoningPreCheckEnabled = casPoisoningPreCheckEnabled
}

// XDCR Dev hidden replication settings
const DevMainPipelineSendDelay = "xdcrDevMainSendDelayMs"
const DevBackfillPipelineSendDelay = "xdcrDevBackfillSendDelayMs"
const DevMainPipelineRollbackTo0VB = "xdcrDevMainRollbackTo0VB"
const DevBackfillRollbackTo0VB = "xdcrDevBackfillRollbackTo0VB"
const DevCkptMgrForceGCWaitSec = "xdcrDevCkptMgrForceGCWaitSec"
const DevColManifestSvcDelaySec = "xdcrDevColManifestSvcDelaySec"
const DevNsServerPortSpecifier = "xdcrDevNsServerPort" // Certain injection may apply to a specific node using this
const DevBackfillReplUpdateDelay = "xdcrDevBackfillReplUpdateDelayMs"
const DevCasDriftForceDocKey = "xdcrDevCasDriftInjectDocKey"
const DevPreCheckCasDriftForceVbKey = "xdcrDevPreCheckCasDriftInjectVb"
const DevPreCheckMaxCasErrorInjection = "xdcrDevPreCheckMaxCasErrorInjection"

// Need to escape the () to result in "META().xattrs" literal
const ExternalKeyXattr = "META\\(\\).xattrs"
const ExternalKeyKey = "META\\(\\).id"
const ExternalKeyKeyContains = "META().id"
const ExternalKeyXattrContains = "META().xattrs"

// This constant is used when communicating with KV to retrieve a list of all the available xattr keys
const XattributeToc = "$XTOC"

const FilterExpDelKey = "filter_exp_del"

const FilterExpKey = "filterExpiration"
const FilterDelKey = "filterDeletion"
const BypassExpiryKey = "filterBypassExpiry"
const BypassUncommittedTxnKey = "filterBypassUncommittedTxn"

const MergeFunctionMappingKey = "mergeFunctionMapping"

const JSFunctionTimeoutKey = "jsFunctionTimeoutMs"
const JSFunctionTimeoutDefault = 20000 // 20s. 10s is not enough in evaluator unit tests

const RetryOnRemoteAuthErrMaxWaitDefault = 3600   // seconds, 1 hour
const RetryOnErrExceptAuthErrMaxWaitDefault = 360 // seconds, 6 minutes

// UI+ns_server returned document content, keyed by special keys
const (
	BucketDocBodyKey  = "json"
	BucketDocMetaKey  = "meta"
	BucketDocXattrKey = "xattrs"
)

const TransactionClientRecordKey = "_txn:client-record"
const ActiveTransactionRecordPrefix = "^_txn:atr-"
const ValidVbucketRangeRegexpGroup = "([0-9]|[1-9][0-9]|[1-9][0-9][0-9]|[1][0][0-2][0-3])"
const ActiveTransactionRecordSuffix = "-#[0-9a-f]+$"

var ActiveTxnRecordRegexp *regexp.Regexp = regexp.MustCompile(fmt.Sprintf("%v%v%v", ActiveTransactionRecordPrefix, ValidVbucketRangeRegexpGroup, ActiveTransactionRecordSuffix))

const TransactionXattrKey = "txn"

const (
	ConflictLoggingXattrKey string = "_xdcr_conflict"
	ConflictLoggingXattrVal string = "true"
)

var ConflictLoggingXattrKeyBytes []byte = []byte(ConflictLoggingXattrKey)
var ConflictLoggingXattrValBytes []byte = []byte(ConflictLoggingXattrVal)

const BackfillPipelineTopicPrefix = "backfill_"

const MobileCompatibleKey = "mobile"

// Last element is invalid and is there to keep consistency with the EndMarker
var MobileCompatibilityStrings = [...]string{"Invalid", "Off", "Active", "Invalid"}

const (
	MobileCompatibilityStartMarker = iota
	// Off means no mobile running or mobile is on the source only
	MobileCompatibilityOff
	// Active means we have mobile on the source as well as target in active/active mode
	MobileCompatibilityActive
	MobileCompatibilityEndMarker
)

var (
	MobileDocPrefixSync    = []byte("_sync:")
	MobileDocPrefixSyncAtt = []byte("_sync:att")
)

// Conflict logging replication setting and associated keys
// It will look like the following:
//
//	"conflictLogging": {
//				"bucket": "bucketname"
//				"collection": "[scope].[collection]"
//				"loggingRules": { ... }
//		}
const (
	ConflictLoggingKey string = "conflictLogging"
	CLBucketKey        string = "bucket"
	CLCollectionKey    string = "collection"
	CLLoggingRulesKey  string = "loggingRules"
	CLDisabledKey      string = "disabled"
)

// simple keys inside conflict logging mapping. It excludes loggingRules key.
var SimpleConflictLoggingKeys []string = []string{
	CLBucketKey,
	CLCollectionKey,
}

// Required for conflict resolution
const (
	PERIOD      = "."
	IMPORTCAS   = "importCAS"
	PREVIOUSREV = "pRev"

	// This is for subdoc set operation
	CAS_MACRO_EXPANSION = "\"${Mutation.CAS}\"" // The value for the cv field when setting back to source
	// These are for subdoc get operations
	VXATTR_REVID    = "$document.revid"
	VXATTR_FLAGS    = "$document.flags"
	VXATTR_EXPIRY   = "$document.exptime"
	VXATTR_DATATYPE = "$document.datatype"
	VXATTR_VBUUID   = "$document.vbucket_uuid"
	VXATTR_SEQNO    = "$document.seqno"
	// The leading "_" indicates a system XATTR
	XATTR_MOBILE = "_sync"
	// This is the HLV XATTR name.
	XATTR_HLV = "_vv"  // The HLV XATTR
	XATTR_MOU = "_mou" // The Metadata Only Update XATTR

	// nested xattrs
	XATTR_IMPORTCAS   = XATTR_MOU + PERIOD + IMPORTCAS
	XATTR_PREVIOUSREV = XATTR_MOU + PERIOD + PREVIOUSREV

	FunctionUrlFmt         = "http://%v:%v/evaluator/v1/libraries"
	DefaultMergeFunc       = "defaultLWW"
	DefaultMergeFuncBodyCC = "function " + DefaultMergeFunc + "(key, sourceDoc, sourceCas, sourceId, targetDoc, targetCas, targetId) {" +
		"if (sourceCas >= targetCas) {return sourceDoc; } else {return targetDoc; } } "
	BucketMergeFunctionKey = "default"

	CCRKVRestCallRetryInterval = 2 * time.Second
)

var MouXattrValuesForCR []string = []string{
	IMPORTCAS,
	PREVIOUSREV,
}

const (
	// Bucket setting for version vector pruning
	VersionPruningWindowHrsKey = "versionPruningWindowHrs"
	// Bucket setting for enable versioning when CR mode is not custom CR
	EnableCrossClusterVersioningKey = "enableCrossClusterVersioning"
	// Bucket setting for starting timestamp (CAS) to enable versioning
	VbucketsMaxCasKey = "vbucketsMaxCas"
	// Bucket setting for starting timestamp (CAS) to eanble versioning
	HlvVbMaxCasKey = "vbucketsMaxCas"
)

const DcpSeqnoEnd = uint64(0xFFFFFFFFFFFFFFFF)

const RetryOnRemoteAuthErrKey = "retryOnRemoteAuthErr"
const RetryOnRemoteAuthErrMaxWaitSecKey = "retryOnRemoteAuthErrMaxWaitSec"
const RetryOnErrExceptAuthErrMaxWaitSecKey = "retryOnErrExceptAuthErrMaxWaitSec"

// DCP inactive stream monitor will sleep every "dcp_inactive_stream_check_interval" (30sec)
// Once this max is hit, it'll retry streamReq with DCP
var MaxCountStreamsInactive = 10

// Stopwatch timers
var DiagNetworkThreshold = 5000 * time.Millisecond
var DiagInternalThreshold = 2000 * time.Millisecond
var DiagVBMasterHandleThreshold = 20 * time.Second
var DiagCkptMergeThreshold = 30 * time.Second
var DiagCkptStopTheWorldThreshold = 10 * time.Second
var DiagStopTheWorldAndMergeCkptThreshold = DiagCkptMergeThreshold + DiagCkptStopTheWorldThreshold
var DiagTopologyMonitorThreshold = 5 * time.Second

// Pprof goroutines dump types
type PprofLookupTypes string

const (
	PprofAllGoroutines PprofLookupTypes = "goroutine"
	PprofHeapProfile   PprofLookupTypes = "heap"
	PprofthreadCreate  PprofLookupTypes = "threadcreate"
	PprofBlocking      PprofLookupTypes = "block"
)

func (p PprofLookupTypes) String() string {
	return string(p)
}

const (
	IpFamilyRequiredOption = "required"
	IpFamilyOptionalOption = "optional"
	IpFamilyOffOption      = "off"
)

type IpFamilySupport int

const (
	IpFamilyRequired IpFamilySupport = 1
	IpFamilyOptional IpFamilySupport = 2
	IpFamilyOff      IpFamilySupport = 3
)

const PreReplicateVBMasterCheckKey = "preReplicateVBMasterCheck"

const ReplicateCkptIntervalKey = "replicateCkptIntervalMin"

var ReplicateCkptInterval = 20 * time.Minute

const (
	SourceNozzlePerNode = "sourceNozzlePerNode"
	TargetNozzlePerNode = "targetNozzlePerNode"
)

var CkptCacheCtrlChLen = 10
var CkptCacheReqChLen = 1000

const CkptSvcCacheEnabled = "ckptSvcCacheEnabled"

var HumanRecoveryThreshold = 5 * time.Minute

const FilterSystemScope = "filterSystemScope"

var DNSSrvReBootstrap = true

const EnableDcpPurgeRollback = "dcpEnablePurgeRollback"

const TargetTopologyLogFreqKey = "targetTopologyLogFrequency"

// Each iteration of monitorTarget will be exectued every 10 seconds by default.
// So for the logging to take place once every 5 hours (18000 seconds), we need to wait for 1800 iteration of monitorTarget
var TargetTopologyLogFreqVal = 1800

type GlobalOSOMode int

const (
	GlobalOSONoOp GlobalOSOMode = iota // Let individual replication's setting take effect
	GlobalOSOOff  GlobalOSOMode = iota // Override individual replication to force OSO off
	GlobalOSOMax  GlobalOSOMode = iota // Boundary checking - Invalid for usage
)

var GlobalOSOSetting = GlobalOSONoOp

const FilterBinaryDocs = "filterBinary"

/* Connection Pre-Check */
type ConnPreChkMsgType int

const (
	ConnPreChkIsCompatibleVersion       ConnPreChkMsgType = iota
	ConnPreChkIsIntraClusterReplication ConnPreChkMsgType = iota
	ConnPreChkSendingRequest            ConnPreChkMsgType = iota
	ConnPreChkResponseWait              ConnPreChkMsgType = iota
	ConnPreChkResponseObtained          ConnPreChkMsgType = iota
	ConnPreChkP2PSuccessful             ConnPreChkMsgType = iota
	ConnPreChkSuccessful                ConnPreChkMsgType = iota
)

var ConnectionPreCheckMsgs = map[ConnPreChkMsgType]string{
	ConnPreChkIsCompatibleVersion:       "This version of some or all the nodes doesn't support the connection pre-check",
	ConnPreChkIsIntraClusterReplication: "Intra-cluster replication detected, skipping connection pre-check",
	ConnPreChkSendingRequest:            "Sending requests to the peer",
	ConnPreChkResponseWait:              "P2PSend was successful, waiting for the node's response",
	ConnPreChkResponseObtained:          "Response obtained from the node, storing the results",
	ConnPreChkP2PSuccessful:             "P2P protocol successfully executed, no errors",
	ConnPreChkSuccessful:                "Connection check was successful, no errors",
}

const (
	KVIdxForConnPreChk      = iota
	KVSSLIdxForConnPreChk   = iota
	MgmtIdxForConnPreChk    = iota
	MgmtSSLIdxForConnPreChk = iota
)

var PortsKeysForConnectionPreCheck = map[PortType]string{
	KVIdxForConnPreChk:      KVPortKey,
	KVSSLIdxForConnPreChk:   KVSSLPortKey,
	MgmtIdxForConnPreChk:    MgtPortKey,
	MgmtSSLIdxForConnPreChk: SSLMgtPortKey,
}

var ConnectionPreCheckGCTimeout = 120 * time.Second
var ConnectionPreCheckRPCTimeout = 15 * time.Second

const ConnectionPreCheckTaskId string = "taskId"

var ConnErrorsListMaxEntries = 20
var ManifestsGetterSleepTimeSecs = 1
var ManifestsGetterMaxRetry = 8

var DatapoolLogFrequency = 10

const PipelineFullTopic string = "pipelineFullTopic"

const (
	DocsFiltered                       = "docs_filtered"
	DocsUnableToFilter                 = "docs_unable_to_filter"
	ExpiryFiltered                     = "expiry_filtered"
	DeletionFiltered                   = "deletion_filtered"
	SetFiltered                        = "set_filtered"
	BinaryFiltered                     = "binary_filtered"
	ExpiryStripped                     = "expiry_stripped"
	AtrTxnDocsFiltered                 = "atr_txn_docs_filtered"
	ClientTxnDocsFiltered              = "client_txn_docs_filtered"
	DocsFilteredOnTxnXattr             = "docs_filtered_on_txn_xattr"
	DocsFilteredOnUserDefinedFilter    = "docs_filtered_on_user_defined_filter"
	MobileDocsFiltered                 = "mobile_docs_filtered"
	GuardrailResidentRatio             = "guardrail_resident_ratio"
	GuardrailDataSize                  = "guardrail_data_size"
	GuardrailDiskSpace                 = "guardrail_disk_space"
	DocsSentWithSubdocSet              = "docs_sent_with_subdoc_set"
	DocsSentWithSubdocDelete           = "docs_sent_with_subdoc_delete"
	DocsSentWithPoisonedCasErrorMode   = "docs_sent_with_poisonedCas_errorMode"
	DocsSentWithPoisonedCasReplaceMode = "docs_sent_with_poisonedCas_replaceMode"
	DocsCasPoisoned                    = "docs_cas_poisoned"
)

var ValidJsonEnds []byte = []byte{
	'}', ']',
}

const EmptyJsonObject string = "{}"

const (
	CASDriftThresholdSecsKey          = "casDriftThresholdSecs"
	PreCheckCasDriftThresholdHoursKey = "preCheckCasDriftThresholdHours"
)

const CASDriftLiveDetected = "One or more documents are not replicated because their CAS values are beyond the acceptable drift threshold"
const PreCheckCASDriftDetected = "The following VBs have time drift (nanoSecs) beyond acceptable threshold"

var NWLatencyToleranceMilliSec = 10000 * time.Millisecond

// names of services to be used for setting loggerContext's
// this list also contains some of the single ton loggers declared at package level
const (
	UtilsKey                  = "Utils"
	SecuritySvcKey            = "SecuritySvc"
	TopoSvcKey                = "TopoSvc"
	MetadataSvcKey            = "MetadataSvc"
	IntSettSvcKey             = "IntSettSvc"
	AuditSvcKey               = "AuditSvc"
	GlobalSettSvcKey          = "GlobalSettSvc"
	RemClusterSvcKey          = "RemClusterSvc"
	ReplSpecSvcKey            = "ReplSpecSvc"
	CheckpointSvcKey          = "CheckpointSvc"
	MigrationSvcKey           = "MigrationSvc"
	ReplSettSvcKey            = "ReplSettSvc"
	BucketTopologySvcKey      = "BucketTopologySvc"
	ManifestServiceKey        = "ManifestService"
	CollectionsManifestSvcKey = "CollectionsManifestSvc"
	BackfillReplSvcKey        = "BackfillReplSvc"
	P2PManagerKey             = "P2PManager"
	CapiSvcKey                = "CapiSvc"
	TpThrottlerSvcKey         = "TpThrottlerSvc"
	GenericSupervisorKey      = "GenericSupervisor"
	XDCRFactoryKey            = "XDCRFactory"
	PipelineMgrKey            = "PipelineMgr"
	ResourceMgrKey            = "ResourceMgr"
	BackfillMgrKey            = "BackfillMgr"
	DefaultKey                = "Default"
	AdminPortKey              = "AdminPort"
	HttpServerKey             = "HttpServer"
	MsgUtilsKey               = "MsgUtils"
)

// This is exposed as an internal setting (which triggers process restart which is necessary),
// which needs to be turned on if new pipeline cas poisoning check is required.
// 0 means disbaled, 1 means enabled.
var CasPoisoningPreCheckEnabled int = 0

func IsCasPoisoningPreCheckEnabled() bool {
	return CasPoisoningPreCheckEnabled > 0
}

var BodySpec SubdocLookupPathSpec = SubdocLookupPathSpec{
	Opcode: GET,
	Flags:  0,
	Path:   nil,
}<|MERGE_RESOLUTION|>--- conflicted
+++ resolved
@@ -368,11 +368,8 @@
 var ErrorUnexpectedSubdocOp = errors.New("Unexpected subdoc op was observed")
 var ErrorCasPoisoningDetected = errors.New("Document CAS is stamped with a time beyond allowable drift threshold")
 var ErrorHostNameEmpty = errors.New("Hostname is empty")
-<<<<<<< HEAD
 var ErrorConflictLoggingInputInvalid = errors.New("conflict logging input json object should either contain nothing (considered to turn off) or should compulsory contain \"bucket\" and \"collection\" keys")
-=======
 var ErrorReplicationSpecNotActive = errors.New("replication specification not found or no longer active")
->>>>>>> ae1aeedf
 
 func GetBackfillFatalDataLossError(specId string) error {
 	return fmt.Errorf("%v experienced fatal error when trying to create backfill request. To prevent data loss, the pipeline must restream from the beginning", specId)
