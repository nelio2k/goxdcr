--- conflicted
+++ resolved
@@ -1758,12 +1758,6 @@
 
 var NWLatencyToleranceMilliSec = 10000 * time.Millisecond
 
-<<<<<<< HEAD
-var BodySpec SubdocLookupPathSpec = SubdocLookupPathSpec{
-	Opcode: GET,
-	Flags:  0,
-	Path:   nil,
-=======
 // names of services to be used for setting loggerContext's
 // this list also contains some of the single ton loggers declared at package level
 const (
@@ -1804,5 +1798,10 @@
 
 func IsCasPoisoningPreCheckEnabled() bool {
 	return CasPoisoningPreCheckEnabled > 0
->>>>>>> 752a42a9
+}
+
+var BodySpec SubdocLookupPathSpec = SubdocLookupPathSpec{
+	Opcode: GET,
+	Flags:  0,
+	Path:   nil,
 }