// Copyright 2013-Present Couchbase, Inc.
//
// Use of this software is governed by the Business Source License included in
// the file licenses/BSL-Couchbase.txt.  As of the Change Date specified in that
// file, in accordance with the Business Source License, use of this software
// will be governed by the Apache License, Version 2.0, included in the file
// licenses/APL2.txt.

package base

import (
	"errors"
	"fmt"
	"regexp"
	"strconv"
	"strings"
	"sync"
	"time"

	mc "github.com/couchbase/gomemcached"
)

//constants

var DefaultConnectionSize = 5
var DefaultCAPIConnectionSize = 5
var DefaultPoolName = "default"
var AuditServicePoolName = "auditService"

const AuditWrongCertificateErr = "certificate signed by unknown authority, statusCode=0"
const AuditStatusFmt = "statusCode=%v"

var LocalHostName = "127.0.0.1"
var LocalHostNameIpv6 = "[::1]"

var IpFamilyOnlyErrorMessage = fmt.Sprintf("The cluster is %v only. ", IpFamilyStr)
var AddressNotAllowedErrorMessageFmt = "The address %v is not allowed."
var IpFamilyAddressNotFoundMessageFmt = "Cannot find address in the ip family for %v."

var DefaultAdminPort uint16 = 8091
var DefaultAdminPortSSL uint16 = 18091

const RESTInvalidPath = "Invalid path"
const RESTHttpReq = "in http request"
const RESTNoSuchHost = "no such host"
const RESTHttpChunkedEncoding = "chunked"
const RESTNsServerNotFound = "Not found"

// Exponential backoff factor
var MetaKvBackoffFactor = 2

// URL Paths for retrieving cluster info
const XDCRPrefix = "xdcr"
const PoolsPath = "/pools"
const DefaultPoolPath = "/pools/default"
const DefaultPoolBucketsPath = "/pools/default/buckets/"
const NodesSelfPath = "/nodes/self"
const SSLPortsPath = "/nodes/self/xdcrSSLPorts"
const NodeServicesPath = "/pools/default/nodeServices"
const XDCRPeerToPeerPath = XDCRPrefix + "/p2pCommunications"
const BPath = "/pools/default/b/"
const DocsPath = "/docs/"
const CollectionsManifestPath = "/scopes"
const ScopesPath = "/scopes/"
const CollectionsPath = "/collections/"
const ClientCertAuthPath = "/settings/clientCertAuth"

// Streaming API paths. They are used for source clusters only
const ObservePoolPath = "/poolsStreaming/default"
const ObserveBucketPath = "/pools/default/bucketsStreaming/" // + bucketName

// constants for CAPI nozzle
var RevsDiffPath = "/_revs_diff"
var BulkDocsPath = "/_bulk_docs"

// keys in the map which /nodes/self returns
var CouchApiBase = "couchApiBase"
var CouchApiBaseHttps = "couchApiBaseHTTPS"

// REST endpoint for connection pre-check
const XDCRConnectionPreCheckPath = XDCRPrefix + "/connectionPreCheck"

// ns_server REST endpoint to perform quick user authentication check (user can check their id (or username), domain, roles, and other details)
const WhoAmIPath = "/whoami"

// keys used in parsing cluster info
var NodesKey = "nodes"
var HostNameKey = "hostname"
var ThisNodeKey = "thisNode"
var SSLPortKey = "httpsMgmt"
var SSLMgtPortKey = "mgmtSSL"
var MgtPortKey = "mgmt"
var PortsKey = "ports"
var DirectPortKey = "direct"
var NodeExtKey = "nodesExt"
var KVPortKey = "kv"
var KVSSLPortKey = "kvSSL"
var ServicesKey = "services"
var ClusterCompatibilityKey = "clusterCompatibility"
var ImplementationVersionKey = "implementationVersion"
var ServerListKey = "serverList"
var VBucketServerMapKey = "vBucketServerMap"
var VBucketMapKey = "vBucketMap"
var URIKey = "uri"
var UUIDKey = "uuid"
var BucketCapabilitiesKey = "bucketCapabilities"
var BucketTypeKey = "bucketType"
var BucketsKey = "buckets"
var EvictionPolicyKey = "evictionPolicy"
var BucketNameKey = "name"
var ClusterMembershipKey = "clusterMembership"
var AlternateKey = "alternateAddresses"
var ExternalKey = "external"
var CapiPortKey = "capi"
var CapiSSLPortKey = "capiSSL"
var DeveloperPreviewKey = "isDeveloperPreview"
var StatusKey = "status"
var NumberOfReplicas = "numReplicas"
var StorageBackendKey = "storageBackend"

// Value for StorageBackendKey
var Magma = "magma"

// Collection consts
const UIDKey = "uid"
const NameKey = "name"
const CollectionsKey = "collections"
const DefaultScopeCollectionName = "_default"
const ScopeCollectionDelimiter = "."
const JsonDelimiter = ":"
const ManualBackfillKey = "manualBackfill"
const CollectionsDelAllBackfillKey = "delAllBackfills"
const CollectionsDelSingleVBBackfillKey = "delSpecificBackfillForVb"
const CollectionsManifestUidKey = "collectionsManifestUid"
const SystemScopeName = "_system"
const SystemCollectionMobile = "_mobile"

// This is for when FilterSystemScope == true
var FilterSystemScopePassthruCollections = []string{SystemCollectionMobile}

// From KV design doc:
// A user’s collection can only contain characters A-Z, a-z, 0-9 and the following symbols _ - %
// The prefix character of a user’s collection name however is restricted. It cannot be _ or %
// System scope/collections always start with _
// Note that XDCR doesn't care if it is system vs user. It just replicates
const CollectionValidNameCharClass = "[0-9A-Za-z-_%]"
const CollectionValidPrefixNameClass = "[0-9A-Za-z-_]"

// OptionalCollectionNamespaceRegexExpr matches pattern with collection name being optional
// E.g S1.C1, S1 but not S1.
var OptionalCollectionNamespaceRegexExpr = fmt.Sprintf("^(?P<scope>%v+)(?:[%v](?P<collection>%v+))?$", CollectionValidNameCharClass, ScopeCollectionDelimiter, CollectionValidNameCharClass)
var CollectionNamespaceRegexExpr = fmt.Sprintf("^(?P<scope>%v+)[%v](?P<collection>%v+)$", CollectionValidNameCharClass, ScopeCollectionDelimiter, CollectionValidNameCharClass)
var CollectionNamespaceRegex, _ = regexp.Compile(CollectionNamespaceRegexExpr)
var OptionalCollectionNamespaceRegex, _ = regexp.Compile(OptionalCollectionNamespaceRegexExpr)

var CollectionNameValidationRegex, _ = regexp.Compile(fmt.Sprintf("^%v%v*$", CollectionValidPrefixNameClass, CollectionValidNameCharClass))

const BasicFQDNCharClass = "[0-9A-Za-z-_]"

var BasicFQDNRegex, _ = regexp.Compile(fmt.Sprintf("^(%v+\\.)+(%v+)$", BasicFQDNCharClass, BasicFQDNCharClass))

var WhiteSpaceCharsRegex, _ = regexp.Compile(`\s`)

var DefaultCollectionId uint32 = 0

var CollectionsUidBase int = 16

// URL related constants
const UrlDelimiter = "/"

var UrlPortNumberDelimiter = ":"

// Custom conflict resolution related constants
var JSEngineWorkers = DefaultGoMaxProcs
var JSWorkerQuota = 1572864 // 1.5MB

// constants for ipv6 addresses
const Ipv6AddressSeparator = ":"
const LeftBracket = "["
const RightBracket = "]"

var ClusterMembership_Active = "active"

// http request method types
const (
	MethodGet    = "GET"
	MethodPost   = "POST"
	MethodDelete = "DELETE"
)

// delimiter for multiple parts in a key
var KeyPartsDelimiter = "/"

// constants for adminport
var AdminportUrlPrefix = UrlDelimiter

// used as default value for tests
var AdminportNumber uint16 = 13000
var GometaRequestPortNumber uint16 = 11000

// read timeout for golib's http server.
var AdminportReadTimeout = 60 * time.Second

// write timeout for golib's http server.
var AdminportWriteTimeout = 180 * time.Second

// outgoing nozzle type
type XDCROutgoingNozzleType int

const (
	Xmem XDCROutgoingNozzleType = iota
	Capi XDCROutgoingNozzleType = iota
)

// Last element is invalid and is there to keep consistency with the EndMarker
var CompressionTypeStrings = [...]string{"Invalid", "None", "Snappy", "Auto", "ForceUncompress", "Invalid"}

const (
	// Start and End markers are considered invalid values
	CompressionTypeStartMarker = iota
	// None means try to establish memcached with snappy HELO. KV will send document down as they are stored
	// If target doesn't support receiving snappy data, fallback to ForceUncompress
	CompressionTypeNone = iota
	// Snappy is for internal use only. Users could set it with older server. Now they cannot.
	CompressionTypeSnappy = iota
	// Auto means try to establish snappy if possible. If not, fall back to None
	CompressionTypeAuto = iota // XDCR only
	// ForceUncompress means request source KV to send decompressed data if they are compressed
	// This is needed for replicating to pre-snappy legacy clusters
	CompressionTypeForceUncompress = iota // XDCR only
	CompressionTypeEndMarker       = iota
)

const CompressionTypeREST = "compressionType"

const CompressionTypeKey = "compression_type"

// DataType fields of MCRequest
// kv_engine/include/mcbp/protocol/datatype.h
const (
	RawDataType    uint8 = 0 // "unknown" datatype. Eg: subdoc commands with body containing operational specs
	JSONDataType   uint8 = 1
	SnappyDataType uint8 = 2
	XattrDataType  uint8 = 4
	// In subdoc lookup for vxattr $document, KV returns an array of the following strings instead
	JsonDataTypeStr   string = "json"
	SnappyDataTypeStr string = "snappy"
	XattrDataTypeStr  string = "xattr"
)

const (
	PIPELINE_SUPERVISOR_SVC    string = "PipelineSupervisor"
	CHECKPOINT_MGR_SVC         string = "CheckpointManager"
	STATISTICS_MGR_SVC         string = "StatisticsManager"
	TOPOLOGY_CHANGE_DETECT_SVC string = "TopologyChangeDetectSvc"
	BANDWIDTH_THROTTLER_SVC    string = "BandwidthThrottlerSvc"
	BACKFILL_MGR_SVC           string = "BackfillMgrSvc"
	CONFLICT_MANAGER_SVC       string = "ConflictManager"
)

// supervisor related constants
const (
	ReplicationManagerSupervisorId = "ReplicationManagerSupervisor"
	PipelineMasterSupervisorId     = "PipelineMasterSupervisor"
	AdminportSupervisorId          = "AdminportSupervisor"
	PipelineSupervisorIdPrefix     = "PipelineSupervisor_"
)

// metadata change listener related constants
const (
	ReplicationSpecChangeListener  = "ReplicationSpecChangeListener"
	RemoteClusterChangeListener    = "RemoteClusterChangeListener"
	GlobalSettingChangeListener    = "GlobalSettingChangeListener"
	BucketSettingsChangeListener   = "BucketSettingsChangeListener"
	InternalSettingsChangeListener = "InternalSettingsChangeListener"
)

// constants for integer parsing
var ParseIntBase = 10
var ParseIntBitSize = 64

const CouchbaseDnsServiceName = "couchbase"
const CouchbaseSecureDnsServiceName = "couchbases"

var CouchbaseUri = fmt.Sprintf("%v://", CouchbaseDnsServiceName)
var CouchbaseSecureUri = fmt.Sprintf("%v://", CouchbaseSecureDnsServiceName)

var CapellaHostnameSuffix = ".cloud.couchbase.com"

// Various error messages
var ErrorNotResponding = errors.New("Not responding")
var ErrorNotOK = errors.New("Not OK")
var ErrorNotMyVbucket = errors.New("NOT_MY_VBUCKET")
var InvalidStateTransitionErrMsg = "Can't move to state %v - %v's current state is %v, can only move to state [%v]"
var InvalidCerfiticateError = errors.New("Failed to parse given certificates. Certificates must be one or more, PEM-encoded x509 certificate and nothing more.")
var ErrorNoSourceNozzle = errors.New("Invalid configuration. No source nozzle can be constructed since the source kv nodes are not the master for any vbuckets.")
var ErrorNoTargetNozzle = errors.New("Invalid configuration. No target nozzle can be constructed.")
var ErrorMasterNegativeIndex = errors.New("Master index is negative. ")
var ErrorFailedAfterRetry = errors.New("Operation failed after max retries. ")
var ErrorDoesNotExistString = "does not exist"
var ErrorResourceDoesNotExist = fmt.Errorf("Specified resource %v.", ErrorDoesNotExistString)
var ErrorResourceDoesNotMatch = errors.New("Specified resource does not match the item to which is being compared.")
var ErrorInvalidType = errors.New("Specified type is invalid")
var ErrorInvalidInput = errors.New("Invalid input given")
var ErrorNoPortNumber = errors.New("No port number")
var ErrorInvalidPortNumber = errors.New("Port number is not a valid integer")
var ErrorUnauthorized = errors.New("unauthorized")
var ErrorCompressionNotSupported = errors.New("Specified compression type is not supported.")
var ErrorCompressionUnableToConvert = errors.New("Unable to translate user input to internal compression Type")
var ErrorCompressionDcpInvalidHandshake = errors.New("DCP connection is established as compressed even though compression is not requested.")
var ErrorCompressionUnableToInflate = errors.New("Unable to properly uncompress data from DCP")
var ErrorMaxReached = errors.New("Maximum entries has been reached")
var ErrorNilPtr = errors.New("Nil pointer given")
var ErrorNilPipeline = errors.New("Nil pipeline")
var ErrorNoHostName = errors.New("hostname is missing")
var ErrorInvalidSettingsKey = errors.New("Invalid settings key")
var ErrorSizeExceeded = errors.New("Size is larger than maximum allowed")
var ErrorLengthExceeded = errors.New("Length is longer than maximum allowed")
var ErrorNoMatcher = errors.New("Internal error - unable to establish GoJsonsm Matcher")
var ErrorNoDataPool = errors.New("Internal error - unable to establish GoXDCR datapool")
var ErrorFilterEnterpriseOnly = errors.New("Filter expression can be specified in Enterprise edition only")
var ErrorFilterInvalidVersion = errors.New("Filter version specified is deprecated")
var ErrorFilterInvalidFormat = errors.New("Filter specified using key-only regex is deprecated")
var ErrorFilterInvalidExpression = errors.New("Filter expression is invalid")
var ErrorFilterParsingError = errors.New("Filter unable to parse DCP packet")
var ErrorFilterSkipRestreamRequired = errors.New("Filter skip restream flag is required along with a filter")
var ErrorNotSupported = errors.New("Not supported")
var ErrorInvalidJSONMap = errors.New("Retrieved value is not a valid JSON key-value map")
var ErrorInvalidCAS = errors.New("Invalid CAS")
var ErrorNoSourceKV = errors.New("Invalid configuration. No source kv node is found.")
var ErrorExecutionTimedOut = errors.New("Execution timed out")
var ErrorPipelineStartTimedOutUI = errors.New("Pipeline did not start in a timely manner, possibly due to busy source or target. Will try again...")
var ErrorRemoteClusterUninit = errors.New("Remote cluster has not been successfully contacted to figure out user intent for alternate address yet. Will try again next refresh cycle")
var ErrorTargetNoAltHostName = errors.New("Alternate hostname is not set up on at least one node of the remote cluster")
var ErrorPipelineRestartDueToClusterConfigChange = errors.New("Pipeline needs to update due to remote cluster configuration change")
var ErrorPipelineRestartDueToEncryptionChange = errors.New("Pipeline needs to update due to cluster encryption level change")
var ErrorRemoteClusterFullEncryptionRequired = errors.New("Cluster encryption level is strict. Remote cluster reference must use full encryption.")
var ErrorNotFound = errors.New("Specified entity is not found")
var ErrorTargetCollectionsNotSupported = errors.New("Target cluster does not support collections")
var ErrorSourceCollectionsNotSupported = errors.New("Source cluster collections critical error")
var ErrorInvalidOperation = errors.New("Invalid operation")
var ErrorRouterRequestRetry = errors.New("Request is in retry queue")
var ErrorIgnoreRequest = errors.New("Request should be ignored")
var ErrorXmemCollectionSubErr = errors.New(StringTargetCollectionMappingErr)
var ErrorRequestAlreadyIgnored = errors.New("Request has been marked ignored")
var ErrorInvalidSRVFormat = errors.New("hostname format is not SRV")
var ErrorSdkUriNotSupported = fmt.Errorf("XDCR currently does not support %v or %v URI. If using DNS SRV, remove the URI prefix", CouchbaseUri, CouchbaseSecureUri)
var ErrorColMigrationEnterpriseOnly = errors.New("Collections migration is supported in Enterprise edition only")
var ErrorInvalidColNamespaceFormat = fmt.Errorf("Invalid CollectionNamespace format")
var ErrorCAPIDeprecated = errors.New("CAPI replication mode is now deprecated")
var ReplicationSpecNotFoundErrorMessage = "requested resource not found"
var ReplNotFoundErr = errors.New(ReplicationSpecNotFoundErrorMessage)
var ErrorExplicitMappingEnterpriseOnly = errors.New("Explicit Mapping is supported in Enterprise Edition only")
var ErrorChunkedEncodingNotSupported = errors.New("Chunked encoding is not supported")
var BrokenMappingUIString = "Found following destination collection(s) missing (and will not get replicated to):\n"
var ErrorSourceBucketTopologyNotReady = errors.New("Local bucket topology does not have any cached data yet")
var ErrorTargetBucketTopologyNotReady = errors.New("Target bucket topology does not have any cached data yet")
var ErrorNoBackfillNeeded = errors.New("No backfill needed")
var ErrorNilCertificate = errors.New("Nil certificate")
var ErrorNilCertificateStrictMode = errors.New("cluster encryption is set to strict mode and unable to retrieve a valid certificate")
var ErrorOpInterrupted = errors.New("Operation interrupted")
var ErrorNoVbSpecified = errors.New("No vb being specified")
var ErrorCollectionManifestNotChanged = errors.New("Collection manifest has not changed")
var ErrorSystemScopeMapped = errors.New("System scope is mapped")
var ErrorAdvFilterMixedModeUnsupported = errors.New("Not all nodes support advanced filtering so adv filtering editing is not allowed")
var ErrorJSONReEncodeFailed = errors.New("JSON string passed in did not pass re-encode test. Potentially duplicated keys or characters except: A-Z a-z 0-9 _ - %")
var ErrorDocumentNotFound = errors.New("Document not found")
var ErrorSubdocLookupPathNotFound = errors.New("SUBDOC_MULTI_LOOKUP does not include the path")
var ErrorUnexpectedSubdocOp = errors.New("Unexpected subdoc op was observed")
var ErrorCasPoisoningDetected = errors.New("Document CAS is stamped with a time beyond allowable drift threshold")
var ErrorHostNameEmpty = errors.New("Hostname is empty")
var ErrorConflictLoggingInputInvalid = errors.New("conflict logging input json object should either contain nothing (considered to turn off) or should compulsory contain \"bucket\" and \"collection\" keys")
var ErrorReplicationSpecNotActive = errors.New("replication specification not found or no longer active")

func GetBackfillFatalDataLossError(specId string) error {
	return fmt.Errorf("%v experienced fatal error when trying to create backfill request. To prevent data loss, the pipeline must restream from the beginning", specId)
}

const ImportDetectedStr = "Import mutations detected when mobile is Off. This is not supported."

const FinClosureStr = "because of finch closure"

const StringTargetCollectionMappingErr = "Target node unable to find"

// Various non-error internal msgs
var FilterForcePassThrough = errors.New("No data is to be filtered, should allow passthrough")

// the full error as of now is : "x509: cannot validate certificate for xxx because it doesn't contain any IP SANs"
// use a much shorter version for matching to reduce the chance of false negatives - the error message may be changed by golang in the future
var NoIpSANErrMsg = "IP SANs"

// constants used for remote cluster references
const (
	RemoteClustersPath = "pools/default/remoteClusters"

	RemoteClusterUuid     = "uuid"
	RemoteClusterName     = "name"
	RemoteClusterHostName = "hostname"
	RemoteClusterUserName = "username"
	RemoteClusterPassword = "password"
	// To be deprecated
	RemoteClusterDemandEncryption = "demandEncryption"
	// To be deprecated
	RemoteClusterEncryptionType = "encryptionType"
	// New parameter that should be used in the place of RemoteClusterDemandEncryption
	// and RemoteClusterEncryptionType starting at 5.5
	RemoteClusterSecureType        = "secureType"
	RemoteClusterCertificate       = "certificate"
	RemoteClusterClientCertificate = "clientCertificate"
	RemoteClusterClientKey         = "clientKey"
	RemoteClusterUri               = "uri"
	RemoteClusterValidateUri       = "validateURI"
	RemoteClusterDeleted           = "deleted"
	IsEnterprise                   = "isEnterprise"
	Pools                          = "pools"
	RemoteClusterHostnameMode      = "network_type"
	ConnectivityStatus             = "connectivityStatus"
	ConnectivityErrors             = "connectivityErrors"
	RemoteBucketManifest           = "remoteBucketManifest"
	RedactRequested                = "redactRequested"
	RestrictHostnameReplace        = "restrictHostnameReplace"
)

// secure type for remote cluster reference
const (
	SecureTypeNone = "none"
	SecureTypeHalf = "half"
	SecureTypeFull = "full"
)

// constants used for create replication request
const (
	Type       = "type"
	FromBucket = "fromBucket"
	ToCluster  = "toCluster"
	ToBucket   = "toBucket"
)

const RemoteClusterAuthErrString = "Authentication failed"

// constant used by more than one rest apis
const (
	JustValidate        = "just_validate"
	IncludeWarnings     = "include_warnings"
	JustValidatePostfix = "?" + JustValidate + "=1"
)

// const used by block profile
const (
	BlockProfileRate = "block_profile_rate"
)

// Key used for general validation errors that are not related to any specific http request parameters
var PlaceHolderFieldKey = "_"

// http request related constants
const (
	ContentType               = "Content-Type"
	DefaultContentType        = "application/x-www-form-urlencoded"
	JsonContentType           = "application/json"
	PlainTextContentType      = "text/plain"
	PrometheusTextContentType = "; version=0.0.4"
	ContentLength             = "Content-Length"
	UserAgent                 = "User-Agent"
)

// constant for replication tasklist status
const (
	Pending     = "Pending"
	Replicating = "Replicating"
	Paused      = "Paused"
)

const (
	//Bucket sequence number statistics
	VBUCKET_SEQNO_STAT_NAME            = "vbucket-seqno"
	VBUCKET_PREFIX                     = "vb_"
	HIGH_SEQNO_CONST                   = ":high_seqno"
	VBUCKET_HIGH_SEQNO_STAT_KEY_FORMAT = VBUCKET_PREFIX + "%v" + HIGH_SEQNO_CONST
	VBUCKET_UUID_STAT_KEY_FORMAT       = "vb_%v:uuid"
	VBUCKET_DETAILS_NAME               = "vbucket-details"
	MAXCAS_CONST                       = ":max_cas"
	VBUCKET_MAXCAS_STAT_KEY_FORMAT     = VBUCKET_PREFIX + "%v" + MAXCAS_CONST
)

var ErrorsStatsKey = "Errors"

// ui log related constants
var UILogPath = "_log"
var UILogRetry = 3
var UILogMessageKey = "message"
var UILogLogLevelKey = "logLevel"
var UILogComponentKey = "component"

// so far all xdcr logs are of info level, thus we can hardcode it here
var UILogXDCRLogLevel = "info"
var UILogXDCRComponent = "xdcr"

var CouchApiBaseUriDelimiter = "%2f"

var XDCR_EXPVAR_ROOT = "XDCR_Replications"

const ChangesLeftStats = "changes_left"
const DocsFromDcpStats = "docs_received_from_dcp"
const DocsRepQueueStats = "docs_rep_queue"

// constants for replication docs
const (
	RemoteClustersForReplicationDoc = "remoteClusters"
	BucketsPath                     = "buckets"

	ReplicationDocType                 = "type"
	ReplicationDocId                   = "id"
	ReplicationDocSource               = "source"
	ReplicationDocTarget               = "target"
	ReplicationDocContinuous           = "continuous"
	ReplicationDocPauseRequested       = "pause_requested"
	ReplicationDocPauseRequestedOutput = "pauseRequested"

	ReplicationDocTypeXmem = "xdc-xmem"
	ReplicationDocTypeCapi = "xdc"
)

// constant used in replication info to ensure compatibility with erlang xdcr
var MaxVBReps = "max_vbreps"

const (
	GET                   = mc.CommandCode(0x00)
	GET_WITH_META         = mc.CommandCode(0xa0)
	SET_WITH_META         = mc.CommandCode(0xa2)
	ADD_WITH_META         = mc.CommandCode(0xa4)
	DELETE_WITH_META      = mc.CommandCode(0xa8)
	SET_TIME_SYNC         = mc.CommandCode(0xc1)
	SUBDOC_DICT_UPSERT    = mc.CommandCode(0xc8)
	SUBDOC_DELETE         = mc.CommandCode(0xc9)
	SUBDOC_MULTI_MUTATION = mc.CommandCode(0xd1)
)

// Flags for SUBDOC commands
const (
	// Path level flag
	SUBDOC_FLAG_MKDIR_P       = 0x01
	SUBDOC_FLAG_XATTR         = 0x04
	SUBDOC_FLAG_EXPAND_MACROS = 0x10
)

const (
	PipelineSetting_RequestPool = "RequestPool"
	DefaultRequestPoolSize      = 10000
)

var EventChanSize = 10000

// names of async component event listeners
const (
	DataReceivedEventListener            = "DataReceivedEventListener"
	DataProcessedEventListener           = "DataProcessedEventListener"
	DataFilteredEventListener            = "DataFilteredEventListener"
	DataSentEventListener                = "DataSentEventListener"
	DataSentCasChangedEventListener      = "DataSentCasChangedEventListener"
	DataFailedCREventListener            = "DataFailedCREventListener"
	TargetDataSkippedEventListener       = "TargetDataSkippedEventListener"
	GetReceivedEventListener             = "GetReceivedEventListener"
	DataThrottledEventListener           = "DataThrottledEventListener"
	DataThroughputThrottledEventListener = "DataThroughputThrottledEventListener"
	CollectionRoutingEventListener       = "CollectionRoutingEventListener"
	DataClonedEventListener              = "DataClonedEventListener"
	DataSentFailedListener               = "DataSentFailedListener"
	DataMergedEventListener              = "DataMergedEventListener"
	MergeCasChangedEventListener         = "MergeCasChangedEventListener"
	MergeFailedEventListener             = "MergeFailedEventListener"
	SrcSyncXattrRemovedEventListener     = "SourceSyncXattrRemovedEventListener"
	TgtSyncXattrPreservedEventListener   = "TargetSyncXattrPreservedEventListenr"
	HlvUpdatedEventListener              = "HlvUpdatedEventListener"
	HlvPrunedEventListener               = "HlvPrunedEventListener"
	HlvPrunedAtMergeEventListener        = "HlvPrunedAtMergeEventListener"
	DocsSentWithSubdocCmdEventListener   = "DocsSentWithSubdocSetEventListener"
	DocsSentWithPoisonedCasEventListener = "DocsSentWithPoisonedCasEventListener"
)

const (
	OutNozzleStatsCollector  = "OutNozzleStatsCollector"
	DcpStatsCollector        = "DcpStatsCollector"
	RouterStatsCollector     = "RouterStatsCollector"
	CheckpointStatsCollector = "CheckpointStatsCollector"
	ThroughSeqnoTracker      = "ThroughSeqnoTracker"
	ConflictMgrCollector     = "ConflictManagerCollector"
)

var CouchbaseBucketType = "membase"
var EphemeralBucketType = "ephemeral"

// NRU eviction policy for ephemeral bucket
var EvictionPolicyNRU = "nruEviction"

// keys used in pipeline.settings
const (
	ProblematicVBSource = "ProblematicVBSource"
	ProblematicVBTarget = "ProblematicVBTarget"
	VBTimestamps        = "VBTimestamps"
	CollectionNsMapping = "CollectionNsMapping"
)

// flag for requesting datatype in GetMeta request
var ReqExtMetaDataType = 0x02

// version of extended metadata to look for
var ExtendedMetadataVersion = 1

// id of conflict resolution mode in extended metadata
var ConflictResolutionModeId = 2

// permissions for RBAC
const (
	PermissionRemoteClusterRead       = "cluster.xdcr.remote_clusters!read"
	PermissionRemoteClusterWrite      = "cluster.xdcr.remote_clusters!write"
	PermissionXDCRSettingsRead        = "cluster.xdcr.settings!read"
	PermissionXDCRSettingsWrite       = "cluster.xdcr.settings!write"
	PermissionBucketPrefix            = "cluster.bucket["
	PermissionBucketXDCRReadSuffix    = "].xdcr!read"
	PermissionBucketXDCRWriteSuffix   = "].xdcr!write"
	PermissionBucketXDCRExecuteSuffix = "].xdcr!execute"
	PermissionBucketDataReadSuffix    = "].data!read"
	PermissionXDCRAdminInternalRead   = "cluster.admin.internal.xdcr!read"
	PermissionXDCRAdminInternalWrite  = "cluster.admin.internal.xdcr!write"
	PermissionXDCRPrometheusRead      = "cluster.admin.internal.stats!read"

	//  XDCR Admin has following permissions but not cluster.admin.internal.xdcr
	PermissionXDCRInternalRead  = "cluster.xdcr.internal!read"
	PermissionXDCRInternalWrite = "cluster.xdcr.internal!write"
)

// constants for parsing conflict resolution type setting in bucket metadata
const (
	ConflictResolutionTypeKey     = "conflictResolutionType"
	ConflictResolutionType_Seqno  = "seqno"
	ConflictResolutionType_Lww    = "lww"
	ConflictResolutionType_Custom = "custom"
)

const EOFString = "EOF"

// flag for memcached to enable lww to lww bucket replication
var FORCE_ACCEPT_WITH_META_OPS uint32 = 0x02
var SKIP_CONFLICT_RESOLUTION_FLAG uint32 = 0x08

// https://github.com/couchbase/kv_engine/blob/master/engines/ep/docs/protocol/del_with_meta.md
var IS_EXPIRATION uint32 = 0x10

// read/write timeout for helo command to memcached
var HELOTimeout time.Duration = time.Duration(120) * time.Second

// For utilities to try to get a working remote connection
var MaxRemoteMcRetry = 5
var RemoteMcRetryWaitTime = 200 * time.Millisecond
var RemoteMcRetryFactor = 2

// The following will result in a max of 3 seconds of retry time before declaring failure
var BucketInfoOpMaxRetry = 5
var BucketInfoOpWaitTime = 100 * time.Millisecond
var BucketInfoOpRetryFactor = 2

// Retry for serializer - should be relatively quick
var PipelineSerializerMaxRetry = 3
var PipelineSerializerRetryWaitTime = 100 * time.Millisecond
var PipelineSerializerRetryFactor = 2

// For Requesting Remote Bucket monitoring - max of 8 seconds
var RemoteBucketMonitorMaxRetry = 4
var RemoteBucketMonitorWaitTime = 200 * time.Millisecond
var RemoteBucketMonitorRetryFactor = 3

// DefaultHttpTimeout is 180 seconds
var DefaultHttpTimeoutWaitTime = 200 * time.Millisecond
var DefaultHttpTimeoutMaxRetry = 10
var DefaultHttpTimeoutRetryFactor = 2

// For peer-to-peer communication retry - max of ~51 seconds
var PeerToPeerMaxRetry = 8
var PeerToPeerRetryWaitTime = 200 * time.Millisecond
var PeerToPeerRetryFactor = 2
var PeerToPeerNonExponentialWaitTime = 51 * time.Second

// minimum versions where various features are supported
type ServerVersion []int

const ServerVersionSeparator = "."

var VersionForCompressionSupport = ServerVersion{5, 5}
var VersionForClientCertSupport = ServerVersion{5, 5}
var VersionForHttpScramShaSupport = ServerVersion{5, 5}
var VersionForCollectionSupport = ServerVersion{7, 0}
var VersionForAdvErrorMapSupport = ServerVersion{7, 5}

// ns_server and support would like to start seeing 3 digits for versions
var VersionForAdvFilteringSupport = ServerVersion{6, 5, 0}
var VersionForPrometheusSupport = ServerVersion{7, 0, 0}
var VersionForCcrDpSupport = ServerVersion{7, 0, 0}
var VersionForPeerToPeerSupport = ServerVersion{7, 1, 0}
var Version7_2_1 = ServerVersion{7, 2, 1}
var VersionForConnectionPreCheckSupport = ServerVersion{7, 6, 0}
var VersionForSupportability = ServerVersion{7, 6, 0}
var VersionForP2PManifestSharing = ServerVersion{7, 6, 0}
var VersionForMobileSupport = ServerVersion{7, 6, 3}
var VersionForCasPoisonDetection = ServerVersion{8, 0, 0}

func (s ServerVersion) String() string {
	builder := strings.Builder{}
	for i := 0; i < len(s); i++ {
		builder.WriteString(strconv.Itoa(s[i]))
		if i != len(s)-1 {
			builder.WriteString(ServerVersionSeparator)
		}
	}
	return builder.String()
}

func (s ServerVersion) SameAs(other ServerVersion) bool {
	if len(s) != len(other) {
		return false
	}
	for i, c := range s {
		if other[i] != c {
			return false
		}
	}
	return true
}

func NewServerVersionFromString(str string) (ServerVersion, error) {
	if str == "" {
		return ServerVersion{}, nil
	}

	versions := strings.Split(str, ServerVersionSeparator)
	versionsInt := ServerVersion{}

	for i := 0; i < len(versions); i++ {
		parsedInt, err := strconv.ParseInt(versions[i], 10, 0)
		if err != nil {
			return nil, err
		}
		versionsInt = append(versionsInt, int(parsedInt))
	}

	return versionsInt, nil
}

var GoxdcrUserAgentPrefix = "couchbase-goxdcr"
var GoxdcrUserAgent = ""

// Used to calculate the number of bytes to allocate for sending the HELO messages
var HELO_BYTES_PER_FEATURE int = 2

// value representing tcp no delay feature in helo request/response
var HELO_FEATURE_TCP_NO_DELAY uint16 = 0x03

// value representing xattr feature in helo request/response
var HELO_FEATURE_XATTR uint16 = 0x06

// value representing snappy compression
var HELO_FEATURE_SNAPPY uint16 = 0x0a

// value representing XERROR
var HELO_FEATURE_XERROR uint16 = 0x07

// new XATTR bit in data type field in dcp mutations
var PROTOCOL_BINARY_DATATYPE_XATTR uint8 = 0x04

// Collections Feature
var HELO_FEATURE_COLLECTIONS uint16 = 0x12

// length of random id
var LengthOfRandomId = 16

// max retry for random id generation
var MaxRetryForRandomIdGeneration = 5

var TimeoutRuntimeContextStart = 30 * time.Second
var TimeoutRuntimeContextStop = 10 * time.Second
var TimeoutPartsStart = 30 * time.Second
var TimeoutPartsStop = 10 * time.Second
var TimeoutConnectorsStop = 5 * time.Second
var TimeoutDcpCloseUprStreams = 3 * time.Second
var TimeoutDcpCloseUprFeed = 3 * time.Second
var TimeoutP2PProtocol = 60 * time.Second // Default if not specified

// This is for enforcing remote connection network type.
const TCP = "tcp"   // ipv4/ipv6 are both supported
const TCP4 = "tcp4" // ipv4 only
const TCP6 = "tcp6" // ipv6 only

var NetTCP = TCP
var IpFamilyStr = "tcp4/tcp6"

var CurrentTime = "CurrentTime"

// Limit imposed by memcached
const MaxDcpConnectionNameLength = 200

/**
 * Log Redaction section
 * Spectrum 1 - User Data redaction (ud) tags
 * Spectrum 2 - Metadata redaction tags (TBD)
 * Spectrum 3 - System Data redaction tags (TBD)
 */
const (
	UdTagBegin = "<ud>"
	UdTagEnd   = "</ud>"
)

var UdTagBeginBytes = []byte(UdTagBegin)
var UdTagEndBytes = []byte(UdTagEnd)

const (
	HttpReqUserKey   = "Menelaus-Auth-User"
	AuthorizationKey = "Authorization"
	CBOnBehalfOfKey  = "Cb-On-Behalf-Of"
)

var HttpRedactKeys = []string{HttpReqUserKey, AuthorizationKey, CBOnBehalfOfKey}

const AuthorizationKeyRedactPrefix = "Basic "

// retry interval for setDerivedObj op
var RetryIntervalSetDerivedObj = 100 * time.Millisecond

// max number of retries for setDerivedObj op
var MaxNumOfRetriesSetDerivedObj = 8

var NumberOfWorkersForCheckpointing = 5

const NumberOfVbs = 1024

type FilterVersionType int

const (
	// Note the default is KeyOnly because from a version that did not have this key, that is the
	// expected version so we can do proper handling.
	// AdvInMemory version means that the filter itself is advanced, but in metakv it is still stored as KeyOnly
	FilterVersionKeyOnly  FilterVersionType = iota
	FilterVersionAdvanced FilterVersionType = iota
)

type FilterFlagType int

const (
	FilterFlagSkipXattr FilterFlagType = 0x1
	FilterFlagSkipKey   FilterFlagType = 0x2
	FilterFlagKeyOnly   FilterFlagType = 0x4
	FilterFlagXattrOnly FilterFlagType = 0x8
)

var DefaultGoMaxProcs int = 4

var BacklogThresholdDefault = 50

var MaxDocSizeByte uint32 = 20 << 20

var MaxCollectionNameBytes int = 251

const MaxCas = 0xFFFFFFFFFFFFFFFF

// --------------- Constants that are configurable -----------------

// timeout for checkpointing attempt before pipeline is stopped - to put an upper bound on the delay of pipeline stop/restart
var TimeoutCheckpointBeforeStop = 180 * time.Second

var TopologyChangeCheckInterval = 10 * time.Second

// the maximum number of topology change checks to wait before pipeline is restarted
// to elaborate:
// 1. topology change has happened  - the current topology is not the same as the topology when pipeline was first started
// 2. we have performed max_topology_change_count_before_restart topology change checks since the topology change was first seen
// then we restart the pipeline.
// this puts an upper bound on the delay on pipeline restart
var MaxTopologyChangeCountBeforeRestart = 30

// the maximum number of consecutive stable topology seen before pipeline is restarted
// to elaborate:
// 1. topology change has happened before  - the current topology is not the same as the topology when pipeline was first started
// 2. there has been no topology change in the past max_topology_stable_count_before_restart topology change checks
// then we assume that the topology change has completed, and restart the pipeline
var MaxTopologyStableCountBeforeRestart = 20

// the max number of concurrent workers for checkpointing
var MaxWorkersForCheckpointing = 5

// capi nozzle data chan size is defined as batchCount*CapiDataChanSizeMultiplier
var CapiDataChanSizeMultiplier = 1

// interval for refreshing remote cluster references
var RefreshRemoteClusterRefInterval = 15 * time.Second

// max retry for capi batchUpdateDocs operation
var CapiMaxRetryBatchUpdateDocs = 6

// timeout for batch processing in capi
// 1. http timeout in revs_diff, i.e., batchGetMeta, call to target
// 2. overall timeout for batchUpdateDocs operation
var CapiBatchTimeout = 180 * time.Second

// timeout for tcp write operation in capi
var CapiWriteTimeout = 10 * time.Second

// timeout for tcp read operation in capi
var CapiReadTimeout = 60 * time.Second

// the maximum number of checkpoint records to keep in the checkpoint doc
var MaxCheckpointRecordsToKeep int = 5

// the maximum number of checkpoint records to read from the checkpoint doc
var MaxCheckpointRecordsToRead int = 5

// default time out for outgoing http requests if it is not explicitly specified (seconds)
var DefaultHttpTimeout = 180 * time.Second

// when we need to make a rest call when processing a XDCR rest request, the time out of the second rest call needs
// to be shorter than that of the first one, which is currently 30 seconds. (seconds)
var ShortHttpTimeout = 20 * time.Second

// When contacting the remote cluster's NS server for getting HTTPS ports, it should not take long. But if necessary,
// this can be changed
var HttpsPortLookupTimeout = 2 * time.Second

// max retry for live updating of pipelines
var MaxRetryForLiveUpdatePipeline = 5

// wait time between retries for live updating of pipelines (milliseconds)
var WaitTimeForLiveUpdatePipeline = 2000 * time.Millisecond

// interval for replication spec validity check (seconds)
// This should be *less* than statsInterval, otherwise it may trigger too many timer resets
var ReplSpecCheckInterval = 15 * time.Second

// interval for mem stats logging (seconds)
var MemStatsLogInterval = 120 * time.Second

// max number of retries for metakv ops
var MaxNumOfMetakvRetries = 5

// interval between metakv retries
var RetryIntervalMetakv = 500 * time.Millisecond

// In order for dcp flow control to work correctly, the number of mutations in dcp buffer
// should be no larger than the size of the dcp data channel.
// This way we can ensure that gomemcached is never blocked on writing to data channel,
// and thus can always respond to dcp commands such as NOOP
// In other words, the following three parameters should be selected such that
// MinimumMutationSize * UprFeedDataChanLength >= UprFeedBufferSize
// where MinimumMutationSize is the minimum size of a SetMeta/DelMeta mutation,
// a DCP mutation has size 54 + key + body. 60 should be a safe value to use

// length of data channel between dcp nozzle and gomemcached
var UprFeedDataChanLength = 20000

// dcp flow control buffer size (number of bytes)
var UprFeedBufferSize uint32 = 1024 * 1024

// max retry for xmem operations like batch send, resend, etc.
var XmemMaxRetry = 5

// xmem write time out for writing to network connection (seconds)
var XmemWriteTimeout = 120 * time.Second

// xmem read time out when reading from network connection (seconds)
var XmemReadTimeout = 120 * time.Second

// network connection will be repaired if its down time (the time that it receives
// continuous network error responses from read or write) exceeds max down time (seconds)
var XmemMaxReadDownTime = 60 * time.Second

// wait time between writes is backoff_factor*XmemBackoffWaitTime
var XmemBackoffWaitTime = 10 * time.Millisecond

// max backoff factor
var XmemMaxBackoffFactor = 10

// max retry for new xmem connection
var XmemMaxRetryNewConn = 10

// initial backoff time between retries for new xmem connection (milliseconds)
var XmemBackoffTimeNewConn = 1000 * time.Millisecond

// interval for xmem self monitoring (seconds)
var XmemSelfMonitorInterval = 6 * time.Second

// initial max idle count;
// it is dynamically adjusted at runtime by factor = actual response wait time / previous response wait time
// if xmem idle count exceeds this max, it will be declared to be stuck
var XmemMaxIdleCount = 60

// lower bound for xmem max idle count
var XmemMaxIdleCountLowerBound = 10

// upper bound for xmem max idle count
var XmemMaxIdleCountUpperBound = 120

// //the maximum amount of data (in bytes) xmem data channel can hold
var XmemMaxDataChanSize = 10 * 1024 * 1024

// max batch size that can be sent in one writeToClient() op
var XmemMaxBatchSize = 50

// interval between retries on batchUpdateDocs
var CapiRetryInterval = 500 * time.Millisecond

// maximum number of snapshot markers to store for each vb
// once the maximum is reached, the oldest snapshot marker is dropped to make room for the new one
var MaxLengthSnapshotHistory = 200

// max retry for target stats retrieval.
var MaxRetryTargetStats = 6

// base wait time between retries for target stats retrieval (milliseconds)
var RetryIntervalTargetStats = 1000 * time.Millisecond

// number of time slots [in one second] to track for bandwidth throttling computation
var NumberOfSlotsForBandwidthThrottling = 10

// When doing bandwith throttling in xmem, set minNumberOfBytes = TotalNumberOfBytes * PercentageOfBytesToSendAsMin / 100
var PercentageOfBytesToSendAsMin = 30

// write time out for audit service (seconds)
var AuditWriteTimeout = 1 * time.Second

// read time out for audit service (seconds)
var AuditReadTimeout = 1 * time.Second

// number of retries for CAPI calls, e.g., pre_replicate and commit_for_checkpoint
var MaxRetryCapiService = 5

// max number of async listeners [for an event type]
var MaxNumberOfAsyncListeners = 4

// max interval between retries when resending docs  (seconds)
var XmemMaxRetryInterval = 300 * time.Second

// max retry for xmem resend operation on mutation locked error
var XmemMaxRetryMutationLocked = 20

// max interval between retries when resending docs on mutation locked errors  (seconds)
// the upper limit on lock period is as of now 30 seconds
var XmemMaxRetryIntervalMutationLocked = 30 * time.Second

var WaitTimeBetweenMetadataChangeListeners = 500 * time.Millisecond

// Keep alive period for tcp connections
var KeepAlivePeriod = 30 * time.Second

// actual size of data chan is logged when it exceeds ThresholdForEventChanSizeLogging
var ThresholdForEventChanSizeLogging = EventChanSize * 9 / 10

// if through seqno computation takes longer than the threshold, it will be logged
var ThresholdForThroughSeqnoComputation = 100 * time.Millisecond

// interval for printing replication runtime stats to log file
var StatsLogInterval = 30 * time.Second

// default resp timeout, which is used as the interval for checkAndRepairBufferMonitor
var XmemDefaultRespTimeout time.Duration = 1000 * time.Millisecond

// Number of retries for RemoteClusterService to do any metaKV operations
var MaxRCSMetaKVOpsRetry int = 5

// Time to wait between metakv get ops
var TimeBetweenMetaKVGetOps = time.Duration(500) * time.Millisecond

// when set to true, bypass san in certificate check in ssl connections
var BypassSanInCertificateCheck bool = false

// Number of times to verify bucket is missing before removing an invalid replicationSpec
var ReplicationSpecGCCnt int = 6

// interval for cpu stats collection
var CpuCollectionInterval = 2000 * time.Millisecond

// interval for resource management actions
var ResourceManagementInterval = 1000 * time.Millisecond

// interval for logging resource management stats
var ResourceManagementStatsInterval = 10000 * time.Millisecond

// once changes_left becomes smaller than this threshold, replication will be classified as ongoing replication
var ChangesLeftThresholdForOngoingReplication = 200000

// all the ratio related constants are defined as multiples of 1/ResourceManagementRatioBase
// so that we can do integer arithmetic
var ResourceManagementRatioBase = 100

// upper bound for ratio of throughput of high priority replications to throughput of all replications
// this is to ensure that low priority replications will not be completely starved
var ResourceManagementRatioUpperBound = 90

// when the number of consecutive terms where there have been backlog reaches the threshold, set DCP priorities
var MaxCountBacklogForSetDcpPriority = 5

// when the number of consecutive terms where there have been no backlog reaches the threshold, reset DCP priorities to normal
var MaxCountNoBacklogForResetDcpPriority = 300

// extra quota given to replications when cpu is not yet maximized
var ExtraQuotaForUnderutilizedCPU = 10

// interval for printing throughput throttler stats to log file
var ThroughputThrottlerLogInterval = 10000 * time.Millisecond

// interval for clearing tokens in throughput throttler
var ThroughputThrottlerClearTokensInterval = 3000 * time.Millisecond

// number of time slots [per measurement interval] for throughput throttling
var NumberOfSlotsForThroughputThrottling = 10

// interval for throttler calibration, i.e., for stopping reassigning tokens to low priority replications, as number of time slots
var IntervalForThrottlerCalibration = 4

// number of throughput samples to keep
var ThroughputSampleSize = 1028

// alpha for exponential decay sampling. Actual alpha = ThroughputSampleAlpha / 1000
var ThroughputSampleAlpha = 15

// when actual process cpu usage exceeds maxProcessCpu * ThresholdRatioForProcessCpu/100, process cpu is considered to have maxed out
var ThresholdRatioForProcessCpu = 95

// when actual total cpu usage exceeds totalCpu * ThresholdRatioForTotalCpu/100, total cpu is considered to have maxed out
var ThresholdRatioForTotalCpu = 95

// max count of consecutive terms where cpu has not been maxed out
// an extra quota period will be started when the max count is reached
var MaxCountCpuNotMaxed = 3

// max count of consecutive terms where throughput dropped from previous high
// if we are in extra quota period, the period will be ended when the max count is reached
var MaxCountThroughputDrop = 3

// Internal key to wrap around incoming document's xattributes for advanced filtering
// Customers may change it if a specific key conflicts with this
var InternalKeyXattr = "[$%XDCRInternalMeta*%$]"

// Internal key to wrap around incoming key for advanced filtering
var InternalKeyKey = "[$%XDCRInternalKey*%$]"

// Cached variables
var CachedInternalKeyKeyByteSlice = []byte(InternalKeyKey)
var CachedInternalKeyKeyByteSize = len(CachedInternalKeyKeyByteSlice)
var CachedInternalKeyXattrByteSlice = []byte(InternalKeyXattr)
var CachedInternalKeyXattrByteSize = len(CachedInternalKeyXattrByteSlice)

// From end user's perspective, they will see the reserved word they entered
// However, internally, XDCR will insert more obscure internal keys to prevent collision with actual
// user's data
var ReservedWordsMap = map[string]string{
	ExternalKeyKey:   InternalKeyKey, /* if this entry changes, CachedInternalKeyKeyByteSlice needs to change too */
	ExternalKeyXattr: InternalKeyXattr,
}
var ReverseReservedWordsMap = map[string]string{
	InternalKeyKey:   ExternalKeyKeyContains,
	InternalKeyXattr: ExternalKeyXattrContains,
}

// The regexp here returns true if the specified values are not escaped (enclosed by backticks)
var ReservedWordsReplaceMap = map[string]PcreWrapperInterface{}

// Used to make sure the pcre's are initialized only once, when needed
var ReservedWordsReplaceMapOnce sync.Once

// Number of times for a remote cluster to consistently change from using internal interface to
// external interface, and vice versa
var RemoteClusterAlternateAddrChangeCnt = 5

// How often in seconds to pull manifests from ns_server
var ManifestRefreshSrcInterval = 2
var ManifestRefreshTgtInterval = 60

// Amount of time between each backfill metakv persist operation
// Be careful when changing the unit - need corresponding base.InitConstants to change
var BackfillPersistInterval = 1000 * time.Millisecond

var ResourceMgrKVDetectionRetryInterval = 60 * time.Second

var ReplStatusLoadBrokenMapTimeout = 5 * time.Second
var ReplStatusExportBrokenMapTimeout = 5 * time.Second

var TopologySvcCoolDownPeriod = 60 * time.Second
var TopologySvcErrCoolDownPeriod = 120 * time.Second
var TopologySvcStatusNotFoundCoolDownPeriod = 10 * time.Second

var BucketTopologyWatcherChanLen = 1000
var BucketTopologyGCScanTime = 1 * time.Minute
var BucketTopologyGCPruneTime = 24 * time.Hour
var BucketTopologyWatcherErrChanLen = 1

var P2PCommTimeout = 15 * time.Second
var MaxP2PReceiveChLen = 10000
var P2POpaqueCleanupInterval = 5 * time.Second
var P2PVBRelatedGCInterval = 24 * time.Hour
var P2PReplicaReplicatorReloadChSize = 10
var P2PManifestsCacheCleanupInterval = 5 * time.Minute

var ThroughSeqnoBgScannerFreq = 5 * time.Second
var ThroughSeqnoBgScannerLogFreq = 60 * time.Second

func InitConstants(topologyChangeCheckInterval time.Duration, maxTopologyChangeCountBeforeRestart,
	maxTopologyStableCountBeforeRestart, maxWorkersForCheckpointing int,
	timeoutCheckpointBeforeStop time.Duration, capiDataChanSizeMultiplier int,
	refreshRemoteClusterRefInterval time.Duration, clusterVersion string,
	capiMaxRetryBatchUpdateDocs int, capiBatchTimeout time.Duration,
	capiWriteTimeout time.Duration, capiReadTimeout time.Duration,
	maxCheckpointRecordsToKeep int, maxCheckpointRecordsToRead int,
	defaultHttpTimeout time.Duration, shortHttpTimeout time.Duration,
	maxRetryForLiveUpdatePipeline int, waitTimeForLiveUpdatePipeline time.Duration,
	replSpecCheckInterval time.Duration, memStatsLogInterval time.Duration,
	maxNumOfMetakvRetries int, retryIntervalMetakv time.Duration,
	uprFeedDataChanLength int, uprFeedBufferSize int,
	xmemMaxRetry int, xmemWriteTimeout time.Duration,
	xmemReadTimeout time.Duration, xmemMaxReadDownTime time.Duration,
	xmemBackoffWaitTime time.Duration, xmemMaxBackoffFactor int, xmemMaxRetryNewConn int,
	xmemBackoffTimeNewConn time.Duration, xmemSelfMonitorInterval time.Duration,
	xmemMaxIdleCount int, xmemMaxIdleCountLowerBound int, xmemMaxIdleCountUpperBound int,
	xmemMaxDataChanSize int, xmemMaxBatchSize int,
	capiRetryInterval time.Duration, maxLengthSnapshotHistory int,
	maxRetryTargetStats int, retryIntervalTargetStats time.Duration,
	numberOfSlotsForBandwidthThrottling int, percentageOfBytesToSendAsMin int,
	auditWriteTimeout time.Duration, auditReadTimeout time.Duration,
	maxRetryCapiService int, maxNumberOfAsyncListeners int,
	xmemMaxRetryInterval time.Duration, xmemMaxRetryMutationLocked int,
	xmemMaxRetryIntervalMutationLocked time.Duration, heloTimeout time.Duration,
	waitTimeBetweenMetadataChangeListeners time.Duration, keepAlivePeriod time.Duration,
	thresholdPercentageForEventChanSizeLogging int, thresholdForThroughSeqnoComputation time.Duration,
	statsLogInterval time.Duration, xmemDefaultRespTimeout time.Duration,
	bypassSanInCertificateCheck int, replicationSpecGCCnt int, timeoutRuntimeContextStart time.Duration,
	timeoutRuntimeContextStop time.Duration, timeoutPartsStart time.Duration,
	timeoutPartsStop time.Duration, timeoutDcpCloseUprStreams time.Duration,
	timeoutDcpCloseUprFeed time.Duration, cpuCollectionInterval time.Duration,
	resourceManagementInterval time.Duration, resourceManagementStatsInterval time.Duration,
	changesLeftThresholdForOngoingReplication int, resourceManagementRatioBase int,
	resourceManagementRatioUpperBound int, maxCountBacklogForSetDcpPriority int,
	maxCountNoBacklogForResetDcpPriority int, extraQuotaForUnderutilizedCPU int,
	throughputThrottlerLogInterval time.Duration,
	throughputThrottlerClearTokensInterval time.Duration,
	numberOfSlotsForThroughputThrottling int, intervalForThrottlerCalibration int,
	throughputSampleSize int, throughputSampleAlpha int,
	thresholdRatioForProcessCpu int, thresholdRatioForTotalCpu int,
	maxCountCpuNotMaxed int, maxCountThroughputDrop int,
	filteringInternalKey string, filteringInternalXattr string,
	remoteClusterAlternateAddrChangeCnt int,
	manifestRefreshSrcInterval int, manifestRefreshTgtInterval int,
	backfillPersistInterval time.Duration,
	httpsPortLookupTimeout time.Duration,
	jsEngineWorkers int,
	jsWorkerQuota int,
	maxCountDcpStreamsInactive int, resourceMgrKVDetectionRetryInterval time.Duration,
	utilsStopwatchDiagInternal time.Duration, utilsStopwatchDiagExternal time.Duration,
	replStatusLoadBrokenMapTimeout, replStatusExportBrokenMapTimeout time.Duration,
	topologyCooldownPeriod time.Duration, topologyErrCooldownPeriod time.Duration,
	blockedIpv4 bool, blockedIpv6 bool,
	peerToPeerTimeout, bucketTopologyGCScanTime, bucketTopologyGCPruneTime time.Duration,
	maxP2PReceiveChLen int,
	p2pOpaqueCleanupInterval, p2pVBRelatedGCInterval,
	throughSeqnoBgScannerFreq, throughSeqnoBgScannerLogFreq,
	timeoutP2PProtocol time.Duration,
	ckptCacheCtrlLen, ckptCacheReqLen int,
	humanRecoveryThreshold time.Duration,
	dnsSrvReBootstrap bool,
	p2pReplicaReplicatorReloadSize int, globalOSOMode int,
	connectionPreCheckGCTimeout time.Duration, connectionPreCheckRPCTimeout time.Duration,
	connErrsListMaxEntries, P2PRetryFactor int,
	P2PRetryWaitTimeMilliSec time.Duration,
	p2pManifestsGetterSleepTimeSecs int, p2pManifestsGetterMaxRetry int,
	datapoolLogFrequency int, capellaHostNameSuffix string,
	nwLatencyToleranceMilliSec time.Duration, casPoisoningPreCheckEnabled int) {
	TopologyChangeCheckInterval = topologyChangeCheckInterval
	MaxTopologyChangeCountBeforeRestart = maxTopologyChangeCountBeforeRestart
	MaxTopologyStableCountBeforeRestart = maxTopologyStableCountBeforeRestart
	MaxWorkersForCheckpointing = maxWorkersForCheckpointing
	TimeoutCheckpointBeforeStop = timeoutCheckpointBeforeStop
	CapiDataChanSizeMultiplier = capiDataChanSizeMultiplier
	RefreshRemoteClusterRefInterval = refreshRemoteClusterRefInterval
	if len(clusterVersion) > 0 {
		GoxdcrUserAgent = GoxdcrUserAgentPrefix + KeyPartsDelimiter + clusterVersion
	} else {
		GoxdcrUserAgent = GoxdcrUserAgentPrefix
	}
	CapiMaxRetryBatchUpdateDocs = capiMaxRetryBatchUpdateDocs
	CapiBatchTimeout = capiBatchTimeout
	CapiWriteTimeout = capiWriteTimeout
	CapiReadTimeout = capiReadTimeout
	MaxCheckpointRecordsToKeep = maxCheckpointRecordsToKeep
	MaxCheckpointRecordsToRead = maxCheckpointRecordsToRead
	DefaultHttpTimeout = defaultHttpTimeout
	ShortHttpTimeout = shortHttpTimeout
	MaxRetryForLiveUpdatePipeline = maxRetryForLiveUpdatePipeline
	WaitTimeForLiveUpdatePipeline = waitTimeForLiveUpdatePipeline
	ReplSpecCheckInterval = replSpecCheckInterval
	MemStatsLogInterval = memStatsLogInterval
	MaxNumOfMetakvRetries = maxNumOfMetakvRetries
	RetryIntervalMetakv = retryIntervalMetakv
	UprFeedDataChanLength = uprFeedDataChanLength
	UprFeedBufferSize = uint32(uprFeedBufferSize)
	XmemMaxRetry = xmemMaxRetry
	XmemWriteTimeout = xmemWriteTimeout
	XmemReadTimeout = xmemReadTimeout
	XmemMaxReadDownTime = xmemMaxReadDownTime
	XmemBackoffWaitTime = xmemBackoffWaitTime
	XmemMaxBackoffFactor = xmemMaxBackoffFactor
	XmemMaxRetryNewConn = xmemMaxRetryNewConn
	XmemBackoffTimeNewConn = xmemBackoffTimeNewConn
	XmemSelfMonitorInterval = xmemSelfMonitorInterval
	XmemMaxIdleCount = xmemMaxIdleCount
	XmemMaxIdleCountLowerBound = xmemMaxIdleCountLowerBound
	XmemMaxIdleCountUpperBound = xmemMaxIdleCountUpperBound
	XmemMaxDataChanSize = xmemMaxDataChanSize
	XmemMaxBatchSize = xmemMaxBatchSize
	CapiRetryInterval = capiRetryInterval
	MaxLengthSnapshotHistory = maxLengthSnapshotHistory
	MaxRetryTargetStats = maxRetryTargetStats
	RetryIntervalTargetStats = retryIntervalTargetStats
	NumberOfSlotsForBandwidthThrottling = numberOfSlotsForBandwidthThrottling
	PercentageOfBytesToSendAsMin = percentageOfBytesToSendAsMin
	AuditWriteTimeout = auditWriteTimeout
	AuditReadTimeout = auditReadTimeout
	MaxRetryCapiService = maxRetryCapiService
	MaxNumberOfAsyncListeners = maxNumberOfAsyncListeners
	XmemMaxRetryInterval = xmemMaxRetryInterval
	XmemMaxRetryMutationLocked = xmemMaxRetryMutationLocked
	XmemMaxRetryIntervalMutationLocked = xmemMaxRetryIntervalMutationLocked
	HELOTimeout = heloTimeout
	WaitTimeBetweenMetadataChangeListeners = waitTimeBetweenMetadataChangeListeners
	KeepAlivePeriod = keepAlivePeriod
	ThresholdForEventChanSizeLogging = EventChanSize * thresholdPercentageForEventChanSizeLogging / 100
	ThresholdForThroughSeqnoComputation = thresholdForThroughSeqnoComputation
	StatsLogInterval = statsLogInterval
	XmemDefaultRespTimeout = xmemDefaultRespTimeout
	if !BypassSanInCertificateCheck /* If set to true in the source code, honor it */ {
		BypassSanInCertificateCheck = (bypassSanInCertificateCheck != 0)
	}
	ReplicationSpecGCCnt = replicationSpecGCCnt
	TimeoutRuntimeContextStart = timeoutRuntimeContextStart
	TimeoutRuntimeContextStop = timeoutRuntimeContextStop
	TimeoutPartsStart = timeoutPartsStart
	TimeoutPartsStop = timeoutPartsStop
	TimeoutDcpCloseUprStreams = timeoutDcpCloseUprStreams
	TimeoutDcpCloseUprFeed = timeoutDcpCloseUprFeed
	CpuCollectionInterval = cpuCollectionInterval
	ResourceManagementInterval = resourceManagementInterval
	ResourceManagementStatsInterval = resourceManagementStatsInterval
	ChangesLeftThresholdForOngoingReplication = changesLeftThresholdForOngoingReplication
	ResourceManagementRatioBase = resourceManagementRatioBase
	ResourceManagementRatioUpperBound = resourceManagementRatioUpperBound
	MaxCountBacklogForSetDcpPriority = maxCountBacklogForSetDcpPriority
	MaxCountNoBacklogForResetDcpPriority = maxCountNoBacklogForResetDcpPriority
	ExtraQuotaForUnderutilizedCPU = extraQuotaForUnderutilizedCPU
	ThroughputThrottlerLogInterval = throughputThrottlerLogInterval
	ThroughputThrottlerClearTokensInterval = throughputThrottlerClearTokensInterval
	NumberOfSlotsForThroughputThrottling = numberOfSlotsForThroughputThrottling
	IntervalForThrottlerCalibration = intervalForThrottlerCalibration
	ThroughputSampleSize = throughputSampleSize
	ThroughputSampleAlpha = throughputSampleAlpha
	ThresholdRatioForProcessCpu = thresholdRatioForProcessCpu
	ThresholdRatioForTotalCpu = thresholdRatioForTotalCpu
	MaxCountCpuNotMaxed = maxCountCpuNotMaxed
	MaxCountThroughputDrop = maxCountThroughputDrop
	InternalKeyKey = filteringInternalKey
	InternalKeyXattr = filteringInternalXattr
	CachedInternalKeyKeyByteSlice = []byte(InternalKeyKey)
	CachedInternalKeyKeyByteSize = len(CachedInternalKeyKeyByteSlice)
	CachedInternalKeyXattrByteSlice = []byte(InternalKeyXattr)
	CachedInternalKeyXattrByteSize = len(CachedInternalKeyXattrByteSlice)
	ReservedWordsMap = map[string]string{
		ExternalKeyKey:   InternalKeyKey, /* if this entry changes, CachedInternalKeyKeyByteSlice needs to change too */
		ExternalKeyXattr: InternalKeyXattr,
	}
	ReverseReservedWordsMap = map[string]string{
		InternalKeyKey:   ExternalKeyKeyContains,
		InternalKeyXattr: ExternalKeyXattrContains,
	}
	RemoteClusterAlternateAddrChangeCnt = remoteClusterAlternateAddrChangeCnt
	ManifestRefreshSrcInterval = manifestRefreshSrcInterval
	ManifestRefreshTgtInterval = manifestRefreshTgtInterval
	BackfillPersistInterval = backfillPersistInterval
	HttpsPortLookupTimeout = httpsPortLookupTimeout
	JSEngineWorkers = jsEngineWorkers
	JSWorkerQuota = jsWorkerQuota
	MaxCountStreamsInactive = maxCountDcpStreamsInactive
	ResourceMgrKVDetectionRetryInterval = resourceMgrKVDetectionRetryInterval
	DiagInternalThreshold = utilsStopwatchDiagInternal
	DiagNetworkThreshold = utilsStopwatchDiagExternal
	ReplStatusLoadBrokenMapTimeout = replStatusLoadBrokenMapTimeout
	ReplStatusExportBrokenMapTimeout = replStatusExportBrokenMapTimeout
	TopologySvcCoolDownPeriod = topologyCooldownPeriod
	TopologySvcErrCoolDownPeriod = topologyErrCooldownPeriod
	if blockedIpv4 == true {
		NetTCP = TCP6
		IpFamilyStr = "ipv6"
	} else if blockedIpv6 == true {
		NetTCP = TCP4
		IpFamilyStr = "ipv4"
	}
	IpFamilyOnlyErrorMessage = fmt.Sprintf("The cluster is %v only. ", IpFamilyStr)
	P2PCommTimeout = peerToPeerTimeout
	BucketTopologyGCScanTime = bucketTopologyGCScanTime
	BucketTopologyGCPruneTime = bucketTopologyGCPruneTime
	MaxP2PReceiveChLen = maxP2PReceiveChLen
	P2POpaqueCleanupInterval = p2pOpaqueCleanupInterval
	P2PVBRelatedGCInterval = p2pVBRelatedGCInterval
	ThroughSeqnoBgScannerFreq = throughSeqnoBgScannerFreq
	ThroughSeqnoBgScannerLogFreq = throughSeqnoBgScannerLogFreq
	TimeoutRuntimeContextStart = timeoutRuntimeContextStart
	TimeoutRuntimeContextStop = timeoutRuntimeContextStop
	TimeoutPartsStart = timeoutPartsStart
	TimeoutPartsStop = timeoutPartsStop
	TimeoutP2PProtocol = timeoutP2PProtocol
	CkptCacheCtrlChLen = ckptCacheReqLen
	CkptCacheReqChLen = ckptCacheReqLen
	HumanRecoveryThreshold = humanRecoveryThreshold
	DNSSrvReBootstrap = dnsSrvReBootstrap
	P2PReplicaReplicatorReloadChSize = p2pReplicaReplicatorReloadSize
	GlobalOSOSetting = GlobalOSOMode(globalOSOMode)
	ConnectionPreCheckGCTimeout = connectionPreCheckGCTimeout
	ConnectionPreCheckRPCTimeout = connectionPreCheckRPCTimeout
	ConnErrorsListMaxEntries = connErrsListMaxEntries
	PeerToPeerRetryWaitTime = P2PRetryWaitTimeMilliSec
	PeerToPeerRetryFactor = P2PRetryFactor
	ManifestsGetterSleepTimeSecs = p2pManifestsGetterSleepTimeSecs
	ManifestsGetterMaxRetry = p2pManifestsGetterMaxRetry
	DatapoolLogFrequency = datapoolLogFrequency
	CapellaHostnameSuffix = capellaHostNameSuffix
	NWLatencyToleranceMilliSec = nwLatencyToleranceMilliSec
	CasPoisoningPreCheckEnabled = casPoisoningPreCheckEnabled
}

// XDCR Dev hidden replication settings
const DevMainPipelineSendDelay = "xdcrDevMainSendDelayMs"
const DevBackfillPipelineSendDelay = "xdcrDevBackfillSendDelayMs"
const DevMainPipelineRollbackTo0VB = "xdcrDevMainRollbackTo0VB"
const DevBackfillRollbackTo0VB = "xdcrDevBackfillRollbackTo0VB"
const DevCkptMgrForceGCWaitSec = "xdcrDevCkptMgrForceGCWaitSec"
const DevColManifestSvcDelaySec = "xdcrDevColManifestSvcDelaySec"
const DevNsServerPortSpecifier = "xdcrDevNsServerPort" // Certain injection may apply to a specific node using this
const DevBackfillReplUpdateDelay = "xdcrDevBackfillReplUpdateDelayMs"
const DevCasDriftForceDocKey = "xdcrDevCasDriftInjectDocKey"
const DevPreCheckCasDriftForceVbKey = "xdcrDevPreCheckCasDriftInjectVb"
const DevPreCheckMaxCasErrorInjection = "xdcrDevPreCheckMaxCasErrorInjection"

// Need to escape the () to result in "META().xattrs" literal
const ExternalKeyXattr = "META\\(\\).xattrs"
const ExternalKeyKey = "META\\(\\).id"
const ExternalKeyKeyContains = "META().id"
const ExternalKeyXattrContains = "META().xattrs"

// This constant is used when communicating with KV to retrieve a list of all the available xattr keys
const XattributeToc = "$XTOC"

const FilterExpDelKey = "filter_exp_del"

const FilterExpKey = "filterExpiration"
const FilterDelKey = "filterDeletion"
const BypassExpiryKey = "filterBypassExpiry"
const BypassUncommittedTxnKey = "filterBypassUncommittedTxn"

const MergeFunctionMappingKey = "mergeFunctionMapping"

const JSFunctionTimeoutKey = "jsFunctionTimeoutMs"
const JSFunctionTimeoutDefault = 20000 // 20s. 10s is not enough in evaluator unit tests

const RetryOnRemoteAuthErrMaxWaitDefault = 3600   // seconds, 1 hour
const RetryOnErrExceptAuthErrMaxWaitDefault = 360 // seconds, 6 minutes

// UI+ns_server returned document content, keyed by special keys
const (
	BucketDocBodyKey  = "json"
	BucketDocMetaKey  = "meta"
	BucketDocXattrKey = "xattrs"
)

const TransactionClientRecordKey = "_txn:client-record"
const ActiveTransactionRecordPrefix = "^_txn:atr-"
const ValidVbucketRangeRegexpGroup = "([0-9]|[1-9][0-9]|[1-9][0-9][0-9]|[1][0][0-2][0-3])"
const ActiveTransactionRecordSuffix = "-#[0-9a-f]+$"

var ActiveTxnRecordRegexp *regexp.Regexp = regexp.MustCompile(fmt.Sprintf("%v%v%v", ActiveTransactionRecordPrefix, ValidVbucketRangeRegexpGroup, ActiveTransactionRecordSuffix))

const TransactionXattrKey = "txn"

const (
	ConflictLoggingXattrKey string = "_xdcr_conflict"
	ConflictLoggingXattrVal string = "true"
)

var ConflictLoggingXattrKeyBytes []byte = []byte(ConflictLoggingXattrKey)
var ConflictLoggingXattrValBytes []byte = []byte(ConflictLoggingXattrVal)

const BackfillPipelineTopicPrefix = "backfill_"

const MobileCompatibleKey = "mobile"

// Last element is invalid and is there to keep consistency with the EndMarker
var MobileCompatibilityStrings = [...]string{"Invalid", "Off", "Active", "Invalid"}

const (
	MobileCompatibilityStartMarker = iota
	// Off means no mobile running or mobile is on the source only
	MobileCompatibilityOff
	// Active means we have mobile on the source as well as target in active/active mode
	MobileCompatibilityActive
	MobileCompatibilityEndMarker
)

var (
	MobileDocPrefixSync    = []byte("_sync:")
	MobileDocPrefixSyncAtt = []byte("_sync:att")
)

// Conflict logging replication setting and associated keys
// It will look like the following:
//
//	"conflictLogging": {
//				"bucket": "bucketname"
//				"collection": "[scope].[collection]"
//				"loggingRules": { ... }
//		}
const (
	ConflictLoggingKey string = "conflictLogging"
	CLBucketKey        string = "bucket"
	CLCollectionKey    string = "collection"
	CLLoggingRulesKey  string = "loggingRules"
	CLDisabledKey      string = "disabled"
)

// simple keys inside conflict logging mapping. It excludes loggingRules key.
var SimpleConflictLoggingKeys []string = []string{
	CLBucketKey,
	CLCollectionKey,
}

// Required for conflict resolution
const (
	PERIOD      = "."
	IMPORTCAS   = "importCAS"
	PREVIOUSREV = "pRev"

	// This is for subdoc set operation
	CAS_MACRO_EXPANSION = "\"${Mutation.CAS}\"" // The value for the cv field when setting back to source
	// These are for subdoc get operations
	VXATTR_REVID    = "$document.revid"
	VXATTR_FLAGS    = "$document.flags"
	VXATTR_EXPIRY   = "$document.exptime"
	VXATTR_DATATYPE = "$document.datatype"
	VXATTR_VBUUID   = "$document.vbucket_uuid"
	VXATTR_SEQNO    = "$document.seqno"
	// The leading "_" indicates a system XATTR
	XATTR_MOBILE = "_sync"
	// This is the HLV XATTR name.
	XATTR_HLV = "_vv"  // The HLV XATTR
	XATTR_MOU = "_mou" // The Metadata Only Update XATTR

	// nested xattrs
	XATTR_IMPORTCAS   = XATTR_MOU + PERIOD + IMPORTCAS
	XATTR_PREVIOUSREV = XATTR_MOU + PERIOD + PREVIOUSREV

	FunctionUrlFmt         = "http://%v:%v/evaluator/v1/libraries"
	DefaultMergeFunc       = "defaultLWW"
	DefaultMergeFuncBodyCC = "function " + DefaultMergeFunc + "(key, sourceDoc, sourceCas, sourceId, targetDoc, targetCas, targetId) {" +
		"if (sourceCas >= targetCas) {return sourceDoc; } else {return targetDoc; } } "
	BucketMergeFunctionKey = "default"

	CCRKVRestCallRetryInterval = 2 * time.Second
)

var MouXattrValuesForCR []string = []string{
	IMPORTCAS,
	PREVIOUSREV,
}

const (
	// Bucket setting for version vector pruning
	VersionPruningWindowHrsKey = "versionPruningWindowHrs"
	// Bucket setting for enable versioning when CR mode is not custom CR
	EnableCrossClusterVersioningKey = "enableCrossClusterVersioning"
	// Bucket setting for starting timestamp (CAS) to enable versioning
	VbucketsMaxCasKey = "vbucketsMaxCas"
	// Bucket setting for starting timestamp (CAS) to eanble versioning
	HlvVbMaxCasKey = "vbucketsMaxCas"
)

const DcpSeqnoEnd = uint64(0xFFFFFFFFFFFFFFFF)

const RetryOnRemoteAuthErrKey = "retryOnRemoteAuthErr"
const RetryOnRemoteAuthErrMaxWaitSecKey = "retryOnRemoteAuthErrMaxWaitSec"
const RetryOnErrExceptAuthErrMaxWaitSecKey = "retryOnErrExceptAuthErrMaxWaitSec"

// DCP inactive stream monitor will sleep every "dcp_inactive_stream_check_interval" (30sec)
// Once this max is hit, it'll retry streamReq with DCP
var MaxCountStreamsInactive = 10

// Stopwatch timers
var DiagNetworkThreshold = 5000 * time.Millisecond
var DiagInternalThreshold = 2000 * time.Millisecond
var DiagVBMasterHandleThreshold = 20 * time.Second
var DiagCkptMergeThreshold = 30 * time.Second
var DiagCkptStopTheWorldThreshold = 10 * time.Second
var DiagStopTheWorldAndMergeCkptThreshold = DiagCkptMergeThreshold + DiagCkptStopTheWorldThreshold
var DiagTopologyMonitorThreshold = 5 * time.Second

// Pprof goroutines dump types
type PprofLookupTypes string

const (
	PprofAllGoroutines PprofLookupTypes = "goroutine"
	PprofHeapProfile   PprofLookupTypes = "heap"
	PprofthreadCreate  PprofLookupTypes = "threadcreate"
	PprofBlocking      PprofLookupTypes = "block"
)

func (p PprofLookupTypes) String() string {
	return string(p)
}

const (
	IpFamilyRequiredOption = "required"
	IpFamilyOptionalOption = "optional"
	IpFamilyOffOption      = "off"
)

type IpFamilySupport int

const (
	IpFamilyRequired IpFamilySupport = 1
	IpFamilyOptional IpFamilySupport = 2
	IpFamilyOff      IpFamilySupport = 3
)

const PreReplicateVBMasterCheckKey = "preReplicateVBMasterCheck"

const ReplicateCkptIntervalKey = "replicateCkptIntervalMin"

var ReplicateCkptInterval = 20 * time.Minute

const (
	SourceNozzlePerNode = "sourceNozzlePerNode"
	TargetNozzlePerNode = "targetNozzlePerNode"
)

var CkptCacheCtrlChLen = 10
var CkptCacheReqChLen = 1000

const CkptSvcCacheEnabled = "ckptSvcCacheEnabled"

var HumanRecoveryThreshold = 5 * time.Minute

const FilterSystemScope = "filterSystemScope"

var DNSSrvReBootstrap = true

const EnableDcpPurgeRollback = "dcpEnablePurgeRollback"

const TargetTopologyLogFreqKey = "targetTopologyLogFrequency"

// Each iteration of monitorTarget will be exectued every 10 seconds by default.
// So for the logging to take place once every 5 hours (18000 seconds), we need to wait for 1800 iteration of monitorTarget
var TargetTopologyLogFreqVal = 1800

type GlobalOSOMode int

const (
	GlobalOSONoOp GlobalOSOMode = iota // Let individual replication's setting take effect
	GlobalOSOOff  GlobalOSOMode = iota // Override individual replication to force OSO off
	GlobalOSOMax  GlobalOSOMode = iota // Boundary checking - Invalid for usage
)

var GlobalOSOSetting = GlobalOSONoOp

const FilterBinaryDocs = "filterBinary"

/* Connection Pre-Check */
type ConnPreChkMsgType int

const (
	ConnPreChkIsCompatibleVersion       ConnPreChkMsgType = iota
	ConnPreChkIsIntraClusterReplication ConnPreChkMsgType = iota
	ConnPreChkSendingRequest            ConnPreChkMsgType = iota
	ConnPreChkResponseWait              ConnPreChkMsgType = iota
	ConnPreChkResponseObtained          ConnPreChkMsgType = iota
	ConnPreChkP2PSuccessful             ConnPreChkMsgType = iota
	ConnPreChkSuccessful                ConnPreChkMsgType = iota
)

var ConnectionPreCheckMsgs = map[ConnPreChkMsgType]string{
	ConnPreChkIsCompatibleVersion:       "This version of some or all the nodes doesn't support the connection pre-check",
	ConnPreChkIsIntraClusterReplication: "Intra-cluster replication detected, skipping connection pre-check",
	ConnPreChkSendingRequest:            "Sending requests to the peer",
	ConnPreChkResponseWait:              "P2PSend was successful, waiting for the node's response",
	ConnPreChkResponseObtained:          "Response obtained from the node, storing the results",
	ConnPreChkP2PSuccessful:             "P2P protocol successfully executed, no errors",
	ConnPreChkSuccessful:                "Connection check was successful, no errors",
}

const (
	KVIdxForConnPreChk      = iota
	KVSSLIdxForConnPreChk   = iota
	MgmtIdxForConnPreChk    = iota
	MgmtSSLIdxForConnPreChk = iota
)

var PortsKeysForConnectionPreCheck = map[PortType]string{
	KVIdxForConnPreChk:      KVPortKey,
	KVSSLIdxForConnPreChk:   KVSSLPortKey,
	MgmtIdxForConnPreChk:    MgtPortKey,
	MgmtSSLIdxForConnPreChk: SSLMgtPortKey,
}

var ConnectionPreCheckGCTimeout = 120 * time.Second
var ConnectionPreCheckRPCTimeout = 15 * time.Second

const ConnectionPreCheckTaskId string = "taskId"

var ConnErrorsListMaxEntries = 20
var ManifestsGetterSleepTimeSecs = 1
var ManifestsGetterMaxRetry = 8

var DatapoolLogFrequency = 10

const PipelineFullTopic string = "pipelineFullTopic"

const (
	DocsFiltered                       = "docs_filtered"
	DocsUnableToFilter                 = "docs_unable_to_filter"
	ExpiryFiltered                     = "expiry_filtered"
	DeletionFiltered                   = "deletion_filtered"
	SetFiltered                        = "set_filtered"
	BinaryFiltered                     = "binary_filtered"
	ExpiryStripped                     = "expiry_stripped"
	AtrTxnDocsFiltered                 = "atr_txn_docs_filtered"
	ClientTxnDocsFiltered              = "client_txn_docs_filtered"
	DocsFilteredOnTxnXattr             = "docs_filtered_on_txn_xattr"
	DocsFilteredOnUserDefinedFilter    = "docs_filtered_on_user_defined_filter"
	MobileDocsFiltered                 = "mobile_docs_filtered"
	GuardrailResidentRatio             = "guardrail_resident_ratio"
	GuardrailDataSize                  = "guardrail_data_size"
	GuardrailDiskSpace                 = "guardrail_disk_space"
	DocsSentWithSubdocSet              = "docs_sent_with_subdoc_set"
	DocsSentWithSubdocDelete           = "docs_sent_with_subdoc_delete"
	DocsSentWithPoisonedCasErrorMode   = "docs_sent_with_poisonedCas_errorMode"
	DocsSentWithPoisonedCasReplaceMode = "docs_sent_with_poisonedCas_replaceMode"
	DocsCasPoisoned                    = "docs_cas_poisoned"
)

var ValidJsonEnds []byte = []byte{
	'}', ']',
}

const EmptyJsonObject string = "{}"

const (
	CASDriftThresholdSecsKey          = "casDriftThresholdSecs"
	PreCheckCasDriftThresholdHoursKey = "preCheckCasDriftThresholdHours"
)

const CASDriftLiveDetected = "One or more documents are not replicated because their CAS values are beyond the acceptable drift threshold"
const PreCheckCASDriftDetected = "The following VBs have time drift (nanoSecs) beyond acceptable threshold"

var NWLatencyToleranceMilliSec = 10000 * time.Millisecond

// names of services to be used for setting loggerContext's
// this list also contains some of the single ton loggers declared at package level
const (
	UtilsKey                  = "UtilsService"
	SecuritySvcKey            = "SecurityService"
	TopoSvcKey                = "TopologyService"
	MetadataSvcKey            = "MetaKVMetadataService"
	IntSettSvcKey             = "InternalSettingsService"
	AuditSvcKey               = "AuditService"
	GlobalSettSvcKey          = "GlobalSettingsService"
	RemClusterSvcKey          = "RemoteClusterService"
	ReplSpecSvcKey            = "ReplicationSpecService"
	CheckpointSvcKey          = "CheckpointService"
	MigrationSvcKey           = "MigrationService"
	ReplSettSvcKey            = "ReplicationSettingService"
	BucketTopologySvcKey      = "BucketTopologyService"
	ManifestServiceKey        = "ManifestService"
	CollectionsManifestSvcKey = "CollectionsManifestService"
	BackfillReplSvcKey        = "BackfillReplicationService"
	P2PManagerKey             = "P2PManagerService"
	CapiSvcKey                = "CapiService"
	TpThrottlerSvcKey         = "ThroughputThrottlerService"
	GenericSupervisorKey      = "GenericSupervisor"
	XDCRFactoryKey            = "XDCRFactory"
	PipelineMgrKey            = "PipelineManager"
	ResourceMgrKey            = "ResourceManager"
	BackfillMgrKey            = "BackfillManager"
	DefaultKey                = "Default"
	AdminPortKey              = "AdminPort"
	HttpServerKey             = "HttpServer"
	MsgUtilsKey               = "MessageUtils"
)

// This is exposed as an internal setting (which triggers process restart which is necessary),
// which needs to be turned on if new pipeline cas poisoning check is required.
// 0 means disbaled, 1 means enabled.
var CasPoisoningPreCheckEnabled int = 0

func IsCasPoisoningPreCheckEnabled() bool {
	return CasPoisoningPreCheckEnabled > 0
}

<<<<<<< HEAD
var BodySpec SubdocLookupPathSpec = SubdocLookupPathSpec{
	Opcode: GET,
	Flags:  0,
	Path:   nil,
}
=======
// Client Cert related consts
const (
	ErrorStringClientCertMandatory = "tls: certificate required"
	StateKey                       = "state"
	MandatoryVal                   = "mandatory"
)
>>>>>>> 78fbe296
<|MERGE_RESOLUTION|>--- conflicted
+++ resolved
@@ -1803,17 +1803,15 @@
 	return CasPoisoningPreCheckEnabled > 0
 }
 
-<<<<<<< HEAD
 var BodySpec SubdocLookupPathSpec = SubdocLookupPathSpec{
 	Opcode: GET,
 	Flags:  0,
 	Path:   nil,
 }
-=======
+
 // Client Cert related consts
 const (
 	ErrorStringClientCertMandatory = "tls: certificate required"
 	StateKey                       = "state"
 	MandatoryVal                   = "mandatory"
-)
->>>>>>> 78fbe296
+)