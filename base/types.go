// Copyright 2013-Present Couchbase, Inc.
//
// Use of this software is governed by the Business Source License included in
// the file licenses/BSL-Couchbase.txt.  As of the Change Date specified in that
// file, in accordance with the Business Source License, use of this software
// will be governed by the Apache License, Version 2.0, included in the file
// licenses/APL2.txt.

package base

import (
	"bytes"
	"encoding/binary"
	"encoding/json"
	"errors"
	"fmt"
	"math"
	mrand "math/rand"
	"reflect"
	"sort"
	"strconv"
	"strings"
	"sync"
	"sync/atomic"
	"time"

	"github.com/golang/snappy"

	"github.com/couchbase/gomemcached"
	mc "github.com/couchbase/gomemcached"
	mcc "github.com/couchbase/gomemcached/client"
	"github.com/couchbase/goxdcr/v8/log"
	"github.com/google/uuid"
)

type SettingDef struct {
	Data_type reflect.Type
	Required  bool
}

func NewSettingDef(data_type reflect.Type, bReq bool) *SettingDef {
	return &SettingDef{Data_type: data_type, Required: bReq}
}

type SettingDefinitions map[string]*SettingDef

type ErrorMap map[string]error

// Not thread safe - callers need to sync
func (errMap *ErrorMap) AddErrors(otherMap ErrorMap) {
	MergeErrorMaps(*errMap, otherMap, true /*overwrite*/)
}

func (errMap *ErrorMap) HasError(err error) bool {
	for _, v := range *errMap {
		if v == err {
			return true
		}
	}
	return false
}

type SSLPortMap map[string]uint16

type SettingsError struct {
	err_map ErrorMap
}

func (se SettingsError) Error() string {
	var buffer bytes.Buffer
	for key, err := range se.err_map {
		errStr := fmt.Sprintf("setting=%s; err=%s\n", key, err.Error())
		buffer.WriteString(errStr)
	}
	return buffer.String()
}

func NewSettingsError() *SettingsError {
	return &SettingsError{make(ErrorMap)}
}

func (se SettingsError) Add(key string, err error) {
	se.err_map[key] = err
}

type CollectionsManifestIdPair struct {
	SourceManifestId uint64
	TargetManifestId uint64
}

// Ensure that this current c can accomodate the other range
func (c *CollectionsManifestIdPair) Accomodate(other CollectionsManifestIdPair) {
	if c.SourceManifestId > other.SourceManifestId {
		c.SourceManifestId = other.SourceManifestId
	}
	if c.TargetManifestId < other.TargetManifestId {
		c.TargetManifestId = other.TargetManifestId
	}
}

// timestamp for a specific vb
type VBTimestamp struct {
	Vbno          uint16
	Vbuuid        uint64
	Seqno         uint64
	SnapshotStart uint64
	SnapshotEnd   uint64
	ManifestIDs   CollectionsManifestIdPair
}

var emptyVBts VBTimestamp

func (vbts *VBTimestamp) String() string {
	return fmt.Sprintf("[vbno=%v, uuid=%v, seqno=%v, sn_start=%v, sn_end=%v, srcManId=%v, tgtManId=%v]",
		vbts.Vbno, vbts.Vbuuid, vbts.Seqno, vbts.SnapshotStart, vbts.SnapshotEnd, vbts.ManifestIDs.SourceManifestId, vbts.ManifestIDs.TargetManifestId)
}

func (vbts VBTimestamp) IsEmpty() bool {
	return vbts == emptyVBts
}

func (vbts *VBTimestamp) SameAs(other *VBTimestamp) bool {
	if vbts == nil && other == nil {
		return true
	} else if vbts == nil && other != nil {
		return false
	} else if vbts != nil && other == nil {
		return false
	}

	return vbts.Vbno == other.Vbno && vbts.Vbuuid == other.Vbuuid && vbts.Seqno == other.Seqno &&
		vbts.SnapshotStart == other.SnapshotStart && vbts.SnapshotEnd == other.SnapshotEnd &&
		vbts.ManifestIDs.SourceManifestId == other.ManifestIDs.SourceManifestId &&
		vbts.ManifestIDs.TargetManifestId == other.ManifestIDs.TargetManifestId
}

func (vbts VBTimestamp) Clone() VBTimestamp {
	var clonedTs VBTimestamp
	clonedTs.Vbno = vbts.Vbno
	clonedTs.Vbuuid = vbts.Vbuuid
	clonedTs.Seqno = vbts.Seqno
	clonedTs.SnapshotStart = vbts.SnapshotStart
	clonedTs.SnapshotEnd = vbts.SnapshotEnd
	clonedTs.ManifestIDs.SourceManifestId = vbts.ManifestIDs.SourceManifestId
	clonedTs.ManifestIDs.TargetManifestId = vbts.ManifestIDs.TargetManifestId
	return clonedTs
}

func (vbts *VBTimestamp) Sanitize() {
	if vbts.Seqno == 0 {
		vbts.SnapshotStart = 0
		vbts.SnapshotEnd = 0
	} else {
		if vbts.SnapshotStart > vbts.Seqno || vbts.SnapshotStart == 0 {
			vbts.SnapshotStart = vbts.Seqno
		}
		// Sanitize should only be used on a non-checkpoint VBTimestamp
		// Since the timestamp is not used as a checkpoint to resume, just set the endTs to be the same
		// so that DCP resume can work and let DCP roll us back if necessary
		// Let's not pretend that there is a legit snapshot end that we know of
		if vbts.SnapshotEnd != vbts.Seqno {
			vbts.SnapshotEnd = vbts.Seqno
		}
	}
}

type ClusterConnectionInfoProvider interface {
	MyConnectionStr() (string, error)
	// returns username, password, http auth mechanism, certificate, whether certificate contains SAN, client certificate, client key
	MyCredentials() (string, string, HttpAuthMech, []byte, bool, []byte, []byte, error)
}

type ReplicationInfo struct {
	Id        string
	StatsMap  map[string]interface{}
	ErrorList []ErrorInfo
}

type EventInfoType int

const (
	HighPriorityMsg       EventInfoType = iota
	LowPriorityMsg        EventInfoType = iota
	PersistentMsg         EventInfoType = iota
	BrokenMappingInfoType EventInfoType = iota
)

func (e EventInfoType) CanDismiss() bool {
	switch e {
	case HighPriorityMsg:
		return false
	case LowPriorityMsg:
		return true
	case BrokenMappingInfoType:
		return true
	case PersistentMsg:
		return false
	default:
		panic("Implement me")
	}
}

func (e EventInfoType) String() string {
	switch e {
	case HighPriorityMsg:
		return "HighPriorityMsg"
	case LowPriorityMsg:
		return "LowPriorityMsg"
	case BrokenMappingInfoType:
		return "BrokenMappingInfo"
	case PersistentMsg:
		return "PersistentMsg"
	default:
		return "?? (EventInfoType)"
	}
}

type EventInfoComparator interface {
	SameAs(other interface{}) bool
}

type EventsMap struct {
	EventsMap   map[int64]interface{}
	eventMapMtx *sync.RWMutex // Not exporting because of JSON marshaller
}

func NewEventsMap() EventsMap {
	return EventsMap{
		EventsMap:   make(map[int64]interface{}),
		eventMapMtx: &sync.RWMutex{},
	}
}

func (c *EventsMap) IsNil() bool {
	return c.eventMapMtx == nil && c.EventsMap == nil
}

func (c *EventsMap) IsEmpty() bool {
	if !c.IsNil() {
		c.eventMapMtx.RLock()
		defer c.eventMapMtx.RUnlock()
		return len(c.EventsMap) == 0
	}
	return true
}

// Assumes RLock his held - only safe for 1-writer multi-readers
func (c *EventsMap) UpgradeLock() func() {
	c.eventMapMtx.RUnlock()
	c.eventMapMtx.Lock()
	return func() {
		c.eventMapMtx.Unlock()
		c.eventMapMtx.RLock()
	}
}

// Not concurrency safe
func (c *EventsMap) Init() {
	c.eventMapMtx = &sync.RWMutex{}
	c.EventsMap = make(map[int64]interface{})
}

func (c *EventsMap) GetRWLock() *sync.RWMutex {
	return c.eventMapMtx
}

func (c *EventsMap) MarshalJSON() ([]byte, error) {
	if c == nil {
		return nil, ErrorNilPtr
	}

	c.eventMapMtx.RLock()
	defer c.eventMapMtx.RUnlock()

	return json.Marshal(c.EventsMap)
}

func (c *EventsMap) UnmarshalJSON(b []byte) error {
	if c == nil {
		return ErrorNilPtr
	}

	c.eventMapMtx.Lock()
	defer c.eventMapMtx.Unlock()

	return json.Unmarshal(b, &c.EventsMap)
}

func (c *EventsMap) String() string {
	if c == nil {
		return ""
	}

	c.eventMapMtx.RLock()
	defer c.eventMapMtx.RUnlock()

	return fmt.Sprintf("%v", c.EventsMap)
}

func (c *EventsMap) ContainsEvent(eventId int) bool {
	if c == nil {
		return false
	}

	c.eventMapMtx.RLock()
	defer c.eventMapMtx.RUnlock()

	for k, v := range c.EventsMap {
		if int(k) == eventId {
			return true
		}
		if event, ok := v.(*EventInfo); ok {
			if event.ContainsEvent(eventId) {
				return true
			}
		}
	}
	return false
}

func (c *EventsMap) SameAs(other EventsMap) bool {
	if c == nil {
		return false
	}

	c.eventMapMtx.RLock()
	defer c.eventMapMtx.RUnlock()

	other.eventMapMtx.RLock()
	defer other.eventMapMtx.RUnlock()

	if len(c.EventsMap) != len(other.EventsMap) {
		return false
	}

	for k, v := range c.EventsMap {
		compareV, ok := other.EventsMap[k]
		if !ok {
			return false
		}
		vComparator := v.(EventInfoComparator)
		if !vComparator.SameAs(compareV) {
			return false
		}
	}

	return true
}

func (c *EventsMap) Len() int {
	if c == nil {
		return 0
	}

	c.eventMapMtx.RLock()
	defer c.eventMapMtx.RUnlock()
	return len(c.EventsMap)
}

func (c *EventsMap) Merge(other EventsMap) {
	if c == nil {
		return
	}

	c.eventMapMtx.Lock()
	defer c.eventMapMtx.Unlock()

	other.eventMapMtx.RLock()
	for k, v := range other.EventsMap {
		c.EventsMap[k] = v
	}
	other.eventMapMtx.RUnlock()
}

/*
 * Usage for EventInfo data structure:
 *
 * For high and low priority messages:
 *      - ErrDesc == message to be communicated
 *		- EventExtras not used
 *
 * For broken map events:
 * Level 0: Complete brokenmap event
 *      - ErrDesc == ""
 *		- Use EventExtras with KV pairs. Each KV pair contains a Level 1 event
 * Level 1: Source Scope level event
 *      - ErrDesc == a single source scope name
 *		- Use EventExtras with KV pairs. Each KV pair contains a Level 2 event
 * Level 2: Source namespace event
 *      - ErrDesc == "scopeName.collectionName"
 *		- Use EventExtras with KV pairs. Each KV pair contains a Level 3 event
 * Level 3: Target namespace event
 *      - ErrDesc == "targetScopeName.targetCollectionName"
 *		- EventExtras not used
 *
 */

type EventInfo struct {
	EventId   int64
	EventType EventInfoType
	EventDesc string

	// Keyed by subEventId
	// Value depends on EventType
	EventExtras EventsMap

	hintMtx *sync.RWMutex
	hint    interface{}
}

func NewEventInfo() *EventInfo {
	return &EventInfo{
		EventExtras: NewEventsMap(),
		hintMtx:     &sync.RWMutex{},
	}
}

func (e *EventInfo) SetHint(ns interface{}) {
	e.hintMtx.Lock()
	defer e.hintMtx.Unlock()
	e.hint = ns
}

func (e *EventInfo) GetHint() interface{} {
	e.hintMtx.RLock()
	defer e.hintMtx.RUnlock()
	return e.hint
}

func (e *EventInfo) SameAs(otherRaw interface{}) bool {
	otherE, ok := otherRaw.(EventInfo)
	if ok {
		return e.EventId == otherE.EventId &&
			e.EventType == otherE.EventType &&
			e.EventDesc == otherE.EventDesc &&
			e.EventExtras.SameAs(otherE.EventExtras)
	}

	otherEPtr, ok := otherRaw.(*EventInfo)
	if ok {
		return e.EventId == otherEPtr.EventId &&
			e.EventType == otherEPtr.EventType &&
			e.EventDesc == otherEPtr.EventDesc &&
			e.EventExtras.SameAs(otherEPtr.EventExtras)
	}

	return false
}

func (e *EventInfo) String() string {
	return fmt.Sprintf("EventId: %v type: %v desc: %v extras: %v hint: %v", e.EventId, e.EventType.String(), e.EventDesc, e.EventExtras.String(), e.hint)
}

func (e *EventInfo) ContainsEvent(eventId int) bool {
	if int(e.EventId) == eventId {
		return true
	}

	return e.EventExtras.ContainsEvent(eventId)
}

func (e *EventInfo) GetSubEvent(eventId int) (*EventInfo, error) {
	e.EventExtras.eventMapMtx.RLock()
	defer e.EventExtras.eventMapMtx.RUnlock()

	for eId, eventRaw := range e.EventExtras.EventsMap {
		eventInfo, ok := eventRaw.(*EventInfo)
		if int(eId) == eventId {
			if ok {
				return eventInfo, nil
			} else {
				return nil, fmt.Errorf("Wrong type: %v", reflect.TypeOf(eventRaw))
			}
		}
		if ok {
			recurseSearch, reErr := eventInfo.GetSubEvent(eventId)
			if reErr == nil && recurseSearch != nil {
				return recurseSearch, reErr
			}
		}
	}
	return nil, ErrorNotFound
}

func (e *EventInfo) GetLegacyErrMsg() string {
	if e == nil {
		return ""
	}
	switch e.EventType {
	case HighPriorityMsg:
		return e.GetDescAndExtrasStr()
	case LowPriorityMsg:
		return e.GetDescAndExtrasStr()
	case PersistentMsg:
		return e.GetDescAndExtrasStr()
	case BrokenMappingInfoType:
		hint, isString := e.GetHint().(string)
		if isString {
			// Only the top level brokenMapping event should have a string hint
			return hint
		} else {
			return ""
		}
	default:
		return "?? (EventInfo)"
	}
}

func (e *EventInfo) GetDescAndExtrasStr() string {
	if e.EventExtras.Len() == 0 {
		return e.EventDesc
	}

	// Else need to compile buffer
	var buffer bytes.Buffer
	buffer.WriteString(e.EventDesc)
	e.EventExtras.GetRWLock().RLock()
	for _, v := range e.EventExtras.EventsMap {
		if vStr, ok := v.(string); ok {
			buffer.WriteString("\n")
			buffer.WriteString(vStr)
		}
	}
	e.EventExtras.GetRWLock().RUnlock()
	return buffer.String()
}

type ErrorInfo struct {
	*EventInfo
	// Time is the number of nano seconds elapsed since 1/1/1970 UTC
	Time     int64
	ErrorMsg string
}

// Internally, XDCR eventIDs are kept as int64
// Externally, since JSON doesn't play nice with int64, we will use reg int32
// The Getter function here should ensure that if it exceeds MaxInt32, it starts over from
// the beginning
func GetEventIdFromWell(eventIdWell *int64) int64 {
	for {
		retVal := atomic.AddInt64(eventIdWell, 1)
		if retVal > math.MaxInt32 {
			swapped := atomic.CompareAndSwapInt64(eventIdWell, atomic.LoadInt64(eventIdWell), 0)
			if swapped {
				return atomic.AddInt64(eventIdWell, 1)
			}
		} else {
			return retVal
		}
	}
}

func NewErrorInfo(time int64, errorMsg string, eventIdWell *int64) ErrorInfo {
	eventInfo := NewEventInfo()
	eventInfo.EventType = HighPriorityMsg
	eventInfo.EventId = GetEventIdFromWell(eventIdWell)

	errInfo := ErrorInfo{
		EventInfo: eventInfo,
		Time:      time,
		ErrorMsg:  errorMsg,
	}
	return errInfo
}

func NewErrorInfoFromEventInfo(event *EventInfo, t int64) ErrorInfo {
	return ErrorInfo{
		EventInfo: event,
		ErrorMsg:  event.GetLegacyErrMsg(),
		Time:      t,
	}
}

// These should be RO once they are created
// because they are potentially used as constant keys for CollectionNamespaceMapping
type CollectionNamespace struct {
	ScopeName      string
	CollectionName string
}

var DefaultCollectionNamespace = CollectionNamespace{
	ScopeName:      DefaultScopeCollectionName,
	CollectionName: DefaultScopeCollectionName,
}

// The specificStr should follow the format of: "<scope>.<collection>"
func NewCollectionNamespaceFromString(specificStr string) (CollectionNamespace, error) {
	if !CollectionNamespaceRegex.MatchString(specificStr) {
		if len(specificStr) > MaxCollectionNameBytes {
			return CollectionNamespace{}, ErrorLengthExceeded
		}
		return CollectionNamespace{}, ErrorInvalidColNamespaceFormat
	} else {
		names := CollectionNamespaceRegex.FindStringSubmatch(specificStr)
		if len(names) != 3 {
			return CollectionNamespace{}, fmt.Errorf("Invalid capture for CollectionNameSpaces")
		}
		for i := 1; i <= 2; i++ {
			valid := CollectionNameValidationRegex.MatchString(names[i])
			if !valid {
				return CollectionNamespace{}, ErrorInvalidColNamespaceFormat
			}
			if len(names[i]) > MaxCollectionNameBytes {
				return CollectionNamespace{}, ErrorLengthExceeded
			}
		}

		return CollectionNamespace{
			ScopeName:      names[1],
			CollectionName: names[2],
		}, nil
	}
}

// The specificStr should follow the format of: "<scope>.<collection>" or "<scope>"
// In other words, atleast scope needs to be present. It will disallow "<scope>."
func NewOptionalCollectionNamespaceFromString(specificStr string) (CollectionNamespace, error) {
	if !OptionalCollectionNamespaceRegex.MatchString(specificStr) {
		if len(specificStr) > MaxCollectionNameBytes {
			return CollectionNamespace{}, ErrorLengthExceeded
		}
		return CollectionNamespace{}, ErrorInvalidColNamespaceFormat
	} else {
		names := OptionalCollectionNamespaceRegex.FindStringSubmatch(specificStr)
		if len(names) < 2 {
			return CollectionNamespace{}, fmt.Errorf("Invalid capture for CollectionNameSpaces")
		}

		ns := CollectionNamespace{}

		valid := CollectionNameValidationRegex.MatchString(names[1])
		if !valid {
			return CollectionNamespace{}, ErrorInvalidColNamespaceFormat
		}
		if len(names[1]) > MaxCollectionNameBytes {
			return CollectionNamespace{}, ErrorLengthExceeded
		}
		ns.ScopeName = names[1]

		if len(names) > 2 && names[2] != "" {
			valid := CollectionNameValidationRegex.MatchString(names[2])
			if !valid {
				return CollectionNamespace{}, ErrorInvalidColNamespaceFormat
			}
			if len(names[2]) > MaxCollectionNameBytes {
				return CollectionNamespace{}, ErrorLengthExceeded
			}
			ns.CollectionName = names[2]
		}

		return ns, nil
	}
}

func NewDefaultCollectionNamespace() *CollectionNamespace {
	ns, _ := NewCollectionNamespaceFromString(fmt.Sprintf("%v%v%v", DefaultScopeCollectionName, ScopeCollectionDelimiter, DefaultScopeCollectionName))
	return &ns
}

// To index string showcases a simple to understand of "scope.collection"
func (c CollectionNamespace) ToIndexString() string {
	return fmt.Sprintf("%v%v%v", c.ScopeName, ScopeCollectionDelimiter, c.CollectionName)
}

func (c *CollectionNamespace) IsDefault() bool {
	return c.ScopeName == DefaultScopeCollectionName && c.CollectionName == DefaultScopeCollectionName
}

func (c *CollectionNamespace) IsSystemScope() bool {
	return c.ScopeName == SystemScopeName
}

func (c *CollectionNamespace) IsEmpty() bool {
	return c.ScopeName == "" && c.CollectionName == ""
}

func (c CollectionNamespace) LessThan(other CollectionNamespace) bool {
	if c.ScopeName == other.ScopeName {
		return c.CollectionName < other.CollectionName
	} else {
		return c.ScopeName < other.ScopeName
	}
}

func (c CollectionNamespace) IsSameAs(other CollectionNamespace) bool {
	return c.ScopeName == other.ScopeName && c.CollectionName == other.CollectionName
}

func (c CollectionNamespace) Clone() CollectionNamespace {
	return CollectionNamespace{
		ScopeName:      c.ScopeName,
		CollectionName: c.CollectionName,
	}
}

func (c CollectionNamespace) String() string {
	if c.IsEmpty() {
		return ""
	}

	scope := "<>"
	collection := "<>"

	if c.ScopeName != "" {
		scope = c.ScopeName
	}

	if c.CollectionName != "" {
		collection = c.CollectionName
	}

	return fmt.Sprintf("%s%s%s", scope, ScopeCollectionDelimiter, collection)
}

type CollectionNamespacePtrList []*CollectionNamespace

func (c CollectionNamespacePtrList) Len() int           { return len(c) }
func (c CollectionNamespacePtrList) Swap(i, j int)      { c[i], c[j] = c[j], c[i] }
func (c CollectionNamespacePtrList) Less(i, j int) bool { return (*(c[i])).LessThan(*(c[j])) }

func SortCollectionNamespacePtrList(list CollectionNamespacePtrList) CollectionNamespacePtrList {
	sort.Sort(list)
	return list
}

type WrappedUprEvent struct {
	UprEvent          *mcc.UprEvent
	ColNamespace      *CollectionNamespace
	Flags             WrappedUprEventFlag
	ByteSliceGetter   func(uint64) ([]byte, error)
	DecompressedValue []byte
}

type WrappedUprEventFlag uint64

const (
	WrappedUprCollectionDNE        = 0x1
	WrappedUprValueUseDecompressed = 0x2
)

func (w WrappedUprEventFlag) IsSet() bool {
	return uint64(w) > uint64(0)
}

func (w WrappedUprEventFlag) CollectionDNE() bool {
	return w&WrappedUprCollectionDNE > 0
}

func (w *WrappedUprEventFlag) SetCollectionDNE() {
	*w |= WrappedUprCollectionDNE
}

func (w WrappedUprEventFlag) ShouldUseDecompressedValue() bool {
	return w&WrappedUprValueUseDecompressed > 0
}

func (w *WrappedUprEventFlag) SetShouldUseDecompressedValue() {
	*w |= WrappedUprValueUseDecompressed
}

type TargetCollectionInfo struct {
	// The manifestID used when retrying
	ManifestId uint64
	ColId      uint32
	// Temporary storage space to avoid memmove
	ColIDPrefixedKey []byte
	// The len is needed because slice returned from datapool can have garbage
	ColIDPrefixedKeyLen int

	// For migration, since given WrappedMCRequest's SrcColNamespace, there is no way to look up the actual
	// target namespace given migration rules, this is needed for error handling
	// For non-migration use cases, this is not to be used
	TargetNamespace *CollectionNamespace
}

// Remember to reset the field values for recycling in MCRequestPool.cleanReq
type WrappedMCRequest struct {
	Seqno                      uint64
	VbUUID                     uint64
	Req                        *gomemcached.MCRequest
	Start_time                 time.Time
	UniqueKey                  string
	SrcColNamespace            *CollectionNamespace
	SrcColNamespaceMtx         sync.RWMutex
	ColInfo                    *TargetCollectionInfo
	ColInfoMtx                 sync.RWMutex
	TgtColNamespace            *CollectionNamespace
	TgtColNamespaceMtx         sync.RWMutex
	SlicesToBeReleasedByXmem   [][]byte
	SlicesToBeReleasedByRouter [][]byte
	SlicesToBeReleasedMtx      sync.Mutex
	NeedToRecompress           bool
	SkippedRecompression       bool
	ImportMutation             bool

	// If a single source mutation is translated to multiple target requests, the additional ones are listed here
	SiblingReqs    []*WrappedMCRequest
	SiblingReqsMtx sync.RWMutex
	RetryCRCount   int
	Cloned         bool
	ClonedSyncCh   chan bool

	HLVModeOptions   HLVModeOptions
	SubdocCmdOptions *SubdocCmdOptions

	// The followings are established per batch and are references to those established per batch - read only
	GetMetaSpecWithoutHlv []SubdocLookupPathSpec
	GetMetaSpecWithHlv    []SubdocLookupPathSpec
	GetBodySpec           []SubdocLookupPathSpec

	// In the mobile mode, we might have to recompose _mou before replicating
	// This stores the re-composed _mou to replicate, nil if it doesn't exist or the new mou would be empty
	MouAfterProcessing []byte
}

<<<<<<< HEAD
// If conflict logging is in progress, wait for it to complete.
func (req *WrappedMCRequest) WaitForConflictLogging(finCh chan bool, logger *log.CommonLogger) {
	if req == nil {
		return
	}

	if req.HLVModeOptions.ConflictLoggerWait != nil {
		err := req.HLVModeOptions.ConflictLoggerWait.Wait(finCh)
		if err != nil {
			// SUMUKH TODO: Make this a counter.
			//logger.Errorf("Error during conflict logging to finish, key=%v%s%v, err=%v",
			//	UdTagBegin, req.Req.Key, UdTagEnd,
			//	err,
			//)
		}
=======
// Set options to replicate using HLV.
func (req *WrappedMCRequest) SetHLVModeOptions(isMobile, isCCR, crossClusterVersioning bool) {
	if isMobile {
		req.HLVModeOptions.PreserveSync = true
	}
	if crossClusterVersioning || isCCR {
		req.HLVModeOptions.SendHlv = true
>>>>>>> dfbe3e78
	}
}

// set the intent to use subdoc command
func (req *WrappedMCRequest) SetSubdocOp() {
	if req == nil {
		return
	}

	req.SubdocCmdOptions = &SubdocCmdOptions{}

	// the actual CAS is not yet set, so cannot set req.Req.Opcode yet
	opcode := req.GetMemcachedCommand()
	switch opcode {
	case mc.DELETE_WITH_META:
		req.SubdocCmdOptions.SubdocOp = SubdocDelete
	case mc.ADD_WITH_META:
		fallthrough
	case mc.SET_WITH_META:
		req.SubdocCmdOptions.SubdocOp = SubdocSet
	default:
		panic(fmt.Sprintf("invalid memcached opcode %v", opcode))
	}
}

// returns true if the command used will be a subdoc operation instead of *_WITH_META
func (req *WrappedMCRequest) IsSubdocOp() bool {
	return req.SubdocCmdOptions != nil &&
		req.SubdocCmdOptions.SubdocOp != NotSubdoc
}

// store some fields incase we need to retry because "cas locking" failed
// if we need to retry on cas locking failure with *_with_meta, the structure for request body, extras and datatype would be different incase of non-subdoc operations
func (req *WrappedMCRequest) SetSubdocOptionsForRetry(body, extras []byte, datatype uint8) {
	if req.SubdocCmdOptions == nil {
		return
	}
	req.SubdocCmdOptions.BodyPreSubdocCmd = body
	req.SubdocCmdOptions.ExtrasPreSubdocCmd = extras
	req.SubdocCmdOptions.DatatypePreSubdocCmd = datatype
}

func (req *WrappedMCRequest) ResetSubdocOptionsForRetry() {
	if req.SubdocCmdOptions == nil {
		return
	}

	req.SubdocCmdOptions.BodyPreSubdocCmd = nil
	req.SubdocCmdOptions.ExtrasPreSubdocCmd = nil
	req.SubdocCmdOptions = nil
}

// This should avoid to be used as this will cause memory allocation
// Use BytesPreallocated as much as possible
func (req *WrappedMCRequest) GetReqBytes() []byte {
	if req == nil || req.Req == nil {
		return nil
	}

	return req.Req.Bytes()
}

func (req *WrappedMCRequest) GetReqBytesPreallocated(slice []byte) {
	req.Req.BytesPreallocated(slice)
}

// unique-key is a combination of doc key and mutationCounter which is a monotonic integer
func (req *WrappedMCRequest) ConstructUniqueKey(mutationCnter uint64) {
	var buffer bytes.Buffer
	buffer.Write(req.Req.Key)
	buffer.WriteString("-")
	buffer.WriteString(strconv.FormatUint(mutationCnter, 10))
	req.UniqueKey = buffer.String()

	req.SiblingReqsMtx.RLock()
	if len(req.SiblingReqs) > 0 {
		for _, sibling := range req.SiblingReqs {
			if sibling != nil {
				sibling.ConstructUniqueKey(mutationCnter)
			}
		}
	}
	req.SiblingReqsMtx.RUnlock()
}

// Returns 0 if no collection is used
func (req *WrappedMCRequest) GetManifestId() uint64 {
	req.ColInfoMtx.RLock()
	defer req.ColInfoMtx.RUnlock()
	if req != nil && req.ColInfo != nil {
		return req.ColInfo.ManifestId
	} else {
		return 0
	}
}

func (req *WrappedMCRequest) GetSourceCollectionNamespace() *CollectionNamespace {
	req.SrcColNamespaceMtx.RLock()
	defer req.SrcColNamespaceMtx.RUnlock()
	return req.SrcColNamespace
}

func (req *WrappedMCRequest) GetBodySize() int {
	if req == nil || req.Req == nil {
		return 0
	}

	return len(req.Req.Body)
}

func (req *WrappedMCRequest) GetUncompressedBodySize() int {
	if req == nil || req.Req == nil {
		return 0
	}

	if req.Req.DataType&mcc.SnappyDataType > 0 {
		decodedLen, err := snappy.DecodedLen(req.Req.Body)
		if err != nil {
			return req.GetBodySize()
		}
		return decodedLen
	} else {
		return req.GetBodySize()
	}
}

func (req *WrappedMCRequest) SetSkipTargetCRFlag() {
	if len(req.Req.Extras) < 28 {
		extras := make([]byte, 28)
		copy(extras, req.Req.Extras)
		req.Req.Extras = extras
	}
	options := binary.BigEndian.Uint32(req.Req.Extras[24:28])
	options |= SKIP_CONFLICT_RESOLUTION_FLAG
	binary.BigEndian.PutUint32(req.Req.Extras[24:28], options)
}

// set appropriate CAS and skip target CR flag for *_WITH_META requests
func (req *WrappedMCRequest) SetCasAndFlagsForMetaOp(lookup *SubdocLookupResponse) {
	if req.IsSubdocOp() {
		return
	}

	if lookup == nil || lookup.Resp.Status == gomemcached.KEY_ENOENT {
		// ADD_WITH_META in mobile/CCR mode - fails with KEY_EEXISTS if the doc exists.
		req.Req.Cas = 0
	} else {
		// (SET|DELETE)_WITH_META in mobile/CCR mode - cas locking - request will fail with KEY_EEXISTS if the CAS of the doc doesn't match the set CAS.
		req.Req.Cas = lookup.Resp.Cas
	}

	if req.HLVModeOptions.NoTargetCR {
		req.SetSkipTargetCRFlag()
	}
}

func (req *WrappedMCRequest) IsCasLockingRequest() bool {
	if req.Req.Opcode == ADD_WITH_META && req.Req.Cas == 0 {
		return true
	}
	if (req.Req.Opcode == SET_WITH_META || req.Req.Opcode == DELETE_WITH_META) && req.Req.Cas != 0 {
		return true
	}
	if req.IsSubdocOp() {
		return true
	}
	return false
}

// Used to translate to Memcached Opcodes that XDCR will issue for the target
// based on the context of the current wrapped request.
// In NoTargetCR mode (mobile/CCR mode), req.Cas is expected to be already set.
func (wrappedReq *WrappedMCRequest) GetMemcachedCommand() gomemcached.CommandCode {
	mcReq := wrappedReq.Req
	opcode := mcReq.Opcode
	if opcode == gomemcached.UPR_MUTATION || opcode == gomemcached.TAP_MUTATION {
		if wrappedReq.HLVModeOptions.NoTargetCR {
			// We do source side CR only. Before calling this, CAS was set to the expected target CAS
			if mcReq.Cas == 0 {
				// 0 means target doesn't have the document do ADD
				return ADD_WITH_META
			} else {
				return SET_WITH_META
			}
		} else {
			return SET_WITH_META
		}
	} else if opcode == gomemcached.TAP_DELETE || opcode == gomemcached.UPR_DELETION || opcode == gomemcached.UPR_EXPIRATION {
		return DELETE_WITH_META
	}
	return opcode
}

func (wrappedReq *WrappedMCRequest) AddByteSliceForXmemToRecycle(slice []byte) {
	wrappedReq.SlicesToBeReleasedMtx.Lock()
	if wrappedReq.SlicesToBeReleasedByXmem == nil {
		wrappedReq.SlicesToBeReleasedByXmem = make([][]byte, 0)
	}
	wrappedReq.SlicesToBeReleasedByXmem = append(wrappedReq.SlicesToBeReleasedByXmem, slice)
	wrappedReq.SlicesToBeReleasedMtx.Unlock()
}
func (wrappedReq *WrappedMCRequest) GetSentCas() (uint64, error) {
	var sentCas uint64
	isSubDocOp := wrappedReq.IsSubdocOp()
	if !isSubDocOp && len(wrappedReq.Req.Extras) >= 24 { // extras.cas is set only incase of a non-subdoc operation
		sentCas = binary.BigEndian.Uint64(wrappedReq.Req.Extras[16:24])
		return sentCas, nil
	}
	return sentCas, fmt.Errorf("extras.cas is not set in the request")
}

type McRequestMap map[string]*WrappedMCRequest

type MCResponseMap map[string]*gomemcached.MCResponse

type MetadataChangeListener interface {
	Id() string
	Start() error
}

type ObjectWithLock struct {
	Object interface{}
	Lock   *sync.RWMutex
}

type SeqnoWithLock struct {
	seqno uint64
	lock  *sync.RWMutex
}

func NewSeqnoWithLock() *SeqnoWithLock {
	return &SeqnoWithLock{0, &sync.RWMutex{}}
}

// the following methods should be sufficient for typical get/set operations
func (seqno_obj *SeqnoWithLock) GetSeqno() uint64 {
	return seqno_obj.getSeqno(true)
}

func (seqno_obj *SeqnoWithLock) SetSeqno(seqno uint64) {
	seqno_obj.setSeqno(seqno, true)
}

// the following methods allow more than one get/set operations to be done in one transation
func (seqno_obj *SeqnoWithLock) Lock() {
	seqno_obj.lock.Lock()
}

func (seqno_obj *SeqnoWithLock) Unlock() {
	seqno_obj.lock.Unlock()
}

func (seqno_obj *SeqnoWithLock) GetSeqnoWithoutLock() uint64 {
	return seqno_obj.getSeqno(false)
}

func (seqno_obj *SeqnoWithLock) SetSeqnoWithoutLock(seqno uint64) {
	seqno_obj.setSeqno(seqno, false)
}

func (seqno_obj *SeqnoWithLock) getSeqno(lock bool) uint64 {
	if lock {
		seqno_obj.lock.RLock()
		defer seqno_obj.lock.RUnlock()
	}
	return seqno_obj.seqno
}

func (seqno_obj *SeqnoWithLock) setSeqno(seqno uint64, lock bool) {
	if lock {
		seqno_obj.lock.Lock()
		defer seqno_obj.lock.Unlock()
	}
	seqno_obj.seqno = seqno
}

// Callback function, which typically is a method in metadata service, which translates metakv call back parameters into metadata objects
// The function may do something addtional that is specific to the metadata service, e.g., caching the new metadata
type MetadataServiceCallback func(path string, value []byte, rev interface{}) error

// Callback function for the handling of metadata changed event
type MetadataChangeHandlerCallback func(metadataId string, oldMetadata interface{}, newMetadata interface{}) error

// Certain callbacks are done in parallel and so may need a waitGroup to ensure synchronization is done
type MetadataChangeHandlerCallbackWithWg func(metadataId string, oldMetadata interface{}, newMetadata interface{}, wg *sync.WaitGroup) error

type MetadataChangeHandlerPriority int

// When callbacks are to be called concurrently, certain callbacks may have higher priority to be called than another
// when certain metadata is being created or deleted
const (
	MetadataChangeHighPrioriy MetadataChangeHandlerPriority = iota
	MetadataChangeMedPrioriy  MetadataChangeHandlerPriority = iota
	MetadataChangeLowPrioriy  MetadataChangeHandlerPriority = iota
)

type DataObjRecycler func(topic string, dataObj *WrappedMCRequest)

type VBErrorType int

const (
	// vb error caused by source topology change
	VBErrorType_Source VBErrorType = iota
	// vb error caused by target topology change
	VBErrorType_Target VBErrorType = iota
)

type VBErrorEventAdditional struct {
	Vbno      uint16
	Error     error
	ErrorType VBErrorType
}

type UncompressFunc func(req *WrappedMCRequest) error

type ConflictResolutionMode int

const (
	CRMode_RevId  ConflictResolutionMode = iota
	CRMode_LWW    ConflictResolutionMode = iota
	CRMode_Custom ConflictResolutionMode = iota
)

// stack implementation
type Stack []interface{}

func (s *Stack) Empty() bool        { return len(*s) == 0 }
func (s *Stack) Peek() interface{}  { return (*s)[len(*s)-1] }
func (s *Stack) Push(i interface{}) { (*s) = append((*s), i) }
func (s *Stack) Pop() interface{} {
	d := (*s)[len(*s)-1]
	(*s) = (*s)[:len(*s)-1]
	return d
}

type InterfaceMap map[string]interface{}

// Shallow clone
func (in InterfaceMap) Clone() InterfaceMap {
	clonedMap := make(InterfaceMap)
	for k, v := range in {
		clonedMap[k] = v
	}
	return clonedMap
}

// Redact only works on keys
func (in InterfaceMap) Redact() InterfaceMap {
	for k, v := range in {
		if !IsStringRedacted(k) {
			in[TagUD(k)] = v
			delete(in, k)
		}
	}
	return in
}

// bucket info map
type BucketKVVbMap map[string][]uint16

// Usually, server vbucket maps are consisted of host:directPort
// To support External hosts, we need to manually look up external hosts if they exist, as well as
// the external direct port if they exist.
func (kvVbMap BucketKVVbMap) ReplaceInternalWithExternalHosts(translationMap map[string]string) {
	var keysToDelete []string
	// bucketKVVBMap's key is usually [internalHostname:internalPort]
	// The translated map will look like [internalHostname:internalPort] -> [externalHostName:externalPort/internalPort]
	for internalHostAndPort, vbSlice := range kvVbMap {
		var externalHostAndPort string
		externalHostAndPort, internalExists := translationMap[internalHostAndPort]
		if internalExists && internalHostAndPort != externalHostAndPort {
			// replace the internal key with external key and the same value
			kvVbMap[externalHostAndPort] = vbSlice
			keysToDelete = append(keysToDelete, internalHostAndPort)
		}
	}
	for _, key := range keysToDelete {
		delete(kvVbMap, key)
	}
}

// Compression Section
type CompressionType int

type UserAuthMode int

const (
	// no user auth
	UserAuthModeNone UserAuthMode = iota
	// use implicit local user auth
	UserAuthModeLocal UserAuthMode = iota
	// basic user auth using passed in username and password - so far this applies to user in remote clusters only
	UserAuthModeBasic UserAuthMode = iota
)

// http authentication mode
type HttpAuthMech int

const (
	// plain http authentication
	HttpAuthMechPlain HttpAuthMech = iota
	// scram sha authentication
	HttpAuthMechScramSha HttpAuthMech = iota
	// https authentication
	HttpAuthMechHttps HttpAuthMech = iota
)

// for logging
func (httpAuthMech HttpAuthMech) String() string {
	switch httpAuthMech {
	case HttpAuthMechPlain:
		return "Plain"
	case HttpAuthMechScramSha:
		return "ScramSha"
	case HttpAuthMechHttps:
		return "Https"
	default:
		return "Unknown"
	}
}

// StringPair holds a pair of strings
type StringPair [2]string

func (sp StringPair) GetFirstString() string {
	return sp[0]
}

func (sp StringPair) GetSecondString() string {
	return sp[1]
}

// StringPairList is used mainly to facilitate sorting
// StringPairList can be sorted by first string through sort.Sort(list)
type StringPairList []StringPair

func (spl StringPairList) Len() int           { return len(spl) }
func (spl StringPairList) Swap(i, j int)      { spl[i], spl[j] = spl[j], spl[i] }
func (spl StringPairList) Less(i, j int) bool { return spl[i][0] < spl[j][0] }

// get a list of string1
func (spl StringPairList) GetListOfFirstString() []string {
	result := make([]string, len(spl))

	for i := 0; i < len(spl); i++ {
		result[i] = spl[i][0]
	}

	return result
}

func ShuffleStringPairList(list StringPairList) {
	r := mrand.New(mrand.NewSource(time.Now().Unix()))
	// Start at the end of the slice, go backwards and scramble
	for i := len(list); i > 1; i-- {
		randIndex := r.Intn(i)
		// Swap values and continue until we're done
		if (i - 1) != randIndex {
			list[i-1], list[randIndex] = list[randIndex], list[i-1]
		}
	}
}

func DeepCopyStringPairList(list StringPairList) StringPairList {
	if list == nil {
		return nil
	}

	out := make([]StringPair, len(list))
	copy(out, list)
	return out
}

type ComponentError struct {
	ComponentId string
	Err         error
}

func FormatErrMsg(errCh chan ComponentError) map[string]error {
	// use -1 to indicate no upper limit on number of errors to return
	return FormatErrMsgWithUpperLimit(errCh, -1)
}

func FormatErrMsgWithUpperLimit(errCh chan ComponentError, maxNumberOfErrorsToTrack int) map[string]error {
	errMap := make(map[string]error)
	for {
		select {
		case componentErr := <-errCh:
			errMap[componentErr.ComponentId] = componentErr.Err
			if maxNumberOfErrorsToTrack > 0 && len(errMap) >= maxNumberOfErrorsToTrack {
				return errMap
			}
		default:
			return errMap
		}
	}
	return errMap
}

type PriorityType int

const (
	PriorityTypeHigh   PriorityType = iota
	PriorityTypeMedium PriorityType = iota
	PriorityTypeLow    PriorityType = iota
)

// priority shown on UI and rest api
const (
	PriorityHighString   string = "High"
	PriorityMediumString string = "Medium"
	PriorityLowString    string = "Low"
)

func PriorityTypeFromStr(priorityStr string) (PriorityType, error) {
	var priority PriorityType
	switch priorityStr {
	case PriorityHighString:
		priority = PriorityTypeHigh
	case PriorityMediumString:
		priority = PriorityTypeMedium
	case PriorityLowString:
		priority = PriorityTypeLow
	default:
		return -1, errors.New(fmt.Sprintf("%v is not a valid priority", priorityStr))
	}
	return priority, nil
}

func (priority PriorityType) String() string {
	switch priority {
	case PriorityTypeHigh:
		return PriorityHighString
	case PriorityTypeMedium:
		return PriorityMediumString
	case PriorityTypeLow:
		return PriorityLowString
	}
	return "Unknown"
}

type DpGetterFunc func(uint64) ([]byte, error)

// atomic boolean type which uses a uint32 integer to store boolean value
type AtomicBooleanType struct {
	val uint32
}

const (
	AtomicBooleanTrue  uint32 = 1
	AtomicBooleanFalse uint32 = 0
)

func NewAtomicBooleanType(value bool) *AtomicBooleanType {
	atomicBoolean := &AtomicBooleanType{}
	atomicBoolean.Set(value)
	return atomicBoolean
}

func (a *AtomicBooleanType) Set(value bool) {
	if value {
		a.SetTrue()
	} else {
		a.SetFalse()
	}
}

func (a *AtomicBooleanType) SetTrue() {
	atomic.StoreUint32(&a.val, AtomicBooleanTrue)
}

func (a *AtomicBooleanType) SetFalse() {
	atomic.StoreUint32(&a.val, AtomicBooleanFalse)
}

func (a *AtomicBooleanType) Get() bool {
	return atomic.LoadUint32(&a.val) == AtomicBooleanTrue
}

type FilterExpDelType int

const (
	filterExpDelStripN              = 0
	filterExpDelSkipDelN            = 1
	filterExpDelSkipExpN            = 2
	filterExpDelSkipUncommittedTxnN = 3
	filterExpDelSkipBinaryN         = 4
)

var FilterExpDelNone FilterExpDelType = 0x0
var FilterExpDelStripExpiration FilterExpDelType = 1 << filterExpDelStripN               // 0x1
var FilterExpDelSkipDeletes FilterExpDelType = 1 << filterExpDelSkipDelN                 // 0x2
var FilterExpDelSkipExpiration FilterExpDelType = 1 << filterExpDelSkipExpN              // 0x4
var FilterSkipReplUncommittedTxn FilterExpDelType = 1 << filterExpDelSkipUncommittedTxnN // 0x8
var FilterSkipBinary FilterExpDelType = 1 << filterExpDelSkipBinaryN                     // 0x16
var FilterExpDelAllFiltered = FilterExpDelStripExpiration | FilterExpDelSkipDeletes | FilterExpDelSkipExpiration
var FilterExpDelMax = FilterExpDelStripExpiration | FilterExpDelSkipDeletes | FilterExpDelSkipExpiration | FilterSkipReplUncommittedTxn

func (a *FilterExpDelType) IsStripExpirationSet() bool {
	return *a&FilterExpDelStripExpiration > 0
}

func (a *FilterExpDelType) IsSkipDeletesSet() bool {
	return *a&FilterExpDelSkipDeletes > 0
}

func (a *FilterExpDelType) IsSkipExpirationSet() bool {
	return *a&FilterExpDelSkipExpiration > 0
}

func (a *FilterExpDelType) IsSkipReplicateUncommittedTxnSet() bool {
	return *a&FilterSkipReplUncommittedTxn > 0
}

func (a *FilterExpDelType) IsSkipBinarySet() bool {
	return *a&FilterSkipBinary > 0
}

func (a *FilterExpDelType) SetStripExpiration(setVal bool) {
	curValue := *a&FilterExpDelStripExpiration > 0
	if curValue != setVal {
		*a ^= 1 << filterExpDelStripN
	}
}

func (a *FilterExpDelType) SetSkipDeletes(setVal bool) {
	curValue := *a&FilterExpDelSkipDeletes > 0
	if curValue != setVal {
		*a ^= 1 << filterExpDelSkipDelN
	}
}

func (a *FilterExpDelType) SetSkipExpiration(setVal bool) {
	curValue := *a&FilterExpDelSkipExpiration > 0
	if curValue != setVal {
		*a ^= 1 << filterExpDelSkipExpN
	}
}

func (a *FilterExpDelType) SetSkipReplicateUncommittedTxn(setVal bool) {
	curValue := *a&FilterSkipReplUncommittedTxn > 0
	if curValue != setVal {
		*a ^= 1 << filterExpDelSkipUncommittedTxnN
	}
}

func (a *FilterExpDelType) SetSkipBinary(setVal bool) {
	curValue := *a&FilterSkipBinary > 0
	if curValue != setVal {
		*a ^= 1 << filterExpDelSkipBinaryN
	}
}

func (a FilterExpDelType) String() string {
	return fmt.Sprintf("%d", a)
}

func (a FilterExpDelType) LogString() string {
	return fmt.Sprintf("StripTTL(%v), SkipDeletes(%v), SkipExpiration(%v), SkipUncommittedTxn(%v), SkipBinary(%v)",
		a&FilterExpDelStripExpiration > 0, a&FilterExpDelSkipDeletes > 0, a&FilterExpDelSkipExpiration > 0,
		a&FilterSkipReplUncommittedTxn > 0, a&FilterSkipBinary > 0)
}

type CollectionsMgtType int

const (
	CollectionsMappingKey         = "collectionsExplicitMapping"
	CollectionsMirrorKey          = "collectionsMirroringMode"
	CollectionsMigrateKey         = "collectionsMigrationMode"
	CollectionsOsoKey             = "collectionsOSOMode"
	CollectionsMappingRulesKey    = "colMappingRules"
	CollectionsSkipSourceCheckKey = "collectionsSkipSrcValidation"
)

const (
	colMgtMappingN   = 0 // Non-Set bit if implicit, Set bit if explicit
	colMgtMirroringN = 1 // Non-Set bit if mirroring off, set bit if mirroring on
	colMgtMigrateN   = 2 // Non-set if traditional, set bit if migration mode
	colMgtOsoN       = 3 // Non-set if traditional, set bit to opt into OSO mode
)

var CollectionsExplicitBit CollectionsMgtType = 1 << colMgtMappingN
var CollectionsMirroringBit CollectionsMgtType = 1 << colMgtMirroringN
var CollectionsMigrationBit CollectionsMgtType = 1 << colMgtMigrateN
var CollectionsOSOBit CollectionsMgtType = 1 << colMgtOsoN

var CollectionsMgtDefault = CollectionsOSOBit // Implicit, no mirror, no migration, OSO

var CollectionsMgtMax = CollectionsExplicitBit | CollectionsMirroringBit | CollectionsMigrationBit | CollectionsOSOBit

func (c CollectionsMgtType) String() string {
	var output []string
	output = append(output, "ExplicitMapping:")
	output = append(output, fmt.Sprintf("%v", c.IsExplicitMapping()))
	output = append(output, "Mirroring:")
	output = append(output, fmt.Sprintf("%v", c.IsMirroringOn()))
	output = append(output, "Migration:")
	output = append(output, fmt.Sprintf("%v", c.IsMigrationOn()))
	output = append(output, "OSO:")
	output = append(output, fmt.Sprintf("%v", c.IsOsoOn()))
	return strings.Join(output, " ")
}

func (c *CollectionsMgtType) IsImplicitMapping() bool {
	return !c.IsExplicitMapping() && !c.IsMigrationOn()
}

func (c *CollectionsMgtType) IsExplicitMapping() bool {
	return *c&CollectionsExplicitBit > 0
}

func (c *CollectionsMgtType) SetExplicitMapping(val bool) {
	if c.IsExplicitMapping() != val {
		*c ^= 1 << colMgtMappingN
	}
}

func (c *CollectionsMgtType) IsMirroringOn() bool {
	return *c&CollectionsMirroringBit > 0
}

func (c *CollectionsMgtType) SetMirroring(val bool) {
	if c.IsMirroringOn() != val {
		*c ^= 1 << colMgtMirroringN
	}
}

func (c *CollectionsMgtType) IsMigrationOn() bool {
	return *c&CollectionsMigrationBit > 0
}

func (c *CollectionsMgtType) SetMigration(val bool) {
	if c.IsMigrationOn() != val {
		*c ^= 1 << colMgtMigrateN
	}
}

func (c *CollectionsMgtType) IsOsoOn() bool {
	return *c&CollectionsOSOBit > 0
}

func (c *CollectionsMgtType) SetOSO(val bool) {
	if c.IsOsoOn() != val {
		*c ^= 1 << colMgtOsoN
	}
}

type MergeFunctionMappingType map[string]string

func (mf MergeFunctionMappingType) SameAs(otherRaw interface{}) bool {
	other, ok := otherRaw.(MergeFunctionMappingType)
	if !ok {
		return false
	}
	if len(mf) != len(other) {
		return false
	}
	for k, v := range mf {
		v2, exists := other[k]
		if !exists {
			return false
		}
		if v != v2 {
			return false
		}
	}
	return true
}

func ValidateAndConvertStringToMergeFunctionMappingType(value string) (MergeFunctionMappingType, error) {
	jsonMap := make(map[string]string)
	err := json.Unmarshal([]byte(value), &jsonMap)
	if err != nil {
		return MergeFunctionMappingType{}, err
	}
	// Check for duplicated keys
	res, err := JsonStringReEncodeTest(value)
	if err != nil {
		return MergeFunctionMappingType{}, err
	}
	if res == false {
		return MergeFunctionMappingType{}, ErrorJSONReEncodeFailed
	}
	mergeFunc := make(MergeFunctionMappingType, len(jsonMap))
	for k, v := range jsonMap {
		mergeFunc[k] = v
	}
	return mergeFunc, nil
}

// Return true if re-encode has the same length as passed in value with space trimmed
func JsonStringReEncodeTest(value string) (bool, error) {
	trimmedValue := []byte(strings.Replace(value, " ", "", -1))
	jsonMap := make(map[string]interface{})
	err := json.Unmarshal([]byte(trimmedValue), &jsonMap)
	if err != nil {
		return false, err
	}
	testMarshal, err := json.Marshal(jsonMap)
	if err != nil {
		return false, err
	}
	if len(testMarshal) != len([]byte(trimmedValue)) {
		return false, nil
	} else {
		return true, nil
	}
}

func GetXattrSize(body []byte) (uint32, error) {
	if len(body) < 4 {
		return 0, fmt.Errorf("body is too short to contain valid xattrs, len=%v", len(body))
	}
	xattrSize := binary.BigEndian.Uint32(body[0:4])
	// Couchbase doc size is max of 20MB. Xattribute count against this limit.
	// So if total xattr size is greater than this limit, then something is wrong
	if xattrSize > MaxDocSizeByte {
		return 0, fmt.Errorf("xattrs size %v exceeds max doc size", xattrSize)
	}
	return xattrSize, nil
}

// NOTE: Assumes that Xattribute is present
func StripXattrAndGetBody(bodyWithXattr []byte) ([]byte, error) {
	xattrSize, err := GetXattrSize(bodyWithXattr)
	if err != nil {
		return nil, err
	}
	return bodyWithXattr[xattrSize+4:], nil
}

// An xattribute composer will compose given xattr key value pairs, and then format it properly
// prior to attaching the rest of the document body/value
type XattrComposer struct {
	// Precompiled length slice of data to include
	// - Xattr section
	// - Document Value after the Xattr section
	body []byte

	// cursor
	pos int

	rawMode         composerMode
	rawModeStartPos int

	atLeastOneXattr bool
}

type composerMode int

var errComposerIncorrectMode = fmt.Errorf("composer is in an incorrect mode for this operation")

const (
	compNonRawMode    composerMode = iota
	compKeyMode       composerMode = iota
	compValueMode     composerMode = iota
	compValueDoneMode composerMode = iota
)

func NewXattrComposer(dst []byte) *XattrComposer {
	return &XattrComposer{
		body: dst,
		pos:  4, /* Start at 4 since first uint32 indicates size for entire xattr section */
	}
}

// Raw composer is used in the middle of an xattr such as for testing
func NewXattrRawComposer(dst []byte) *XattrComposer {
	return &XattrComposer{
		body: dst,
		pos:  0,
	}
}

func (x *XattrComposer) WriteKV(key, value []byte) error {
	if x.rawMode != compNonRawMode {
		return errComposerIncorrectMode
	}
	x.atLeastOneXattr = true
	WriteXattrKVPair(x.body, key, value, &x.pos)
	return nil
}

// Note - The destination must be big enough
func WriteXattrKVPair(dst, key, value []byte, pos *int) {
	// Two bytes are for the '\x00' below
	binary.BigEndian.PutUint32(dst[*pos:*pos+4], uint32(len(key)+len(value)+2))
	*pos = *pos + 4
	copy(dst[*pos:*pos+len(key)], key)
	*pos = *pos + len(key)
	dst[*pos] = '\x00'
	*pos++
	copy(dst[*pos:*pos+len(value)], value)
	*pos = *pos + len(value)
	dst[*pos] = '\x00'
	*pos++
}

// Raw mode allows Key and Values to be written in sequence and then calculate the size of the KV pair
// at the end once both K and V have been written
func (x *XattrComposer) StartRawMode() error {
	if x.rawMode != compNonRawMode {
		return errComposerIncorrectMode
	}
	x.rawMode = compKeyMode

	// Reserve the first 4 bytes for total length of the xattribute once value is committed
	x.rawModeStartPos = x.pos
	x.pos += 4
	return nil
}

func (x *XattrComposer) RawWriteKey(key []byte) error {
	if x.rawMode != compKeyMode {
		return errComposerIncorrectMode
	}

	x.atLeastOneXattr = true
	copy(x.body[x.pos:x.pos+len(key)], key)
	x.pos += len(key)
	x.body[x.pos] = '\x00'
	x.pos++
	x.rawMode = compValueMode
	return nil
}

// Allow the caller to gain access to destination slice and position pointer
// Caller must increment the position pointer appropriately
func (x *XattrComposer) RawHijackValue() (body []byte, pos *int, err error) {
	if x.rawMode != compValueMode {
		return nil, nil, errComposerIncorrectMode
	}
	x.rawMode = compValueDoneMode

	return x.body, &x.pos, nil
}

func (x *XattrComposer) CommitRawKVPair() (int, error) {
	if x.rawMode != compValueDoneMode {
		return -1, errComposerIncorrectMode
	}

	x.body[x.pos] = '\x00'
	x.pos++

	// Now, knowing key and value size, mark the beginning
	binary.BigEndian.PutUint32(x.body[x.rawModeStartPos:x.rawModeStartPos+4], uint32(x.pos-(x.rawModeStartPos+4)))
	x.rawMode = compNonRawMode

	return x.pos, nil
}

// Once all the Xattributes are finished, calculate the whole xattr section and append doc value
// Remember to set Xattr flag
// req and lookup are passed in for debugging info only and could be nil.
func (x *XattrComposer) FinishAndAppendDocValue(val []byte, req *mc.MCRequest, lookup *SubdocLookupResponse) ([]byte, bool) {
	if !x.atLeastOneXattr {
		// No xattr written - do not do anything
		copy(x.body[0:len(val)], val)
		return x.body[0:len(val)], x.atLeastOneXattr
	}

	// Write the entire Xattr size at the beginning of body
	binary.BigEndian.PutUint32(x.body[0:4], uint32(x.pos-4))

	n := copy(x.body[x.pos:], val)
	if n != len(val) {
		// be defensive against data loss or replicating corrupted data
		// some things to debug are:
		// 1. datapool usage: Make sure we do not put back the byte slices or the objects back to the pool when it is still in use.
		// 2. maxBodyIncrease calculation: make sure the xattr (re)composition length calculation is correct.
		var respBody, reqBody, key []byte
		if lookup != nil && lookup.Resp != nil {
			respBody = lookup.Resp.Body
		}
		if req != nil {
			reqBody = req.Body
			key = req.Key
		}
		panic(fmt.Sprintf("The whole doc body was not written, key=%v%s%v, x.body=%v%s%v, x.pos=%v, val=%v%v%v, reqBody=%v%v%v, respBody=%v%v%v", UdTagBegin, key, UdTagEnd, UdTagBegin, x.body, UdTagEnd, x.pos, UdTagBegin, val, UdTagEnd, UdTagBegin, reqBody, UdTagEnd, UdTagBegin, respBody, UdTagEnd))
	}
	x.pos = x.pos + len(val)

	return x.body[0:x.pos], x.atLeastOneXattr
}

type XattrIterator struct {
	body []byte
	// end position of xattrs
	endPos uint32
	// current cursor position
	pos uint32
}

func NewXattrIterator(body []byte) (*XattrIterator, error) {
	xattrSize, err := GetXattrSize(body)
	if err != nil {
		return nil, err
	}
	return &XattrIterator{
		body:   body,
		endPos: xattrSize + 4,
		// jump to the beginning of the first xattr
		pos: 4,
	}, nil
}

func (xi *XattrIterator) ResetXattrIterator(body []byte, size uint32) error {
	bodyLength := uint32(len(body))
	if body == nil {
		return fmt.Errorf("Error in resetting the XattrIterator, body cannot be nil")
	}
	if size > bodyLength {
		return fmt.Errorf("Error in resetting the XattrIterator, given size %v exceeds the actual length %v", size, bodyLength)
	}
	xi.body = body
	xi.pos = 0
	xi.endPos = size
	return nil
}

func (xi *XattrIterator) HasNext() bool {
	return xi.pos < xi.endPos
}

func (xi *XattrIterator) Next() ([]byte, []byte, error) {
	// xattrs pattern: uint32 -> key -> NUL -> value -> NUL (repeat)

	xi.pos += 4
	var separator uint32

	// Search for end of key
	for separator = xi.pos; xi.body[separator] != '\x00'; separator++ {
		if separator >= xi.endPos {
			return nil, nil, fmt.Errorf("Error parsing xattr key, xi.body=%s", xi.body)
		}
	}

	key := xi.body[xi.pos:separator]

	xi.pos = separator + 1

	// Search for end of value
	for separator = xi.pos; xi.body[separator] != '\x00'; separator++ {
		if separator >= xi.endPos {
			return nil, nil, fmt.Errorf("Error parsing xattr value, xi.body=%s", xi.body)
		}
	}

	value := xi.body[xi.pos:separator]

	xi.pos = separator + 1

	return key, value, nil
}

type CCRXattrFieldIterator struct {
	xattr    []byte
	pos      int
	hasItems bool
}

func NewCCRXattrFieldIterator(xattr []byte) (*CCRXattrFieldIterator, error) {
	length := len(xattr)
	if xattr[0] != '{' || xattr[length-1] != '}' {
		return nil, fmt.Errorf("invalid format for XATTR: %v", xattr)
	}
	return &CCRXattrFieldIterator{
		xattr:    xattr,
		pos:      1,
		hasItems: !Equals(xattr, EmptyJsonObject),
	}, nil
}

func (xfi *CCRXattrFieldIterator) HasNext() bool {
	return xfi.hasItems && xfi.pos < len(xfi.xattr)
}

// Expected format is: {"key":"value","key":{...},"key":[...]}
func (xfi *CCRXattrFieldIterator) Next() (key, value []byte, err error) {
	beginQuote := xfi.pos
	colon := bytes.Index(xfi.xattr[beginQuote:], []byte{':'})
	endQuote := beginQuote + colon - 1
	if colon == -1 || xfi.xattr[beginQuote] != '"' || xfi.xattr[endQuote] != '"' {
		err = fmt.Errorf("XATTR %s invalid format at pos=%v, char '%c,, endQuote =%v", xfi.xattr, xfi.pos, xfi.xattr[xfi.pos], endQuote)
		return
	}
	key = xfi.xattr[beginQuote+1 : endQuote]

	beginValue := endQuote + 2
	var endValue int
	if xfi.xattr[beginValue] == '"' {
		endValue = beginValue + 1 + bytes.Index(xfi.xattr[beginValue+1:], []byte{'"'})
		if endValue <= beginValue {
			err = fmt.Errorf("XATTR %s invalid format searching for key '%s' at pos=%v, beginValue pos %v, char '%c', endValue pos %v, char '%c'", xfi.xattr, key, xfi.pos, beginValue, xfi.xattr[beginValue], endValue, xfi.xattr[endValue])
			return
		}
		// The value is a string
		value = xfi.xattr[beginValue+1 : endValue]
	} else if xfi.xattr[beginValue] == '{' {
		endValue = beginValue + 1 + bytes.Index(xfi.xattr[beginValue+1:], []byte{'}'})
		if endValue <= beginValue {
			err = fmt.Errorf("XATTR %s invalid format searching for key '%s' at pos=%v, beginValue pos %v, char '%c', endValue pos %v, char '%c'", xfi.xattr, key, xfi.pos, beginValue, xfi.xattr[beginValue], endValue, xfi.xattr[endValue])
			return
		}
		value = xfi.xattr[beginValue : endValue+1]
	} else if xfi.xattr[beginValue] == '[' {
		endValue = beginValue + 1 + bytes.Index(xfi.xattr[beginValue+1:], []byte{']'})
		if endValue <= beginValue {
			err = fmt.Errorf("XATTR %s invalid format searching for key '%s' at pos=%v, beginValue pos %v, char '%c', endValue pos %v, char '%c'", xfi.xattr, key, xfi.pos, beginValue, xfi.xattr[beginValue], endValue, xfi.xattr[endValue])
			return
		}
		value = xfi.xattr[beginValue : endValue+1]
	} else {
		err = fmt.Errorf("XATTR %s invalid format searching for key '%s' at pos=%v, beginValue pos %v, char '%c', endValue pos %v, char '%c'", xfi.xattr, key, xfi.pos, beginValue, xfi.xattr[beginValue], endValue, xfi.xattr[endValue])
		return
	}
	xfi.pos = endValue + 2
	return
}

type ArrayXattrFieldIterator struct {
	xattr    []byte
	pos      int
	hasItems bool
}

func NewArrayXattrFieldIterator(xattr []byte) (*ArrayXattrFieldIterator, error) {
	length := len(xattr)
	if xattr[0] != EmptyJsonArray[0] || xattr[length-1] != EmptyJsonArray[1] {
		return nil, fmt.Errorf("invalid format for array XATTR: %s", xattr)
	}
	return &ArrayXattrFieldIterator{
		xattr:    xattr,
		pos:      1,
		hasItems: !Equals(xattr, EmptyJsonArray),
	}, nil
}

func (xfi *ArrayXattrFieldIterator) HasNext() bool {
	return xfi.hasItems && xfi.pos < len(xfi.xattr)
}

// Expected input format is: ["string",{"json":"object"}]
// returns `"string"` and `{"json":"object"}`
func (xfi *ArrayXattrFieldIterator) Next() (value []byte, err error) {
	begin := xfi.pos
	sep := bytes.Index(xfi.xattr[begin:], []byte{','})
	if sep == -1 {
		// could be the last entry
		sep = bytes.Index(xfi.xattr[begin:], []byte{']'})
	}
	end := begin + sep - 1
	if sep == -1 || ((xfi.xattr[begin] != '"' || xfi.xattr[end] != '"') &&
		(xfi.xattr[begin] != '{' || xfi.xattr[end] != '}')) {
		err = fmt.Errorf("array XATTR %s invalid format at pos=%v, char '%c', end=%v", xfi.xattr, xfi.pos, xfi.xattr[xfi.pos], end)
		return
	}
	value = xfi.xattr[begin : end+1]
	xfi.pos = end + 2
	return
}

type SubdocSpecOption struct {
<<<<<<< HEAD
	IncludeHlv            bool // Get target HLV only for CCR
	IncludeMobileSync     bool // Get target _sync if we need to preserve target _sync
	IncludeImportCas      bool // Include target importCas if enableCrossClusterVersioning.
	IncludeBody           bool // Get the target body for merge
	IncludeVXattr         bool // Get the target document metadata as Virtual so we can perform CR and format target HLV
	ConfictLoggingEnabled bool // Get XTOC, VbUUID and seqno of target doc as a virtual xattr, needed for conflict logging
=======
	IncludeHlv        bool // Get target HLV only for CCR
	IncludeMobileSync bool // Get target _sync if we need to preserve target _sync
	IncludeImportCas  bool // Include target importCas (_mou.cas) if enableCrossClusterVersioning if enabled and cas >= max_cas.
	IncludeBody       bool // Get the target body for merge
	IncludeVXattr     bool // Get the target document metadata as Virtual so we can perform CR and format target HLV
	IncludeXTOC       bool // Get xattr table of content (all xattr keys)
>>>>>>> dfbe3e78
}

func ComposeSpecForSubdocGet(option SubdocSpecOption) (specs []SubdocLookupPathSpec) {
	specLen := 0
	if option.IncludeHlv {
		specLen++
	}
	if option.IncludeMobileSync {
		specLen++
	}
	if option.IncludeImportCas {
		specLen++
	}
	if option.IncludeBody {
		specLen++
	}
	if option.IncludeVXattr {
		specLen = specLen + 4
	}
	if option.ConfictLoggingEnabled {
		specLen = specLen + 3
	}
	if specLen == 0 {
		return
	}
	specs = make([]SubdocLookupPathSpec, 0, specLen)
	if option.IncludeVXattr {
		// $document.revid
		spec := SubdocLookupPathSpec{gomemcached.SUBDOC_GET, gomemcached.SUBDOC_FLAG_XATTR_PATH, []byte(VXATTR_REVID)}
		specs = append(specs, spec)
		// $document.flags
		spec = SubdocLookupPathSpec{gomemcached.SUBDOC_GET, gomemcached.SUBDOC_FLAG_XATTR_PATH, []byte(VXATTR_FLAGS)}
		specs = append(specs, spec)
		// $document.exptime
		spec = SubdocLookupPathSpec{gomemcached.SUBDOC_GET, gomemcached.SUBDOC_FLAG_XATTR_PATH, []byte(VXATTR_EXPIRY)}
		specs = append(specs, spec)
		// $document.datatype
		spec = SubdocLookupPathSpec{gomemcached.SUBDOC_GET, gomemcached.SUBDOC_FLAG_XATTR_PATH, []byte(VXATTR_DATATYPE)}
		specs = append(specs, spec)
	}

	if option.IncludeHlv {
		// HLV XATTR for CCR
		spec := SubdocLookupPathSpec{gomemcached.SUBDOC_GET, gomemcached.SUBDOC_FLAG_XATTR_PATH, []byte(XATTR_HLV)}
		specs = append(specs, spec)
	}

	if option.IncludeMobileSync {
		spec := SubdocLookupPathSpec{gomemcached.SUBDOC_GET, gomemcached.SUBDOC_FLAG_XATTR_PATH, []byte(XATTR_MOBILE)}
		specs = append(specs, spec)
	}

	if option.IncludeImportCas {
		spec := SubdocLookupPathSpec{gomemcached.SUBDOC_GET, gomemcached.SUBDOC_FLAG_XATTR_PATH, []byte(XATTR_IMPORTCAS)}
		specs = append(specs, spec)

		spec = SubdocLookupPathSpec{gomemcached.SUBDOC_GET, gomemcached.SUBDOC_FLAG_XATTR_PATH, []byte(XATTR_PREVIOUSREV)}
		specs = append(specs, spec)
	}
<<<<<<< HEAD
	if option.ConfictLoggingEnabled {
		// Target doc seqno and VBUUID as needed for conflict logging.
		// $document.vbucket_uuid
		spec := SubdocLookupPathSpec{gomemcached.SUBDOC_GET, gomemcached.SUBDOC_FLAG_XATTR_PATH, []byte(VXATTR_VBUUID)}
		specs = append(specs, spec)
		// $document.seqno
		spec = SubdocLookupPathSpec{gomemcached.SUBDOC_GET, gomemcached.SUBDOC_FLAG_XATTR_PATH, []byte(VXATTR_SEQNO)}
		specs = append(specs, spec)

		// Since xattrs needs to be logged too, get XTOC
		// $document.XTOC
		spec = SubdocLookupPathSpec{gomemcached.SUBDOC_GET, gomemcached.SUBDOC_FLAG_XATTR_PATH, []byte(XattributeToc)}
=======
	if option.IncludeXTOC {
		// $document.XTOC
		spec := SubdocLookupPathSpec{gomemcached.SUBDOC_GET, gomemcached.SUBDOC_FLAG_XATTR_PATH, []byte(XattributeToc)}
>>>>>>> dfbe3e78
		specs = append(specs, spec)
	}
	if option.IncludeBody {
		spec := SubdocLookupPathSpec{GET, 0, nil}
		specs = append(specs, spec)
	}
	return
}

type SortedSeqnoListWithLock struct {
	seqno_list []uint64
	lock       *sync.RWMutex
}

func NewSortedSeqnoListWithLock() *SortedSeqnoListWithLock {
	return &SortedSeqnoListWithLock{make([]uint64, 0), &sync.RWMutex{}}
}

// when needToSort is true, sort the internal seqno_list before returning it
// sorting is needed only when seqno_list is not already sorted, which is the case only for sent_seqno_list
// in other words, needToSort should be set to true only when operating on sent_seqno_list
func (list_obj *SortedSeqnoListWithLock) GetSortedSeqnoList(needToSort bool) []uint64 {
	if needToSort {
		list_obj.lock.Lock()
		defer list_obj.lock.Unlock()

		SortUint64List(list_obj.seqno_list)
		return DeepCopyUint64Array(list_obj.seqno_list)
	} else {
		list_obj.lock.RLock()
		defer list_obj.lock.RUnlock()

		return DeepCopyUint64Array(list_obj.seqno_list)
	}
}

func (list_obj *SortedSeqnoListWithLock) GetLengthOfSeqnoList() int {
	list_obj.lock.RLock()
	defer list_obj.lock.RUnlock()

	return len(list_obj.seqno_list)
}

// append seqno to the end of seqno_list
func (list_obj *SortedSeqnoListWithLock) AppendSeqno(seqno uint64) {
	list_obj.lock.Lock()
	defer list_obj.lock.Unlock()
	list_obj.seqno_list = append(list_obj.seqno_list, seqno)
}

// truncate all seqnos that are no larger than passed in through_seqno
func (list_obj *SortedSeqnoListWithLock) TruncateSeqnos(through_seqno uint64) {
	list_obj.lock.Lock()
	defer list_obj.lock.Unlock()
	seqno_list := list_obj.seqno_list
	index, found := SearchUint64List(seqno_list, through_seqno)
	if found {
		list_obj.seqno_list = seqno_list[index+1:]
	} else if index > 0 {
		list_obj.seqno_list = seqno_list[index:]
	}
}

type Uleb128 []byte

type ExplicitMappingValidator struct {
	// S.C -> S.C || S.C -> nil
	oneToOneRules map[string]interface{}
	// S -> S || S -> nil
	scopeToScopeRules map[string]interface{}
	// Ensure tgt namespaces are not being reused
	valueDuplicatorCheckMap map[string]interface{}
}

type explicitValidatingType int

const (
	explicitRuleInvalid          explicitValidatingType = iota
	explicitRuleInvalidScopeName explicitValidatingType = iota
	explicitRuleOneToOne         explicitValidatingType = iota
	explicitRuleScopeToScope     explicitValidatingType = iota
	explicitRuleInvalidType      explicitValidatingType = iota
	explicitRuleEmptyString      explicitValidatingType = iota
	explicitRuleStringTooLong    explicitValidatingType = iota
	explicitRuleTargetDuplicate  explicitValidatingType = iota
	explicitRuleSystemScope      explicitValidatingType = iota
)

func NewExplicitMappingValidator() *ExplicitMappingValidator {
	return &ExplicitMappingValidator{
		oneToOneRules:           make(map[string]interface{}),
		scopeToScopeRules:       make(map[string]interface{}),
		valueDuplicatorCheckMap: make(map[string]interface{}),
	}
}

func (e *ExplicitMappingValidator) parseRule(k string, v interface{}) explicitValidatingType {
	if k == "" {
		return explicitRuleInvalid
	}
	vStr, vIsString := v.(string)

	kNameSpace, err := NewCollectionNamespaceFromString(k)
	if err == nil {
		// value must be the same or nil
		if v == nil {
			return explicitRuleOneToOne
		}
		if kNameSpace.IsSystemScope() {
			return explicitRuleSystemScope
		}
		if !vIsString {
			return explicitRuleInvalidType
		}
		vNameSpace, err := NewCollectionNamespaceFromString(vStr)
		if err != nil {
			if err == ErrorLengthExceeded {
				return explicitRuleStringTooLong
			}
			return explicitRuleInvalid
		}
		if vNameSpace.IsSystemScope() {
			return explicitRuleSystemScope
		}
		if vIsString {
			_, exists := e.valueDuplicatorCheckMap[vStr]
			if exists {
				return explicitRuleTargetDuplicate
			}
			e.valueDuplicatorCheckMap[vStr] = true
		}

		return explicitRuleOneToOne
	}
	if err != nil && err == ErrorLengthExceeded {
		return explicitRuleStringTooLong
	}

	// At this point, name has to be a scope name
	if len(k) > MaxCollectionNameBytes {
		return explicitRuleStringTooLong
	}

	if k == SystemScopeName || vIsString && vStr == SystemScopeName {
		return explicitRuleSystemScope
	}
	matched := k == DefaultScopeCollectionName
	if !matched {
		matched = CollectionNameValidationRegex.MatchString(k)
	}
	if !matched {
		if strings.Contains(k, ScopeCollectionDelimiter) {
			return explicitRuleInvalid
		} else if k == "" {
			return explicitRuleEmptyString
		} else {
			return explicitRuleInvalidScopeName
		}
	}

	if vIsString {
		if len(vStr) > MaxCollectionNameBytes {
			return explicitRuleStringTooLong
		}
		matched = vStr == DefaultScopeCollectionName
		if !matched {
			matched = CollectionNameValidationRegex.MatchString(vStr)
		}
		if !matched {
			if strings.Contains(k, ScopeCollectionDelimiter) {
				return explicitRuleInvalid
			} else if vStr == "" {
				return explicitRuleEmptyString
			} else {
				return explicitRuleInvalidScopeName
			}
		}
		_, exists := e.valueDuplicatorCheckMap[vStr]
		if exists {
			return explicitRuleTargetDuplicate
		}
		e.valueDuplicatorCheckMap[vStr] = true
	} else if v != nil {
		// Can only be string type or nil type
		return explicitRuleInvalidType
	}
	return explicitRuleScopeToScope
}

// Rules in descending priority:
// 1. S.C -> S'.C'
// 2. S.C -> null
// 3. S -> S'
// 4. S -> null
//
// Given the same scope:
// 1 can coexist with 3 if C' != C
// 1 can coexist with 4
// 2 can coexist with 3
func (e *ExplicitMappingValidator) ValidateKV(k string, v interface{}) error {
	ruleType := e.parseRule(k, v)
	switch ruleType {
	case explicitRuleInvalid:
		return fmt.Errorf("invalid rule: %v:%v", k, v)
	case explicitRuleInvalidScopeName:
		return fmt.Errorf("Invalid scope or collection name for one or both of %v:%v", k, v)
	case explicitRuleInvalidType:
		return fmt.Errorf("Rule must be either string or null types. Received: %v", reflect.TypeOf(v))
	case explicitRuleEmptyString:
		errStr := "Rule must not contain empty string(s):"
		if k == "" {
			errStr += "key is empty "
		}
		if vStr, ok := v.(string); ok && vStr == "" {
			errStr += " value is empty "
		}
		return fmt.Errorf(errStr)
	case explicitRuleOneToOne:
		// Shouldn't have duplicated keys, but check anyway
		_, exists := e.oneToOneRules[k]
		if exists {
			return fmt.Errorf("Collection To Collection rule with source namespace %v already exists", k)
		}
		e.oneToOneRules[k] = v

		// Check for duplicity
		submatches := CollectionNamespaceRegex.FindStringSubmatch(k)
		oneToOneRuleSourceScope := submatches[1]
		oneToOneRuleSourceCollection := submatches[2]
		scopeRuleTargetScopeName, scopeRuleExists := e.scopeToScopeRules[oneToOneRuleSourceScope]
		if v == nil {
			if scopeRuleExists && scopeRuleTargetScopeName == nil {
				// S -> null already exists. S.C -> null is redundant
				return fmt.Errorf("The rule %v%v%v is redundant", k, JsonDelimiter, v)
			}
		} else if scopeRuleExists {
			// A non-deny list rule, i.e. S.C -> ST.CT
			submatches2 := CollectionNamespaceRegex.FindStringSubmatch(v.(string))
			oneToOneRuleTargetScope := submatches2[1]
			oneToOneRuleTargetCollection := submatches2[2]

			if scopeRuleTargetScopeName == oneToOneRuleTargetScope &&
				oneToOneRuleSourceCollection == oneToOneRuleTargetCollection {
				// This means S -> ST exists (since scopeRuleExists) and collection name mapping
				// is following the rule S.C -> ST.C
				// S -> S2 already exists, S.C -> S2.C is redundant
				return fmt.Errorf("The rule %v%v%v is redundant", k, JsonDelimiter, v)
			}
		}
	case explicitRuleScopeToScope:
		// Shouldn't have duplicated keys, but check anyway
		_, exists := e.scopeToScopeRules[k]
		if exists {
			return fmt.Errorf("Scope To Scope rule with source scope %v already exists", k)
		}
		e.scopeToScopeRules[k] = v

		// Check for duplicity
		for checkK, checkV := range e.oneToOneRules {
			submatches := CollectionNamespaceRegex.FindStringSubmatch(checkK)
			sourceScopeName := submatches[1]
			sourceCollectionName := submatches[2]
			if sourceScopeName == k {
				if v == nil && checkV == nil {
					// S1.C1 -> nil already exists
					return fmt.Errorf("The rule %v%v%v is redundant", checkK, JsonDelimiter, checkV)
				} else if v != nil && checkV != nil {
					submatches2 := CollectionNamespaceRegex.FindStringSubmatch(checkV.(string))
					targetColName := submatches2[2]
					if sourceCollectionName == targetColName {
						// S1.C1 -> S2.C1 exists, and trying to enter rule S1 -> S2
						return fmt.Errorf("The rule %v%v%v is redundant", checkK, JsonDelimiter, checkV)
					} else {
						// S1.C1 -> S2.C3 exists, and can coexist with S1 -> S2
					}
				}
			}
		}
	case explicitRuleStringTooLong:
		return fmt.Errorf("%v - maximum length for scope or collection names is %v", ErrorLengthExceeded, MaxCollectionNameBytes)
	case explicitRuleTargetDuplicate:
		return fmt.Errorf("%v is reused as a target namespace", v.(string))
	case explicitRuleSystemScope:
		return ErrorSystemScopeMapped
	default:
		panic(fmt.Sprintf("Unhandled rule type: %v", ruleType))
	}
	return nil
}

type StoppedPipelineCallback func() error
type StoppedPipelineErrCallback func(err error, cbCalled bool)

type PipelineMgrStopCbType func(string, StoppedPipelineCallback, StoppedPipelineErrCallback) error

// for consistency, we will use all the version values in the HLV as HexLittleEndian with a 0x prefix i.e 16+2
var MaxHexDecodedLength = len(Uint64ToHexLittleEndian(math.MaxUint64))
var MaxHexCASLength = MaxHexDecodedLength + 2

var MinRevIdLength = 1
var MinRevIdLengthWithQuotes = MinRevIdLength + 2

const QuotesAndSepLenForHLVEntry = 4 /* quotes and sepeartors. Eg - "version@source", */

type ConflictManagerAction int

const (
	SetMergeToSource  ConflictManagerAction = iota
	SetTargetToSource ConflictManagerAction = iota
	SetToConflictFeed ConflictManagerAction = iota
)

func (c ConflictManagerAction) String() string {
	switch c {
	case SetMergeToSource:
		return "SetMergeToSource"
	case SetTargetToSource:
		return "SetTargetToSource"
	case SetToConflictFeed:
		return "SetToConflictFeed"
	default:
		return "Unknown ConflictManagerAction"
	}
}

// So on pool details and bucket details "status":
// "healthy" currently means node recently sent heartbeat. It indicates that distributed erlang facility works between current
//
//	node and node which status is shown. And that erlang functions reasonably well there.
//	If there are buckets defined it also implies that all buckets are ready state. I.e. available for data ops.
//
// "status": "unhealthy" means that we haven't seen heartbeats from this node. Either node is down or it's sufficiently
//
//	unhealthy to be unable to send heartbeats. Or network is down.
//
// "status": "warmup" means that there are bucket(s) on this node that are either being warmed up or otherwise unavailable.
//
//	Internally we're doing gen_server call with timeout of 5 seconds to find out if per-bucket memcached can respond and if it thinks that bucket is warmed up. If call either times out or ns_memcached is dead (not created yet or recently crashed) or if ns_memcached is fine but bucket is warming up, then we'll mark entire node as "warmup".
type HeartbeatStatus int

const (
	HeartbeatHealthy   HeartbeatStatus = iota
	HeartbeatUnhealthy HeartbeatStatus = iota
	HeartbeatWarmup    HeartbeatStatus = iota
	HeartbeatInvalid   HeartbeatStatus = iota
)

func NewHeartbeatStatusFromString(statusString string) (HeartbeatStatus, error) {
	switch statusString {
	case "healthy":
		return HeartbeatHealthy, nil
	case "warmup":
		return HeartbeatWarmup, nil
	case "unhealthy":
		return HeartbeatUnhealthy, nil
	default:
		return HeartbeatInvalid, fmt.Errorf("invalid heartbeat string: %v", statusString)
	}
}

func (h HeartbeatStatus) String() string {
	switch h {
	case HeartbeatHealthy:
		return "healthy"
	case HeartbeatWarmup:
		return "warmup"
	case HeartbeatUnhealthy:
		return "unhealthy"
	default:
		return "?? (HeartbeatStatus)"
	}
}

type KvVBMapType map[string][]uint16

func (m *KvVBMapType) GetKeyList() []string {
	if m == nil {
		return nil
	}
	var retList []string
	for k, _ := range *m {
		retList = append(retList, k)
	}
	return retList
}

func (k *KvVBMapType) CompileLookupIndex() map[uint16]string {
	retMap := make(map[uint16]string)

	for kv, vbs := range *k {
		for _, vb := range vbs {
			retMap[vb] = kv
		}
	}

	return retMap
}

func (k *KvVBMapType) GetSortedVBList() []uint16 {
	if k == nil {
		return nil
	}

	indexMap := k.CompileLookupIndex()

	var vbList []uint16
	for vb, _ := range indexMap {
		vbList = append(vbList, vb)
	}
	return SortUint16List(vbList)
}

func (k *KvVBMapType) Clone() KvVBMapType {
	clonedMap := make(KvVBMapType)
	if k == nil {
		return clonedMap
	}

	for key, val := range *k {
		clonedList := make([]uint16, len(val))
		for i, vbno := range val {
			clonedList[i] = vbno
		}
		clonedMap[key] = clonedList
	}
	return clonedMap
}

func (k *KvVBMapType) GreenClone(poolGet func(keys []string) *KvVBMapType) *KvVBMapType {
	if k == nil || *k == nil {
		return nil
	}

	recycledMap := poolGet(k.GetKeyList())
	for key, val := range *k {
		(*recycledMap)[key] = CloneUint16List(val)
	}

	return recycledMap
}

func (k *KvVBMapType) FilterByVBs(vbs []uint16) KvVBMapType {
	retMap := make(KvVBMapType)

	lookupIndex := k.CompileLookupIndex()
	for _, vb := range vbs {
		node := lookupIndex[vb]
		retMap[node] = append(retMap[node], vb)
	}
	return retMap
}

func GetKeysListFromStrStrMap(a map[string]string) []string {
	var retList []string
	for k, _ := range a {
		retList = append(retList, k)
	}
	return retList
}

func GetKeysListFromStrBoolMap(a map[string]bool) []string {
	var retList []string
	for k, _ := range a {
		retList = append(retList, k)
	}
	return retList
}

type BucketInfoMapType map[string]interface{}

// Shallow copy clone of the values
func (t *BucketInfoMapType) Clone() BucketInfoMapType {
	if t == nil || *t == nil {
		return nil
	}

	clonedMap := make(BucketInfoMapType)

	for k, v := range *t {
		clonedMap[k] = v
	}

	return clonedMap
}

func (t *BucketInfoMapType) GetKeyList() []string {
	if t == nil || *t == nil {
		return nil
	}

	var retList []string
	for key, _ := range *t {
		retList = append(retList, key)
	}
	return retList
}

type VbSeqnoMapType map[uint16]uint64

func (v *VbSeqnoMapType) Clone() VbSeqnoMapType {
	if v == nil {
		return nil
	}
	clonedMap := make(VbSeqnoMapType)
	for k, v2 := range *v {
		clonedMap[k] = v2
	}
	return clonedMap
}

// Returns:
// 1. Map of key-val where val is v[key] - other[key] if key exists in both
// 2. VBs unable to perform due to mismatch keys during operation
// 3. non-nil error if subtraction operation did not commence
func (v *VbSeqnoMapType) Subtract(other VbSeqnoMapType) (map[uint16]int64, []uint16, error) {
	if v == nil || *v == nil || other == nil {
		return nil, nil, ErrorNilPtr
	}

	result := make(map[uint16]int64)
	var missingVBs []uint16
	for k, v := range *v {
		_, exists := other[k]
		if !exists {
			missingVBs = append(missingVBs, k)
			continue
		}
		result[k] = int64(v) - int64(other[k])
	}
	return result, missingVBs, nil
}

type HighSeqnosMapType map[string]*map[uint16]uint64

func GetVBListFromSeqnosMap(a map[uint16]uint64) []uint16 {
	var retList []uint16
	for vbno, _ := range a {
		retList = append(retList, vbno)
	}
	return retList
}

func (h HighSeqnosMapType) Clone() HighSeqnosMapType {
	clonedMap := make(HighSeqnosMapType)

	for k, vMap := range h {
		if vMap == nil {
			clonedMap[k] = nil
		} else {
			clonedVMap := make(map[uint16]uint64)
			for k2, v2 := range *vMap {
				clonedVMap[k2] = v2
			}
			clonedMap[k] = &clonedVMap
		}
	}
	return clonedMap
}

func (h *HighSeqnosMapType) GetKeyList() []string {
	if h == nil || *h == nil {
		return nil
	}
	var retList []string
	for k, _ := range *h {
		retList = append(retList, k)
	}
	return retList
}

func (h *HighSeqnosMapType) GreenClone(highSeqnoPool func(keys []string) *HighSeqnosMapType, vbSeqnoPool func(vbnos []uint16) *map[uint16]uint64) *HighSeqnosMapType {
	if h == nil || *h == nil {
		return nil
	}

	recycledVbSeqnoMap := highSeqnoPool(h.GetKeyList())
	for key, vbSeqnoMap := range *h {
		if vbSeqnoMap == nil {
			(*recycledVbSeqnoMap)[key] = nil
		} else {
			recycledSeqnoMap := vbSeqnoPool(GetVBListFromSeqnosMap(*vbSeqnoMap))
			for vbno, seqno := range *vbSeqnoMap {
				(*recycledSeqnoMap)[vbno] = seqno
			}
			(*recycledVbSeqnoMap)[key] = recycledSeqnoMap
		}
	}
	return recycledVbSeqnoMap
}

func (h *HighSeqnosMapType) DedupAndGetMax() VbSeqnoMapType {
	if h == nil {
		return nil
	}

	dedupMap := make(VbSeqnoMapType)
	for _, oneNodeVbSeqno := range *h {
		if oneNodeVbSeqno == nil {
			continue
		}
		for vb, oneNodeSeqno := range *oneNodeVbSeqno {
			currentMax, exists := dedupMap[vb]
			if !exists || (exists && currentMax < oneNodeSeqno) {
				dedupMap[vb] = oneNodeSeqno
			}
		}
	}
	return dedupMap
}

func (h *HighSeqnosMapType) DedupAndGetMin() VbSeqnoMapType {
	if h == nil {
		return nil
	}

	dedupMap := make(VbSeqnoMapType)
	for _, oneNodeVbSeqno := range *h {
		if oneNodeVbSeqno == nil {
			continue
		}
		for vb, oneNodeSeqno := range *oneNodeVbSeqno {
			currentMin, exists := dedupMap[vb]
			if !exists || (exists && currentMin > oneNodeSeqno) {
				dedupMap[vb] = oneNodeSeqno
			}
		}
	}
	return dedupMap
}

type VbHostsMapType map[uint16]*[]string

func (v *VbHostsMapType) Clone() VbHostsMapType {
	if v == nil {
		return nil
	}

	cloneMap := make(VbHostsMapType)

	for key, val := range *v {
		cloneList := make([]string, len(*val))
		for i, hostName := range *val {
			cloneList[i] = hostName
		}
		cloneMap[key] = &cloneList
	}
	return cloneMap
}

func (v *VbHostsMapType) GreenClone(pool func(vbnos []uint16) *VbHostsMapType, stringSlicePool func() *[]string) *VbHostsMapType {
	if v == nil || *v == nil {
		return nil
	}

	recycledMap := pool(v.GetKeyList())
	for key, val := range *v {
		for _, strVal := range *val {
			if (*recycledMap)[key] == nil {
				(*recycledMap)[key] = stringSlicePool()
			}
			*(*recycledMap)[key] = append(*(*recycledMap)[key], strVal)
		}
	}

	return recycledMap
}

func (v *VbHostsMapType) GetKeyList() []uint16 {
	if v == nil {
		return nil
	}
	var retList []uint16
	for vbno, _ := range *v {
		retList = append(retList, vbno)
	}
	return retList
}

func (v *VbHostsMapType) Clear() *VbHostsMapType {
	if v == nil {
		return nil
	}
	for k, _ := range *v {
		delete(*v, k)
	}
	return v
}

type StringStringMap map[string]string

func (s StringStringMap) Clone() StringStringMap {
	cloneMap := make(StringStringMap)
	for k, v := range s {
		cloneMap[k] = v
	}
	return cloneMap
}

type UIWarningImpl struct {
	GenericWarnings []string
	FieldWarnings   map[string]interface{}
}

func NewUIWarning() *UIWarningImpl {
	return &UIWarningImpl{
		FieldWarnings: make(map[string]interface{}),
	}
}

func (u *UIWarningImpl) isEmpty() bool {
	return len(u.GenericWarnings) == 0 && len(u.FieldWarnings) == 0
}

func (u *UIWarningImpl) AppendGeneric(warning string) {
	u.GenericWarnings = append(u.GenericWarnings, warning)
}

func (u *UIWarningImpl) AddWarning(key string, val string) {
	u.FieldWarnings[key] = val
}

func (u *UIWarningImpl) String() string {
	if u == nil || u.isEmpty() {
		return ""
	}
	out, err := json.Marshal(u)
	if err != nil {
		return fmt.Sprintf("Internal error: %v", err)
	}
	return string(out)
}

// Successful Creation warnings from UI are essentially pop up boxes with strings in each box
func (u *UIWarningImpl) GetSuccessfulWarningStrings() []string {
	if u == nil {
		return nil
	}

	var retVal []string
	for _, warning := range u.GenericWarnings {
		retVal = append(retVal, warning)
	}

	for fieldKey, warning := range u.FieldWarnings {
		retVal = append(retVal, fmt.Sprintf("%v:%v", fieldKey, warning))
	}

	return retVal
}

func (u *UIWarningImpl) Len() int {
	if u == nil {
		return 0
	}

	var count int
	count += len(u.FieldWarnings)
	count += len(u.GenericWarnings)
	return count
}

func (u *UIWarningImpl) GetFieldWarningsOnly() map[string]interface{} {
	if u == nil {
		return nil
	}

	return u.FieldWarnings
}

func (s *StringStringMap) GetKeyList() []string {
	if s == nil || *s == nil {
		return nil
	}
	var retList []string
	for k, _ := range *s {
		retList = append(retList, k)
	}
	return retList
}

func (s *StringStringMap) GreenClone(strStrPool func(keys []string) *StringStringMap) *StringStringMap {
	if s == nil || *s == nil {
		return nil
	}

	recycledMap := strStrPool(s.GetKeyList())
	for key, val := range *s {
		(*recycledMap)[key] = val
	}
	return recycledMap
}

func (s *StringStringMap) Clear() *StringStringMap {
	if s == nil {
		return nil
	}

	for k, _ := range *s {
		delete(*s, k)
	}
	return s
}

func NewUuid() string {
	return uuid.New().String()
}

type PipelineStatusGauge int

const (
	PipelineStatusPaused  PipelineStatusGauge = iota
	PipelineStatusRunning PipelineStatusGauge = iota
	PipelineStatusError   PipelineStatusGauge = iota
	PipelineStatusMax     PipelineStatusGauge = iota // Boundary
)

func (p PipelineStatusGauge) String() string {
	switch p {
	case PipelineStatusPaused:
		return "paused"
	case PipelineStatusRunning:
		return "running"
	case PipelineStatusError:
		return "error"
	default:
		return ""
	}
}

// hostname -> list of connection errors mapping
type HostToErrorsMapType map[string][]string

// hostAddr -> <portKey -> port> mapping
type HostPortMapType map[string]map[string]uint16

// sourceNode -> <targetNode -> list of connection errors> mapping
type ConnectionErrMapType map[string]map[string][]string

type PortType int

type FilteringStatusType int

// Stats per vbucket
type VBCountMetricMap map[string]int64

// the following will be not set for target doc when retrieved using GET_META.
type OptionalConflictLoggingMetadata struct {
	Seqno  uint64
	VbUUID uint64
}

type DocumentMetadata struct {
	Key      []byte
	RevSeq   uint64 //Item revision seqno
	Cas      uint64 //Item cas
	Flags    uint32 // Item flags
	Expiry   uint32 // Item expiration time
	Deletion bool   // Existence of tombstone
	DataType uint8  // item data type
	Opcode   gomemcached.CommandCode
	OptionalConflictLoggingMetadata
}

func (doc_meta DocumentMetadata) String() string {
	if doc_meta.VbUUID != 0 {
		return fmt.Sprintf("[key=%v%s%v;revSeq=%v;cas=%v;flags=%v;expiry=%v;deletion=%v;datatype=%v;vbuuid=%v;seqno=%v]",
			UdTagBegin, doc_meta.Key, UdTagEnd,
			doc_meta.RevSeq, doc_meta.Cas, doc_meta.Flags,
			doc_meta.Expiry, doc_meta.Deletion, doc_meta.DataType,
			doc_meta.VbUUID, doc_meta.Seqno,
		)
	}
	return fmt.Sprintf("[key=%v%s%v;revSeq=%v;cas=%v;flags=%v;expiry=%v;deletion=%v;datatype=%v]",
		UdTagBegin, doc_meta.Key, UdTagEnd,
		doc_meta.RevSeq, doc_meta.Cas, doc_meta.Flags,
		doc_meta.Expiry, doc_meta.Deletion, doc_meta.DataType,
	)
}

func (doc_meta *DocumentMetadata) Clone() *DocumentMetadata {
	var clone *DocumentMetadata
	if doc_meta != nil {
		clone = &DocumentMetadata{}
		*clone = *doc_meta
		clone.Key = DeepCopyByteArray(doc_meta.Key)
	}
	return clone
}

func (doc_meta *DocumentMetadata) Redact() *DocumentMetadata {
	if doc_meta != nil {
		if len(doc_meta.Key) > 0 && !IsByteSliceRedacted(doc_meta.Key) {
			doc_meta.Key = TagUDBytes(doc_meta.Key)
		}
	}
	return doc_meta
}

func (doc_meta *DocumentMetadata) CloneAndRedact() *DocumentMetadata {
	if doc_meta != nil {
		return doc_meta.Clone().Redact()
	}
	return doc_meta
}

func (docMeta *DocumentMetadata) IsLocked() bool {
	return docMeta != nil && docMeta.Cas == MaxCas
}

func IsDocLocked(resp *gomemcached.MCResponse) bool {
	if resp.Opcode == GET_WITH_META && resp.Cas == MaxCas {
		return true
	} else if resp.Opcode == gomemcached.SUBDOC_MULTI_LOOKUP && resp.Status == gomemcached.LOCKED {
		return true
	}
	return false
}

type SubdocOpType uint8

const (
	NotSubdoc    SubdocOpType = iota
	SubdocSet    SubdocOpType = iota
	SubdocDelete SubdocOpType = iota
)

// This denotes the target KV's Cas Poison protection Mode
type TargetKVCasPoisonProtectionMode uint8

const (
	ErrorMode   TargetKVCasPoisonProtectionMode = iota
	ReplaceMode TargetKVCasPoisonProtectionMode = iota
)

// HLVModeOptions indicate the options set when performing replication using HLV i.e. CCR, mobile mode etc
type HLVModeOptions struct {
	// Target KV cannot do CR if bucket uses CCR, or if we need to preserve _sync.
	// TODO: this needs change once MB-44034 is done.
	NoTargetCR    bool
	SendHlv       bool   // Pack the HLV and send in setWithMeta
	PreserveSync  bool   // Preserve target _sync XATTR and send it in setWithMeta.
	ActualCas     uint64 // copy of Req.Cas, which can be used if Req.Cas is set to 0
	IncludeTgtHlv bool   // If HLV is fetched from target doc

	// Handle to wait for conflict logging in progress for this request.
	// It has a value of nil if conflict logging is not in progress.
	ConflictLoggerWait     ConflictLoggerHandle
	ConflictLoggingEnabled bool
}

// These options are explicitly set when SubdocOp != NotSubdoc
// i.e. when subdoc command is used for replication instead of *_with_meta
type SubdocCmdOptions struct {
	SubdocOp                             SubdocOpType
	BodyPreSubdocCmd, ExtrasPreSubdocCmd []byte
	DatatypePreSubdocCmd                 uint8
	// booleans to indicate if corresponding target doc has the following non-empty metadata
	TargetHasPv          bool
	TargetHasMv          bool
	TargetHasMou         bool
	TargetDocIsTombstone bool
}

type SubdocMutationPathSpec struct {
	Opcode uint8
	Flags  uint8
	Path   []byte
	Value  []byte
}

func NewSubdocMutationPathSpec(opcodeIn uint8, flagsIn uint8, pathIn []byte, valueIn []byte) SubdocMutationPathSpec {
	return SubdocMutationPathSpec{
		Opcode: opcodeIn,
		Flags:  flagsIn,
		Path:   pathIn,
		Value:  valueIn,
	}
}

func (spec *SubdocMutationPathSpec) Size() int {
	// 1B opcode, 1B flags, 2B path len, 4B value len
	return 8 + len(spec.Path) + len(spec.Value)
}

type SubdocMutationPathSpecs []SubdocMutationPathSpec

func NewSubdocMutationPathSpecs() SubdocMutationPathSpecs {
	return make(SubdocMutationPathSpecs, 0)
}

// Given a xattr key and value - add a spec to upsert the xattr.
// Uses SUBDOC_DICT_UPSERT opcode and SUBDOC_FLAG_MKDIR_P|SUBDOC_FLAG_XATTR flags
func (smps *SubdocMutationPathSpecs) WriteKV(path, value []byte) error {
	if smps == nil {
		return ErrorNilPtr
	}

	newSpec := NewSubdocMutationPathSpec(uint8(SUBDOC_DICT_UPSERT), uint8(SUBDOC_FLAG_MKDIR_P|SUBDOC_FLAG_XATTR), path, value)
	*smps = append(*smps, newSpec)

	return nil
}

func (smps SubdocMutationPathSpecs) Size() int {
	if len(smps) == 0 {
		return 0
	}

	var length int
	for _, spec := range smps {
		length += spec.Size()
	}

	return length
}

// If document body is included, it must be specified as the last path in the specs.
// If targetDocIsTombstone is true, we set CAS to 0 and set an ADD flag. It will fail with KEY_EEXISTS if the doc exists.
// If targetDocIsTombstone is false, targetCas must match the document CAS. Otherwise it will fail with KEY_EEXISTS (i.e. cas locking).
// If reuseReq is set, then the source request which was input, will be modified and returned, instead of a creating a new request instance.
func ComposeRequestForSubdocMutation(specs []SubdocMutationPathSpec, source *mc.MCRequest, targetCas uint64, bodyslice []byte, sourceDocIsTombstone, targetDocIsTombstone, reuseReq bool) *mc.MCRequest {
	// Each path has: 1B Opcode -> 1B flag -> 2B path length -> 4B value length -> path -> value
	pos := 0
	n := 0

	for i := 0; i < len(specs); i++ {
		if targetDocIsTombstone {
			if specs[i].Opcode == uint8(mc.DELETE) {
				// 1. If target document is a tombstone, we can skip the document body DELETE (CmdDelete).
				// This is because the target document body doesn't exist in the first place, given that it is a tombstone.
				continue
			}

			if !sourceDocIsTombstone && specs[i].Opcode == uint8(SUBDOC_DELETE) {
				// 2. If target document is a tombstone and source document is not a tombstone i.e. SET (CmdSet)
				// needs to be executed, we can skip any SUBDOC_DELETE paths. This is because the target document will
				// go from a tombstone to a non-tombstone document, and will have a fresh set of xattrs provided by the
				// subdoc command (except the SUBDOC_DELETE ones)
				continue
			}
		}

		bodyslice[pos] = specs[i].Opcode // 1B opcode
		pos++
		bodyslice[pos] = specs[i].Flags // 1B flag
		pos++
		binary.BigEndian.PutUint16(bodyslice[pos:pos+2], uint16(len(specs[i].Path))) // 2B path length
		pos = pos + 2
		binary.BigEndian.PutUint32(bodyslice[pos:pos+4], uint32(len(specs[i].Value))) // 4B value length
		pos = pos + 4
		n = copy(bodyslice[pos:], specs[i].Path)
		pos = pos + n
		n = copy(bodyslice[pos:], specs[i].Value)
		pos = pos + n
	}

	cas := targetCas

	var expiry []byte // document expiry value
	var flags uint8   // subdoc command doc level flags
	var extrasLen int

	if len(source.Extras) >= 8 && binary.BigEndian.Uint32(source.Extras[4:8]) != 0 {
		expiry = source.Extras[4:8]
		extrasLen += len(expiry)
	}

	if targetDocIsTombstone {
		if !sourceDocIsTombstone {
			// The subdoc command will follow the ADD semantics i.e.
			// cas should be 0 and returns KEY_EEXISTS if the document exists or if document is not a tombstone.
			// Target tombstone will be converted into a non-tombstone document.
			// Should not have any xattr SUBDOC_DELETE or doc body DELETE/CmdDelete specs.
			flags |= mc.SUBDOC_FLAG_ADD
			cas = 0
		} else {
			// Target tombstone will be updated and will remain a tombstone.
			// Should not have doc body DELETE/CmdDelete spec, since the target is already a tombstone.
			flags |= mc.SUBDOC_FLAG_ACCESS_DELETED
		}
	}
	if flags != 0 {
		extrasLen += 1
	}

	// extras for the command can be:
	// 1. len=0 => no flags, no expiry
	// 2. len=1 => only flags
	// 3. len=4 => only expiry
	// 4. len=5 => both flags and expiry.
	extras := make([]byte, 0, extrasLen)
	if extrasLen != 0 {
		// Set expiry
		if len(expiry) != 0 {
			extras = append(extras, expiry...)
		}

		// Set flags
		if flags != 0 {
			extras = append(extras, flags)
		}
	}

	if reuseReq {
		source.Opcode = SUBDOC_MULTI_MUTATION
		source.Body = bodyslice[:pos]
		source.Extras = extras
		source.Cas = cas
		// since the body of subdoc command consists of operational specs, the only supported datatype will be Raw/Unknown.
		// Snappy could be supported in future, but as of the date of writing this code, we cannot compress the body of subdoc command.
		source.DataType = RawDataType
		return source
	}

	// TODO: MB-61803 - use mcRequestPool
	req := mc.MCRequest{
		Opcode:   SUBDOC_MULTI_MUTATION,
		VBucket:  source.VBucket,
		Key:      source.Key,
		Cas:      cas,
		Extras:   extras,
		Body:     bodyslice[:pos],
		DataType: RawDataType,
	}
	return &req
}

type ExternalMgmtHostAndPortGetter func(map[string]interface{}, bool) (string, int, error)

<<<<<<< HEAD
// conflict logging json input mapping from user, before converting to "Rules"
type ConflictLoggingMappingInput map[string]interface{}

var ConflictLoggingOff ConflictLoggingMappingInput = ConflictLoggingMappingInput{}

// ignores unrecognised keys from comparision.
// recognisedKeys should be a map of keys to compare for equality and
// the datatype of their values to assert before comparision.
func EqualMaps(clm1, clm2 map[string]interface{}, recognisedKeys map[string]reflect.Kind) bool {
	if clm1 == nil || clm2 == nil {
		return clm1 == nil && clm2 == nil
	}

	for key, datatype := range recognisedKeys {
		val1, ok1 := clm1[key]
		val2, ok2 := clm2[key]
		if ok1 != ok2 {
			return false
		}

		switch datatype {
		case reflect.String:
			valStr1, ok1 := val1.(string)
			valStr2, ok2 := val2.(string)
			if ok1 != ok2 || valStr1 != valStr2 {
				return false
			}
		case reflect.Bool:
			valStr1, ok1 := val1.(bool)
			valStr2, ok2 := val2.(bool)
			if ok1 != ok2 || valStr1 != valStr2 {
				return false
			}
		default:
			return false
		}
	}

	return true
}

// returns a boolean to indicate invalid type.
func ParseConflictLoggingInputType(in interface{}) (ConflictLoggingMappingInput, bool) {
	var out ConflictLoggingMappingInput
	var ok bool
	out, ok = in.(ConflictLoggingMappingInput)
	if !ok {
		// if other is read from metakv for instance (marshalled and unmarshalled back),
		// the type will not be ConflictLoggingMappingInput
		out, ok = in.(map[string]interface{})
		if !ok {
			return ConflictLoggingOff, false
		}
	}

	return out, ok
}

func (clm ConflictLoggingMappingInput) Disabled() bool {
	if clm == nil {
		// this is not a valid value
		return false
	}

	// check explicitly for "disabled" key first.
	disabledVal, ok := clm[CLDisabledKey]
	if ok {
		disabled, ok := disabledVal.(bool)
		if ok {
			return disabled
		}
	}

	// if there is no "disabled" key or is of invalid type/value,
	// then check if the mapping itself is a ConflictLoggingOff value.
	return ConflictLoggingOff.Same(clm)
}

// if other is not not valid type, false is returned.
func (clm ConflictLoggingMappingInput) SameAs(other interface{}) bool {
	if clm == nil || other == nil {
		return clm == nil && other == nil
	}

	otherClm, ok := ParseConflictLoggingInputType(other)
	if !ok {
		// not of valid type
		return false
	}

	return clm.Same(otherClm)
}

// checks if clm equals otherClm.
// ignores unrecognised keys from comparision.
func (clm ConflictLoggingMappingInput) Same(otherClm ConflictLoggingMappingInput) bool {
	if clm == nil || otherClm == nil {
		return clm == nil && otherClm == nil
	}

	if len(clm) != len(otherClm) {
		return false
	}

	// {} is a valid value
	if len(clm) == 0 {
		return len(otherClm) == 0
	}

	same := EqualMaps(clm, otherClm, SimpleConflictLoggingKeys)
	if !same {
		return false
	}

	// special logging rules - optional.
	loggingRules1, ok1 := clm[CLLoggingRulesKey]
	loggingRules2, ok2 := otherClm[CLLoggingRulesKey]
	if ok1 != ok2 {
		return false
	}

	rules1, ok1 := loggingRules1.(map[string]interface{})
	rules2, ok2 := loggingRules2.(map[string]interface{})
	if ok1 != ok2 || len(rules1) != len(rules2) {
		return false
	}

	for source1, target1 := range rules1 {
		target2, exists := rules2[source1]
		if !exists {
			return false
		}

		// null is a valid value here
		if target1 == nil || target2 == nil {
			return target1 == nil && target2 == nil
		}

		rule1, ok1 := target1.(map[string]interface{})
		rule2, ok2 := target2.(map[string]interface{})
		if ok1 != ok2 || !EqualMaps(rule1, rule2, SimpleConflictLoggingRulesKeys) {
			return false
		}
	}

	return true
}

func ValidateAndConvertJsonMapToConflictLoggingMapping(value string) (ConflictLoggingMappingInput, error) {
	if value == "null" || value == "nil" {
		// "nil" is not a accepted value. {} is the smallest input.
		return nil, fmt.Errorf("null or nil conflict logging mapping not accepted")
	}

	// Check for duplicated keys
	res, err := JsonStringReEncodeTest(value)
	if err != nil {
		return nil, err
	}
	if !res {
		return nil, ErrorJSONReEncodeFailed
	}

	jsonMap, err := ValidateAndConvertStringToJsonType(value)
	if err != nil {
		return nil, err
	}

	conflictLoggingMap := ConflictLoggingMappingInput(jsonMap)

	if conflictLoggingMap == nil {
		// null is not a acceptable input by design.
		return nil, fmt.Errorf("null conflict logging map not allowed. Use {} or {\"disabled\":true} for disabling the feature")
	}

	enabled := !conflictLoggingMap.Disabled()
	if enabled {
		// validate if input is syntactically and semantically valid
		_, err = ParseConflictLogRules(conflictLoggingMap)
		if err != nil {
			return nil, fmt.Errorf("error parsing conflict logging input %v to rules, err=%v", conflictLoggingMap, err)
		}
	}

	return conflictLoggingMap, nil
}

// Handle is returned for every conflict logging request.
// The handle allows it caller to wait on the logging to complete (or error out)
type ConflictLoggerHandle interface {
	// Wait allows caller to complete the conflict logging
	// The finch is the caller's finch. If the caller
	// wants to exit early then the Wait will unblock as well
	Wait(finch chan bool) error
=======
type XTOCIterator struct {
	xtoc     []byte
	endPos   int
	pos      int
	hasItems bool
}

func NewXTOCIterator(xtoc []byte) (*XTOCIterator, error) {
	length := len(xtoc)
	if length == 0 {
		return &XTOCIterator{hasItems: false}, nil
	}

	startPos := -1
	endPos := -1

	for i := 0; i < length; i++ {
		if xtoc[i] == '"' {
			startPos = i
			break
		}
	}

	for i := length - 1; i >= 0; i-- {
		if xtoc[i] == '"' {
			endPos = i
			break
		}
	}

	if startPos == -1 || endPos == -1 {
		// could be empty list i.e. []
		return &XTOCIterator{hasItems: false}, nil
	}

	return &XTOCIterator{
		xtoc:     xtoc,
		pos:      startPos,
		endPos:   endPos,
		hasItems: !Equals(xtoc, EmptyJsonArray),
	}, nil
}

func (xti *XTOCIterator) HasNext() bool {
	return xti.hasItems && xti.pos <= xti.endPos
}

// Expected input format is: ["string","escaped,\"string"]
// returns `string` and `escaped,\"string`
func (xti *XTOCIterator) Next() (value []byte, err error) {
	begin := xti.pos
	startQuote := -1
	endQuote := -1
	for i := begin; i < len(xti.xtoc); i++ {
		if xti.xtoc[i] == '"' && i-1 >= 0 && xti.xtoc[i-1] != '\\' {
			if startQuote == -1 {
				startQuote = i
			} else {
				endQuote = i
				break
			}
		}
	}

	if startQuote == -1 || endQuote == -1 || endQuote-startQuote+1 <= 2 {
		err = fmt.Errorf("XTOC %s invalid format at pos=%v, char '%c', start=%v, end=%v",
			xti.xtoc, xti.pos, xti.xtoc[xti.pos], startQuote, endQuote)
		return
	}

	xti.pos = endQuote + 1

	return xti.xtoc[startQuote+1 : endQuote], nil
}

func (xi *XTOCIterator) Len() (int, error) {
	var len int
	pos := xi.pos
	defer func() {
		xi.pos = pos
	}()

	l, err := NewXTOCIterator(xi.xtoc)
	if err != nil {
		return 0, err
	}

	for l.HasNext() {
		_, err := l.Next()
		if err != nil {
			return len, err
		}
		len++
	}

	return len, nil
>>>>>>> dfbe3e78
}<|MERGE_RESOLUTION|>--- conflicted
+++ resolved
@@ -813,7 +813,6 @@
 	MouAfterProcessing []byte
 }
 
-<<<<<<< HEAD
 // If conflict logging is in progress, wait for it to complete.
 func (req *WrappedMCRequest) WaitForConflictLogging(finCh chan bool, logger *log.CommonLogger) {
 	if req == nil {
@@ -829,15 +828,20 @@
 			//	err,
 			//)
 		}
-=======
+	}
+}
+
 // Set options to replicate using HLV.
-func (req *WrappedMCRequest) SetHLVModeOptions(isMobile, isCCR, crossClusterVersioning bool) {
+func (req *WrappedMCRequest) SetHLVModeOptions(isMobile, isCCR, crossClusterVersioning, conflictLoggingEnabled bool) {
 	if isMobile {
 		req.HLVModeOptions.PreserveSync = true
 	}
 	if crossClusterVersioning || isCCR {
 		req.HLVModeOptions.SendHlv = true
->>>>>>> dfbe3e78
+	}
+
+	if conflictLoggingEnabled {
+		req.HLVModeOptions.ConflictLoggingEnabled = true
 	}
 }
 
@@ -2002,21 +2006,13 @@
 }
 
 type SubdocSpecOption struct {
-<<<<<<< HEAD
 	IncludeHlv            bool // Get target HLV only for CCR
 	IncludeMobileSync     bool // Get target _sync if we need to preserve target _sync
-	IncludeImportCas      bool // Include target importCas if enableCrossClusterVersioning.
+	IncludeImportCas      bool // Include target importCas (_mou.cas) if enableCrossClusterVersioning if enabled and cas >= max_cas.
 	IncludeBody           bool // Get the target body for merge
 	IncludeVXattr         bool // Get the target document metadata as Virtual so we can perform CR and format target HLV
+	IncludeXTOC           bool // Get xattr table of content (all xattr keys)
 	ConfictLoggingEnabled bool // Get XTOC, VbUUID and seqno of target doc as a virtual xattr, needed for conflict logging
-=======
-	IncludeHlv        bool // Get target HLV only for CCR
-	IncludeMobileSync bool // Get target _sync if we need to preserve target _sync
-	IncludeImportCas  bool // Include target importCas (_mou.cas) if enableCrossClusterVersioning if enabled and cas >= max_cas.
-	IncludeBody       bool // Get the target body for merge
-	IncludeVXattr     bool // Get the target document metadata as Virtual so we can perform CR and format target HLV
-	IncludeXTOC       bool // Get xattr table of content (all xattr keys)
->>>>>>> dfbe3e78
 }
 
 func ComposeSpecForSubdocGet(option SubdocSpecOption) (specs []SubdocLookupPathSpec) {
@@ -2076,7 +2072,11 @@
 		spec = SubdocLookupPathSpec{gomemcached.SUBDOC_GET, gomemcached.SUBDOC_FLAG_XATTR_PATH, []byte(XATTR_PREVIOUSREV)}
 		specs = append(specs, spec)
 	}
-<<<<<<< HEAD
+	if option.IncludeXTOC {
+		// $document.XTOC
+		spec := SubdocLookupPathSpec{gomemcached.SUBDOC_GET, gomemcached.SUBDOC_FLAG_XATTR_PATH, []byte(XattributeToc)}
+		specs = append(specs, spec)
+	}
 	if option.ConfictLoggingEnabled {
 		// Target doc seqno and VBUUID as needed for conflict logging.
 		// $document.vbucket_uuid
@@ -2089,11 +2089,6 @@
 		// Since xattrs needs to be logged too, get XTOC
 		// $document.XTOC
 		spec = SubdocLookupPathSpec{gomemcached.SUBDOC_GET, gomemcached.SUBDOC_FLAG_XATTR_PATH, []byte(XattributeToc)}
-=======
-	if option.IncludeXTOC {
-		// $document.XTOC
-		spec := SubdocLookupPathSpec{gomemcached.SUBDOC_GET, gomemcached.SUBDOC_FLAG_XATTR_PATH, []byte(XattributeToc)}
->>>>>>> dfbe3e78
 		specs = append(specs, spec)
 	}
 	if option.IncludeBody {
@@ -3223,7 +3218,104 @@
 
 type ExternalMgmtHostAndPortGetter func(map[string]interface{}, bool) (string, int, error)
 
-<<<<<<< HEAD
+type XTOCIterator struct {
+	xtoc     []byte
+	endPos   int
+	pos      int
+	hasItems bool
+}
+
+func NewXTOCIterator(xtoc []byte) (*XTOCIterator, error) {
+	length := len(xtoc)
+	if length == 0 {
+		return &XTOCIterator{hasItems: false}, nil
+	}
+
+	startPos := -1
+	endPos := -1
+
+	for i := 0; i < length; i++ {
+		if xtoc[i] == '"' {
+			startPos = i
+			break
+		}
+	}
+
+	for i := length - 1; i >= 0; i-- {
+		if xtoc[i] == '"' {
+			endPos = i
+			break
+		}
+	}
+
+	if startPos == -1 || endPos == -1 {
+		// could be empty list i.e. []
+		return &XTOCIterator{hasItems: false}, nil
+	}
+
+	return &XTOCIterator{
+		xtoc:     xtoc,
+		pos:      startPos,
+		endPos:   endPos,
+		hasItems: !Equals(xtoc, EmptyJsonArray),
+	}, nil
+}
+
+func (xti *XTOCIterator) HasNext() bool {
+	return xti.hasItems && xti.pos <= xti.endPos
+}
+
+// Expected input format is: ["string","escaped,\"string"]
+// returns `string` and `escaped,\"string`
+func (xti *XTOCIterator) Next() (value []byte, err error) {
+	begin := xti.pos
+	startQuote := -1
+	endQuote := -1
+	for i := begin; i < len(xti.xtoc); i++ {
+		if xti.xtoc[i] == '"' && i-1 >= 0 && xti.xtoc[i-1] != '\\' {
+			if startQuote == -1 {
+				startQuote = i
+			} else {
+				endQuote = i
+				break
+			}
+		}
+	}
+
+	if startQuote == -1 || endQuote == -1 || endQuote-startQuote+1 <= 2 {
+		err = fmt.Errorf("XTOC %s invalid format at pos=%v, char '%c', start=%v, end=%v",
+			xti.xtoc, xti.pos, xti.xtoc[xti.pos], startQuote, endQuote)
+		return
+	}
+
+	xti.pos = endQuote + 1
+
+	return xti.xtoc[startQuote+1 : endQuote], nil
+}
+
+func (xi *XTOCIterator) Len() (int, error) {
+	var len int
+	pos := xi.pos
+	defer func() {
+		xi.pos = pos
+	}()
+
+	l, err := NewXTOCIterator(xi.xtoc)
+	if err != nil {
+		return 0, err
+	}
+
+	for l.HasNext() {
+		_, err := l.Next()
+		if err != nil {
+			return len, err
+		}
+		len++
+	}
+
+	return len, nil
+}
+
 // conflict logging json input mapping from user, before converting to "Rules"
 type ConflictLoggingMappingInput map[string]interface{}
 
@@ -3418,102 +3510,4 @@
 	// The finch is the caller's finch. If the caller
 	// wants to exit early then the Wait will unblock as well
 	Wait(finch chan bool) error
-=======
-type XTOCIterator struct {
-	xtoc     []byte
-	endPos   int
-	pos      int
-	hasItems bool
-}
-
-func NewXTOCIterator(xtoc []byte) (*XTOCIterator, error) {
-	length := len(xtoc)
-	if length == 0 {
-		return &XTOCIterator{hasItems: false}, nil
-	}
-
-	startPos := -1
-	endPos := -1
-
-	for i := 0; i < length; i++ {
-		if xtoc[i] == '"' {
-			startPos = i
-			break
-		}
-	}
-
-	for i := length - 1; i >= 0; i-- {
-		if xtoc[i] == '"' {
-			endPos = i
-			break
-		}
-	}
-
-	if startPos == -1 || endPos == -1 {
-		// could be empty list i.e. []
-		return &XTOCIterator{hasItems: false}, nil
-	}
-
-	return &XTOCIterator{
-		xtoc:     xtoc,
-		pos:      startPos,
-		endPos:   endPos,
-		hasItems: !Equals(xtoc, EmptyJsonArray),
-	}, nil
-}
-
-func (xti *XTOCIterator) HasNext() bool {
-	return xti.hasItems && xti.pos <= xti.endPos
-}
-
-// Expected input format is: ["string","escaped,\"string"]
-// returns `string` and `escaped,\"string`
-func (xti *XTOCIterator) Next() (value []byte, err error) {
-	begin := xti.pos
-	startQuote := -1
-	endQuote := -1
-	for i := begin; i < len(xti.xtoc); i++ {
-		if xti.xtoc[i] == '"' && i-1 >= 0 && xti.xtoc[i-1] != '\\' {
-			if startQuote == -1 {
-				startQuote = i
-			} else {
-				endQuote = i
-				break
-			}
-		}
-	}
-
-	if startQuote == -1 || endQuote == -1 || endQuote-startQuote+1 <= 2 {
-		err = fmt.Errorf("XTOC %s invalid format at pos=%v, char '%c', start=%v, end=%v",
-			xti.xtoc, xti.pos, xti.xtoc[xti.pos], startQuote, endQuote)
-		return
-	}
-
-	xti.pos = endQuote + 1
-
-	return xti.xtoc[startQuote+1 : endQuote], nil
-}
-
-func (xi *XTOCIterator) Len() (int, error) {
-	var len int
-	pos := xi.pos
-	defer func() {
-		xi.pos = pos
-	}()
-
-	l, err := NewXTOCIterator(xi.xtoc)
-	if err != nil {
-		return 0, err
-	}
-
-	for l.HasNext() {
-		_, err := l.Next()
-		if err != nil {
-			return len, err
-		}
-		len++
-	}
-
-	return len, nil
->>>>>>> dfbe3e78
 }