--- conflicted
+++ resolved
@@ -29,7 +29,7 @@
 	"github.com/couchbase/gomemcached"
 	mc "github.com/couchbase/gomemcached"
 	mcc "github.com/couchbase/gomemcached/client"
-	"github.com/couchbase/goxdcr/log"
+	"github.com/couchbase/goxdcr/v8/log"
 	"github.com/google/uuid"
 )
 
@@ -2954,23 +2954,16 @@
 type HLVModeOptions struct {
 	// Target KV cannot do CR if bucket uses CCR, or if we need to preserve _sync.
 	// TODO: this needs change once MB-44034 is done.
-<<<<<<< HEAD
-	NoTargetCR   bool
-	SendHlv      bool   // Pack the HLV and send in setWithMeta
-	PreserveSync bool   // Preserve target _sync XATTR and send it in setWithMeta.
-	ActualCas    uint64 // copy of Req.Cas, which can be used if Req.Cas is set to 0
-
-	// Handle to wait for conflict logging in progress for this request.
-	// It has a value of nil if conflict logging is not in progress.
-	ConflictLoggerWait     ConflictLoggerHandle
-	ConflictLoggingEnabled bool
-=======
 	NoTargetCR    bool
 	SendHlv       bool   // Pack the HLV and send in setWithMeta
 	PreserveSync  bool   // Preserve target _sync XATTR and send it in setWithMeta.
 	ActualCas     uint64 // copy of Req.Cas, which can be used if Req.Cas is set to 0
 	IncludeTgtHlv bool   // If HLV is fetched from target doc
->>>>>>> ae1aeedf
+
+	// Handle to wait for conflict logging in progress for this request.
+	// It has a value of nil if conflict logging is not in progress.
+	ConflictLoggerWait     ConflictLoggerHandle
+	ConflictLoggingEnabled bool
 }
 
 // These options are explicitly set when SubdocOp != NotSubdoc
