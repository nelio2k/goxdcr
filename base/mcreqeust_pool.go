/*
Copyright 2015-Present Couchbase, Inc.

Use of this software is governed by the Business Source License included in
the file licenses/BSL-Couchbase.txt.  As of the Change Date specified in that
file, in accordance with the Business Source License, use of this software will
be governed by the Apache License, Version 2.0, included in the file
licenses/APL2.txt.
*/

package base

import (
	"encoding/binary"
	"sync"

	"github.com/couchbase/gomemcached"
	"github.com/couchbase/goxdcr/v8/log"
)

type MCRequestPool struct {
	name     string
	obj_pool *sync.Pool
	logger   *log.CommonLogger
}

func NewMCRequestPool(name string, logger *log.CommonLogger) *MCRequestPool {
	pool := &MCRequestPool{name: name,
		obj_pool: &sync.Pool{},
		logger:   logger,
	}
	pool.obj_pool.New = pool.addOne
	return pool
}

func (pool *MCRequestPool) Get() *WrappedMCRequest {
	var obj_ret *WrappedMCRequest = nil
	obj := pool.obj_pool.Get()
	obj_ret, ok := obj.(*WrappedMCRequest)
	if !ok {
		panic("object in MCRequestPool should be of type *WrappedMCRequest")
	}

	return obj_ret
}

func (pool *MCRequestPool) addOne() interface{} {
	obj := &WrappedMCRequest{Seqno: 0,
		Req: &gomemcached.MCRequest{},
	}

	return obj
}

func (pool *MCRequestPool) Put(req *WrappedMCRequest) {
	//make the request vanilar
	req_clean := pool.cleanReq(req)
	pool.obj_pool.Put(req_clean)
}

func (pool *MCRequestPool) cleanReq(req *WrappedMCRequest) *WrappedMCRequest {
	req.Req = pool.cleanMCReq(req.Req)
	req.Seqno = 0
	req.SiblingReqsMtx.Lock()
	req.SiblingReqs = req.SiblingReqs[:0]
	req.SiblingReqsMtx.Unlock()
	req.RetryCRCount = 0
	req.NeedToRecompress = false
	req.SkippedRecompression = false
	req.ImportMutation = false
	req.HLVModeOptions.NoTargetCR = false
	req.HLVModeOptions.PreserveSync = false
	req.HLVModeOptions.SendHlv = false
	req.HLVModeOptions.ActualCas = 0
<<<<<<< HEAD
	req.HLVModeOptions.ConflictLoggerWait = nil
	req.HLVModeOptions.ConflictLoggingEnabled = false
=======
	req.HLVModeOptions.IncludeTgtHlv = false
>>>>>>> ae1aeedf
	req.MouAfterProcessing = nil
	req.ResetSubdocOptionsForRetry()
	return req
}

func (pool *MCRequestPool) cleanMCReq(req *gomemcached.MCRequest) *gomemcached.MCRequest {
	req.Cas = 0
	req.Opaque = 0
	req.VBucket = 0
	pool.cleanExtras(req)
	//opCode
	req.Opcode = 0

	req.Key = req.Key[:0]
	req.Body = req.Body[:0]
	req.ExtMeta = req.ExtMeta[:0]

	req.DataType = 0
	req.Keylen = 0
	for i := 0; i < binary.MaxVarintLen32; i++ {
		req.CollId[i] = 0
	}
	req.CollIdLen = 0
	for i := 0; i < gomemcached.MAX_USER_LEN; i++ {
		req.Username[i] = 0
	}
	req.UserLen = 0
	req.FramingExtras = req.FramingExtras[:0]
	req.FramingElen = 0
	return req
}

func (pool *MCRequestPool) cleanExtras(req *gomemcached.MCRequest) {
	for i := 0; i < len(req.Extras); i++ {
		req.Extras[i] = 0
	}
}<|MERGE_RESOLUTION|>--- conflicted
+++ resolved
@@ -72,12 +72,9 @@
 	req.HLVModeOptions.PreserveSync = false
 	req.HLVModeOptions.SendHlv = false
 	req.HLVModeOptions.ActualCas = 0
-<<<<<<< HEAD
 	req.HLVModeOptions.ConflictLoggerWait = nil
 	req.HLVModeOptions.ConflictLoggingEnabled = false
-=======
 	req.HLVModeOptions.IncludeTgtHlv = false
->>>>>>> ae1aeedf
 	req.MouAfterProcessing = nil
 	req.ResetSubdocOptionsForRetry()
 	return req
