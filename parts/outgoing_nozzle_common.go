--- conflicted
+++ resolved
@@ -227,12 +227,13 @@
 	// At the beginning of each batch we will check the config to decide the getMeta/getSubdoc, setMeta and conflict logging behavior.
 	// Note that these are only needed for CCR and mobile currently. The specs will be nil otherwise. If nil, getMeta will be used.
 	// These are "templated" and references in each wrapped MCRequest will be created to refer to them
-	getMetaSpecWithoutHlv []base.SubdocLookupPathSpec
-	getMetaSpecWithHlv    []base.SubdocLookupPathSpec
-	getBodySpec           []base.SubdocLookupPathSpec // This one will get document body in addition to document metadata. Used for CCR only
-	isCCR                 bool
-	isMobile              bool
-	crossClusterVer       bool
+	getMetaSpecWithoutHlv  []base.SubdocLookupPathSpec
+	getMetaSpecWithHlv     []base.SubdocLookupPathSpec
+	getBodySpec            []base.SubdocLookupPathSpec // This one will get document body in addition to document metadata. Used for CCR only
+	isCCR                  bool
+	isMobile               bool
+	crossClusterVer        bool
+	conflictLoggingEnabled bool
 
 	curCount          uint32
 	curSize           uint32
@@ -242,8 +243,6 @@
 	logger            *log.CommonLogger
 	batch_nonempty_ch chan bool
 	nonempty_set      bool
-
-	conflictLoggingEnabled bool
 }
 
 type responseLookup struct {
@@ -344,19 +343,12 @@
 	var isFull bool = true
 
 	if req != nil && req.Req != nil {
-<<<<<<< HEAD
 		// When this batch is established, it establishes these specs and conflict logging behavior
 		// so store it to be used in case of mutation retries
-=======
-		// When this batch is established,
-		// it establishes these specs and settings so store it to be used in case of mutation retries
->>>>>>> dfbe3e78
 		req.GetMetaSpecWithoutHlv = b.getMetaSpecWithoutHlv
 		req.GetMetaSpecWithHlv = b.getMetaSpecWithHlv
 		req.GetBodySpec = b.getBodySpec
-		req.SetHLVModeOptions(b.isMobile, b.isCCR, b.crossClusterVer)
-
-		req.HLVModeOptions.ConflictLoggingEnabled = b.conflictLoggingEnabled
+		req.SetHLVModeOptions(b.isMobile, b.isCCR, b.crossClusterVer, b.conflictLoggingEnabled)
 
 		size := req.Req.Size()
 
