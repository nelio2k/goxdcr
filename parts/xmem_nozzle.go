// Copyright 2013-Present Couchbase, Inc.
//
// Use of this software is governed by the Business Source License included in
// the file licenses/BSL-Couchbase.txt.  As of the Change Date specified in that
// file, in accordance with the Business Source License, use of this software
// will be governed by the Apache License, Version 2.0, included in the file
// licenses/APL2.txt.

package parts

import (
	"bytes"
	"encoding/binary"
	"errors"
	"fmt"
	"io"
	"math"
	"math/rand"
	"net"
	"reflect"
	"strconv"
	"strings"
	"sync"
	"sync/atomic"
	"time"
	"unsafe"

	"github.com/couchbase/gomemcached"
	mc "github.com/couchbase/gomemcached"
	mcc "github.com/couchbase/gomemcached/client"
<<<<<<< HEAD
	"github.com/couchbase/goxdcr/base"
	"github.com/couchbase/goxdcr/common"
	"github.com/couchbase/goxdcr/conflictlog"
	"github.com/couchbase/goxdcr/crMeta"
	"github.com/couchbase/goxdcr/hlv"
	"github.com/couchbase/goxdcr/log"
	"github.com/couchbase/goxdcr/metadata"
	"github.com/couchbase/goxdcr/service_def"
	utilities "github.com/couchbase/goxdcr/utils"
=======
	"github.com/couchbase/goxdcr/v8/base"
	"github.com/couchbase/goxdcr/v8/common"
	"github.com/couchbase/goxdcr/v8/crMeta"
	"github.com/couchbase/goxdcr/v8/hlv"
	"github.com/couchbase/goxdcr/v8/log"
	"github.com/couchbase/goxdcr/v8/metadata"
	"github.com/couchbase/goxdcr/v8/service_def"
	utilities "github.com/couchbase/goxdcr/v8/utils"
>>>>>>> ae1aeedf
	"github.com/golang/snappy"
)

// configuration settings for XmemNozzle
const (
	SETTING_RESP_TIMEOUT             = "resp_timeout"
	XMEM_SETTING_DEMAND_ENCRYPTION   = "demandEncryption"
	XMEM_SETTING_ENCRYPTION_TYPE     = "encryptionType"
	XMEM_SETTING_CERTIFICATE         = metadata.XmemCertificate
	XMEM_SETTING_INSECURESKIPVERIFY  = "insecureSkipVerify"
	XMEM_SETTING_SAN_IN_CERITICATE   = "SANInCertificate"
	XMEM_SETTING_REMOTE_MEM_SSL_PORT = "remote_ssl_port"
	XMEM_SETTING_CLIENT_CERTIFICATE  = metadata.XmemClientCertificate
	XMEM_SETTING_CLIENT_KEY          = metadata.XmemClientKey

	default_demandEncryption bool = false
)

var xmem_setting_defs base.SettingDefinitions = base.SettingDefinitions{
	SETTING_BATCHCOUNT:              base.NewSettingDef(reflect.TypeOf((*int)(nil)), true),
	SETTING_BATCHSIZE:               base.NewSettingDef(reflect.TypeOf((*int)(nil)), true),
	SETTING_NUMOFRETRY:              base.NewSettingDef(reflect.TypeOf((*int)(nil)), false),
	SETTING_RESP_TIMEOUT:            base.NewSettingDef(reflect.TypeOf((*time.Duration)(nil)), false),
	SETTING_WRITE_TIMEOUT:           base.NewSettingDef(reflect.TypeOf((*time.Duration)(nil)), false),
	SETTING_READ_TIMEOUT:            base.NewSettingDef(reflect.TypeOf((*time.Duration)(nil)), false),
	SETTING_MAX_RETRY_INTERVAL:      base.NewSettingDef(reflect.TypeOf((*time.Duration)(nil)), false),
	SETTING_SELF_MONITOR_INTERVAL:   base.NewSettingDef(reflect.TypeOf((*time.Duration)(nil)), false),
	SETTING_BATCH_EXPIRATION_TIME:   base.NewSettingDef(reflect.TypeOf((*time.Duration)(nil)), false),
	SETTING_OPTI_REP_THRESHOLD:      base.NewSettingDef(reflect.TypeOf((*int)(nil)), true),
	XMEM_SETTING_DEMAND_ENCRYPTION:  base.NewSettingDef(reflect.TypeOf((*bool)(nil)), false),
	XMEM_SETTING_ENCRYPTION_TYPE:    base.NewSettingDef(reflect.TypeOf((*string)(nil)), false),
	XMEM_SETTING_CERTIFICATE:        base.NewSettingDef(reflect.TypeOf((*[]byte)(nil)), false),
	XMEM_SETTING_SAN_IN_CERITICATE:  base.NewSettingDef(reflect.TypeOf((*bool)(nil)), false),
	XMEM_SETTING_INSECURESKIPVERIFY: base.NewSettingDef(reflect.TypeOf((*bool)(nil)), false),
	XMEM_DEV_MAIN_SLEEP_DELAY:       base.NewSettingDef(reflect.TypeOf((*int)(nil)), false),
	XMEM_DEV_BACKFILL_SLEEP_DELAY:   base.NewSettingDef(reflect.TypeOf((*int)(nil)), false),
}

var UninitializedReseverationNumber = -1

func GetErrorXmemTargetUnknownCollection(mcr *base.WrappedMCRequest) error {
	return fmt.Errorf("%v scope %v collection %v given known manifest ID %v", base.StringTargetCollectionMappingErr,
		mcr.GetSourceCollectionNamespace().ScopeName, mcr.GetSourceCollectionNamespace().CollectionName, mcr.GetManifestId())
}

var ErrorXmemIsStuck = errors.New("Xmem is stuck")

var ErrorBufferInvalidState = errors.New("xmem buffer is in invalid state")

<<<<<<< HEAD
type ConflictResolver func(req *base.WrappedMCRequest, resp *mc.MCResponse, specs []base.SubdocLookupPathSpec, sourceId, targetId hlv.DocumentSourceId, logConflict bool, xattrEnabled bool, uncompressFunc base.UncompressFunc, logger *log.CommonLogger) (crMeta.ConflictDetectionResult, crMeta.ConflictResolutionResult, error)
=======
var ErrorFatalError = errors.New("received connection fatal error")

type ConflictResolver func(req *base.WrappedMCRequest, resp *mc.MCResponse, specs []base.SubdocLookupPathSpec, sourceId, targetId hlv.DocumentSourceId, xattrEnabled bool, uncompressFunc base.UncompressFunc, logger *log.CommonLogger) (base.ConflictResult, error)
>>>>>>> ae1aeedf

var GetMetaClientName = "client_getMeta"
var SetMetaClientName = "client_setMeta"

/************************************
/* struct bufferedMCRequest
*************************************/

type bufferedMCRequest struct {
	req          *base.WrappedMCRequest
	sent_time    *time.Time
	num_of_retry int
	timedout     bool
	reservation  int
	// whether a mutation locked response has been received for the corresponding MCRequest
	// this affects the number of retries allowed on the MCRequest
	mutationLocked bool
	// If a mutation was not able to be sent because target KV was unable to find the specified collectionId
	collectionMapErr bool

	guardrailsHit [base.NumberOfGuardrailTypes]bool

	lock sync.RWMutex
}

func (req *bufferedMCRequest) setGuardrail(status mc.Status) {
	req.lock.Lock()
	defer req.lock.Unlock()
	idx := getGuardrailIdx(status)
	req.guardrailsHit[idx] = true
}

func newBufferedMCRequest() *bufferedMCRequest {
	return &bufferedMCRequest{req: nil,
		sent_time:    nil,
		num_of_retry: 0,
		timedout:     false,
		reservation:  UninitializedReseverationNumber,
		lock:         sync.RWMutex{}}
}

// once a buffered request reaches the end of its life cycle, e.g., when the underlying mc request has been sent and acknowledged,
// reset it to an empty state to enable it to be reused by future mc requests
func resetBufferedMCRequest(request *bufferedMCRequest) {
	request.req = nil
	request.sent_time = nil
	request.num_of_retry = 0
	request.timedout = false
	request.mutationLocked = false
	request.collectionMapErr = false
	request.reservation = UninitializedReseverationNumber
}

/*
**********************************************************
/* struct requestBuffer
/* This is used to buffer the sent but yet confirmed data
***********************************************************
*/
type requestBuffer struct {
	slots           []*bufferedMCRequest /*slots to store the data*/
	sequences       []uint16
	empty_slots_pos chan uint16 /*empty slot pos in the buffer*/
	occupied_count  int32       /*occupied slot count*/
	size            uint16      /*the size of the buffer*/
	notifych        chan bool   /*notify channel is set when the buffer is below threshold*/
	//	notify_allowed  bool   /*notify is allowed*/
	notify_threshold uint16
	fin_ch           chan bool
	logger           *log.CommonLogger
	notifych_lock    sync.RWMutex
	token_ch         chan int
	datapool         base.DataPool
}

func newReqBuffer(size uint16, threshold uint16, token_ch chan int, logger *log.CommonLogger, pool base.DataPool) *requestBuffer {
	logger.Debugf("Create a new request buffer of size %d\n", size)
	buf := &requestBuffer{
		slots:            make([]*bufferedMCRequest, size, size),
		sequences:        make([]uint16, size),
		empty_slots_pos:  make(chan uint16, size),
		size:             size,
		notifych:         nil,
		notify_threshold: threshold,
		fin_ch:           make(chan bool, 1),
		token_ch:         token_ch,
		logger:           logger,
		notifych_lock:    sync.RWMutex{},
		occupied_count:   0,
		datapool:         pool,
	}

	logger.Debug("Slots have been initialized")

	buf.initialize()

	logger.Debugf("New request buffer of size %d has been created\n", size)
	return buf
}

func (buf *requestBuffer) close() {
	close(buf.fin_ch)
	buf.logger.Info("Request buffer has been closed. No blocking on flow control")
}

// not concurrent safe. Caller need to be aware
func (buf *requestBuffer) setNotifyThreshold(threshold uint16) {
	buf.notify_threshold = threshold
}

func (buf *requestBuffer) initialize() error {
	for i := 0; i < int(buf.size); i++ {
		// initialize all slots to empty requests
		buf.slots[i] = newBufferedMCRequest()

		//initialize the empty_slots_pos
		buf.empty_slots_pos <- uint16(i)
		buf.sequences[i] = 0
	}

	return nil
}

func (buf *requestBuffer) setNotifyCh() chan bool {
	buf.notifych_lock.Lock()
	defer buf.notifych_lock.Unlock()
	buf.notifych = make(chan bool, 1)
	return buf.notifych
}

func (buf *requestBuffer) unsetNotifyCh() {
	buf.notifych_lock.Lock()
	defer buf.notifych_lock.Unlock()
	buf.notifych = nil
}

// blocking until the occupied slots are below threshold
func (buf *requestBuffer) flowControl() {
	notifych := buf.setNotifyCh()

	ret := buf.itemCountInBuffer() <= buf.notify_threshold
	if ret {
		return
	}

	select {
	case <-notifych:
		buf.unsetNotifyCh()
		return
	case <-buf.fin_ch:
		buf.unsetNotifyCh()
		return
	}
}

func (buf *requestBuffer) validatePos(pos uint16) (err error) {
	err = nil
	if pos < 0 || pos >= buf.size {
		buf.logger.Error("Invalid slot index")
		err = errors.New("Invalid slot index")
	}
	return
}

// slot allow caller to get hold of the content in the slot without locking the slot
// @pos - the position of the slot
func (buf *requestBuffer) slot(pos uint16) (*base.WrappedMCRequest, error) {
	err := buf.validatePos(pos)
	if err != nil {
		return nil, err
	}

	req := buf.slots[pos]

	req.lock.RLock()
	defer req.lock.RUnlock()

	return req.req, nil
}

func (buf *requestBuffer) slotWithSentTime(pos uint16) (*base.WrappedMCRequest, *time.Time, error) {
	err := buf.validatePos(pos)
	if err != nil {
		return nil, nil, err
	}

	req := buf.slots[pos]

	req.lock.RLock()
	defer req.lock.RUnlock()

	return req.req, req.sent_time, nil
}

func (buf *requestBuffer) slotWithGuardrail(pos uint16) (*base.WrappedMCRequest, [base.NumberOfGuardrailTypes]bool, error) {
	var retSlice [base.NumberOfGuardrailTypes]bool
	err := buf.validatePos(pos)
	if err != nil {
		return nil, retSlice, err
	}

	req := buf.slots[pos]

	req.lock.RLock()
	defer req.lock.RUnlock()

	for i := 0; i < base.NumberOfGuardrailTypes; i++ {
		retSlice[i] = req.guardrailsHit[i]
	}
	return req.req, retSlice, nil
}

// modSlot allow caller to do book-keeping on the slot, like updating num_of_retry
// @pos - the position of the slot
// @modFunc - the callback function which is going to update the slot
func (buf *requestBuffer) modSlot(pos uint16, modFunc func(req *bufferedMCRequest, p uint16) (bool, error)) (bool, error) {
	err := buf.validatePos(pos)
	if err != nil {
		return false, err
	}

	req := buf.slots[pos]
	return modFunc(req, pos)
}

// evictSlot allow caller to empty the slot
// @pos - the position of the slot
func (buf *requestBuffer) evictSlot(pos uint16) error {
	// set reservation_num to -1 to skip reservation number check
	return buf.clearSlot(pos, -1 /*reservation_num*/)
}

// if reservation_num >=0, perform reservation number check
// otherwise, skip reservation number check
func (buf *requestBuffer) clearSlot(pos uint16, reservation_num int) error {
	err := buf.validatePos(pos)
	if err != nil {
		return err
	}

	req := buf.slots[pos]
	req.lock.Lock()
	defer req.lock.Unlock()

	for i := 0; i < base.NumberOfGuardrailTypes; i++ {
		req.guardrailsHit[i] = false
	}

	if req.req == nil {
		return nil
	}

	if reservation_num >= 0 && req.reservation != reservation_num {
		return errors.New("Clear slot failed, reservation number doesn't match")
	}

	resetBufferedMCRequest(req)

	buf.empty_slots_pos <- pos

	//decrease the occupied_count
	atomic.AddInt32(&buf.occupied_count, -1)
	<-buf.token_ch

	//increase sequence
	if buf.sequences[pos]+1 > 65535 {
		buf.sequences[pos] = 0
	} else {
		buf.sequences[pos] = buf.sequences[pos] + 1
	}

	buf.notifych_lock.RLock()
	defer buf.notifych_lock.RUnlock()

	if buf.itemCountInBuffer() <= buf.notify_threshold {
		if buf.notifych != nil {
			select {
			case buf.notifych <- true:
			default:
			}
		} else {
			buf.logger.Debugf("buffer's occupied slots is below threshold %v, no notify channel is specified though", buf.notify_threshold)
		}
	}

	return nil
}

func (buf *requestBuffer) cancelReservation(index uint16, reservation_num int) error {
	return buf.clearSlot(index, reservation_num)
}

func (buf *requestBuffer) enSlot(mcReq *base.WrappedMCRequest) (uint16, int, []byte, error) {
	var index uint16

	select {
	case index = <-buf.empty_slots_pos:
		break
	case <-buf.fin_ch:
		return 0, 0, nil, PartStoppedError
	}

	//non blocking
	//generate a random number
	reservation_num := rand.Int()

	req := buf.slots[index]
	req.lock.Lock()
	defer req.lock.Unlock()

	if req.req != nil || req.reservation != UninitializedReseverationNumber {
		panic(fmt.Sprintf("reserveSlot called on non-empty slot. req=%v, reservation=%v\n", req.req, req.reservation))
	}

	req.reservation = reservation_num
	req.req = mcReq
	buf.adjustRequest(mcReq, index)
	itemBytes, dpErr := buf.datapool.GetByteSlice(uint64(mcReq.Req.Size()))
	if dpErr != nil {
		itemBytes = mcReq.GetReqBytes()
	} else {
		mcReq.GetReqBytesPreallocated(itemBytes)
	}
	now := time.Now()
	req.sent_time = &now
	buf.token_ch <- 1

	//increase the occupied_count
	atomic.AddInt32(&buf.occupied_count, 1)
	return index, reservation_num, itemBytes, nil
}

// always called with lock on buf.slots[index]. no need for separate lock on buf.sequences[index]
func (buf *requestBuffer) adjustRequest(req *base.WrappedMCRequest, index uint16) {
	mc_req := req.Req
	mc_req.Opaque = base.GetOpaque(index, buf.sequences[int(index)])

	// Set opcode and CAS for normal (non-mobile/non-CCR) mode.
	if !req.HLVModeOptions.NoTargetCR {
		// No need for Cas locking in normal case (non-mobile/non-CCR mode) when target CR is expected
		// Wildcard CAS of 0 will not result in KEY_EEXISTS even if the request CAS != doc CAS
		mc_req.Cas = 0
	}
	mc_req.Opcode = req.GetMemcachedCommand()
}

func (buf *requestBuffer) bufferSize() uint16 {
	return buf.size
}

func (buf *requestBuffer) itemCountInBuffer() uint16 {
	if buf != nil {
		return uint16(atomic.LoadInt32(&buf.occupied_count))
	} else {
		return 0
	}
}

func (buf *requestBuffer) getGuardRailHit() [base.NumberOfGuardrailTypes]bool {
	var guardrailHit [base.NumberOfGuardrailTypes]bool
	for i := uint16(0); i < buf.bufferSize(); i++ {
		_, guardrailPerBuf, err := buf.slotWithGuardrail(i)
		if err != nil {
			continue
		}
		for j := 0; j < base.NumberOfGuardrailTypes; j++ {
			if !guardrailHit[j] && guardrailPerBuf[j] {
				// Set if not set
				guardrailHit[j] = true
			}
		}
	}
	return guardrailHit
}

/*
***********************************
/* struct xmemConfig
************************************
*/
type xmemConfig struct {
	baseConfig
	bucketName string
	//the duration to wait for the batch-sending to finish
	certificate        []byte
	demandEncryption   bool
	encryptionType     string
	memcached_ssl_port uint16
	// in ssl over mem mode, whether target cluster supports SANs in certificates
	san_in_certificate             bool
	clientCertificate              []byte
	clientKey                      []byte
	respTimeout                    unsafe.Pointer // *time.Duration
	max_read_downtime              time.Duration
	logger                         *log.CommonLogger
	maxRetryMutationLocked         int
	maxRetryIntervalMutationLocked time.Duration
}

func newConfig(logger *log.CommonLogger) xmemConfig {
	config := xmemConfig{
		baseConfig: baseConfig{maxCount: -1,
			maxSize:             -1,
			writeTimeout:        base.XmemWriteTimeout,
			readTimeout:         base.XmemReadTimeout,
			maxRetryInterval:    base.XmemMaxRetryInterval,
			maxRetry:            base.XmemMaxRetry,
			selfMonitorInterval: base.XmemSelfMonitorInterval,
			connectStr:          "",
			username:            "",
			password:            "",
			mobileCompatible:    base.MobileCompatibilityOff,
		},
		bucketName:                     "",
		demandEncryption:               default_demandEncryption,
		certificate:                    []byte{},
		max_read_downtime:              base.XmemMaxReadDownTime,
		memcached_ssl_port:             0,
		logger:                         logger,
		maxRetryMutationLocked:         base.XmemMaxRetryMutationLocked,
		maxRetryIntervalMutationLocked: base.XmemMaxRetryIntervalMutationLocked,
	}

	atomic.StoreUint32(&config.maxIdleCount, uint32(base.XmemMaxIdleCount))
	resptimeout := base.XmemDefaultRespTimeout
	atomic.StorePointer(&config.respTimeout, unsafe.Pointer(&resptimeout))

	return config

}

func (config *xmemConfig) initializeConfig(settings metadata.ReplicationSettingsMap, utils utilities.UtilsIface) error {
	err := utils.ValidateSettings(xmem_setting_defs, settings, config.logger)

	if err == nil {
		config.baseConfig.initializeConfig(settings)
		if val, ok := settings[XMEM_SETTING_DEMAND_ENCRYPTION]; ok {
			config.demandEncryption = val.(bool)
		}
		if config.demandEncryption {
			if val, ok := settings[XMEM_SETTING_CERTIFICATE]; ok {
				config.certificate = val.([]byte)
			} else {
				return errors.New("demandEncryption=true, but certificate is not set in settings")
			}

			if val, ok := settings[XMEM_SETTING_ENCRYPTION_TYPE]; ok {
				config.encryptionType = val.(string)
			} else {
				return errors.New("demandEncryption=true, but encryptionType is not set in settings")
			}

			if val, ok := settings[XMEM_SETTING_CLIENT_CERTIFICATE]; ok {
				config.clientCertificate = val.([]byte)
			}

			if val, ok := settings[XMEM_SETTING_CLIENT_KEY]; ok {
				config.clientKey = val.([]byte)
			}

			if val, ok := settings[XMEM_SETTING_REMOTE_MEM_SSL_PORT]; ok {
				config.memcached_ssl_port = val.(uint16)

				if val, ok := settings[XMEM_SETTING_SAN_IN_CERITICATE]; ok {
					config.san_in_certificate = val.(bool)
				} else {
					return errors.New("SANInCertificate is not set in settings")
				}
			} else {
				if config.demandEncryption && config.encryptionType == metadata.EncryptionType_Full {
					return errors.New("demandEncryption=true and encryptionType=full, but remote_ssl_port is set in settings")
				}
			}
		}
		if val, ok := settings[base.VersionPruningWindowHrsKey]; ok {
			config.hlvPruningWindowSec = uint32(val.(int)) * 60 * 60
		}
		if val, ok := settings[base.EnableCrossClusterVersioningKey]; ok {
			config.crossClusterVers = val.(bool)
		}
		if config.crossClusterVers {
			config.vbHlvMaxCas = make(map[uint16]uint64)
			if val, ok := settings[base.HlvVbMaxCasKey]; ok {
				vbMaxCas := val.([]interface{})
				for i, casObj := range vbMaxCas {
					casStr := casObj.(string)
					cas, err := strconv.ParseUint(casStr, 10, 64)
					if err != nil {
						return fmt.Errorf("bad value %v in vbucketsMaxCas %v. err=%v", casStr, vbMaxCas, err)
					}
					config.vbHlvMaxCas[uint16(i)] = cas
				}
			}
		}
		if val, ok := settings[MOBILE_COMPATBILE]; ok {
			config.mobileCompatible = uint32(val.(int))
		}
	}
	return err
}

/*
***********************************
/* struct opaque_KeySeqnoMap
************************************
*/
type opaqueKeySeqnoMap map[uint32][]interface{}

/**
 * The interface slice is composed of:
 * 1. documentKey
 * 2. Sequence number
 * 3. vbucket number
 * 4. time.Now()
 * 5. ManifestId
 */

// This function will ensure that the returned interface slice will have distinct copies of argument references
// since everything coming in is passing by value
func compileOpaqueKeySeqnoValue(docKey string, seqno uint64, vbucket uint16, timeNow time.Time, manifestId uint64) []interface{} {
	return []interface{}{docKey, seqno, vbucket, timeNow, manifestId}
}

func (omap opaqueKeySeqnoMap) Clone() opaqueKeySeqnoMap {
	newMap := make(opaqueKeySeqnoMap)
	for k, v := range omap {
		newMap[k] = compileOpaqueKeySeqnoValue(v[0].(string), v[1].(uint64), v[2].(uint16), v[3].(time.Time), v[4].(uint64))
	}
	return newMap
}

func (omap opaqueKeySeqnoMap) Redact() opaqueKeySeqnoMap {
	for _, v := range omap {
		if !base.IsStringRedacted(v[0].(string)) {
			v[0] = base.TagUD(v[0])
		}
	}
	return omap
}

func (omap opaqueKeySeqnoMap) CloneAndRedact() opaqueKeySeqnoMap {
	clonedMap := make(opaqueKeySeqnoMap)
	for k, v := range omap {
		if !base.IsStringRedacted(v[0].(string)) {
			clonedMap[k] = compileOpaqueKeySeqnoValue(base.TagUD(v[0].(string)), v[1].(uint64), v[2].(uint16), v[3].(time.Time), v[4].(uint64))
		} else {
			clonedMap[k] = v
		}
	}
	return clonedMap
}

/*
***********************************
/* struct XmemNozzle
************************************
*/
type XmemNozzle struct {
	AbstractPart

	//remote cluster reference for retrieving up to date remote cluster reference
	remoteClusterSvc service_def.RemoteClusterSvc

	// used in HLV "source" actor ID
	sourceClusterUuid string
	targetClusterUuid string
	sourceBucketUuid  string
	targetBucketUuid  string

	// Source and target actor ID. Used for HLV in XATTR to identify source of changes.
	sourceActorId hlv.DocumentSourceId
	targetActorId hlv.DocumentSourceId

	bOpen      bool
	lock_bOpen sync.RWMutex

	//data channel to accept the incoming data
	dataChan chan *base.WrappedMCRequest
	//the total size of data (in byte) queued in dataChan
	bytes_in_dataChan int32
	dataChan_control  chan bool

	//memcached client connected to the target bucket
	client_for_setMeta *base.XmemClient
	client_for_getMeta *base.XmemClient

	//configurable parameter
	config xmemConfig

	//queue for ready batches
	batches_ready_queue chan *dataBatch

	//batch to be accumulated
	batch *dataBatch
	// lock for adding requests to batch and for moving batches to batch ready queue
	batch_lock chan bool

	// count of mutations in the current batch
	// the same info is available through xmem.getBatch().count(), which could block, though
	// use this extra storage to avoid blocking
	cur_batch_count uint32

	childrenWaitGrp sync.WaitGroup

	//buffer for the sent, but not yet confirmed data
	buf *requestBuffer

	//conflict resolover
	conflict_resolver ConflictResolver

	finish_ch chan bool

	counter_sent                uint64 // sent item count going through dataChan. sent = received - from_target + retry_cr
	counter_received            uint64
	counter_ignored             uint64
	counter_compressed_received uint64
	counter_compressed_sent     uint64
	counter_retry_cr            uint64
	counter_to_resolve          uint64
	counter_to_setback          uint64
	counter_from_target         uint64
	counter_waittime            uint64
	counterNumGetMeta           uint64
	counterNumSubdocGet         uint64
	start_time                  time.Time
	counter_resend              uint64
	counter_tmperr              uint64 // count TMPERR for commands except getMeta. TMPERR for getMeta not counted since it doesn't block replication
	counter_eaccess             uint64 // count EACCESS for commands except getMeta. EACCESS for getMeta not counted since it doesn't block replication
	counter_locked              uint64 // counter of times LOCKED status is returned by KV
	counterGuardrailHit         uint64
	counterUnknownStatus        uint64

	receive_token_ch chan int

	connType base.ConnType

	topic                      string
	last_ten_batches_size      []uint32
	last_ten_batches_size_lock sync.RWMutex

	// whether lww conflict resolution mode has been enabled
	source_cr_mode base.ConflictResolutionMode

	// whether xattr has been enabled in the memcached connection to target
	xattrEnabled bool

	sourceBucketName string

	getMetaUserAgent string
	setMetaUserAgent string

	bandwidthThrottler service_def.BandwidthThrottlerSvc
	conflictMgr        service_def.ConflictManagerIface
	compressionSetting base.CompressionType
	utils              utilities.UtilsIface

	// Protect data memebers that may be accessed concurrently by Start() and Stop()
	// i.e., buf, dataChan, client_for_setMeta, client_for_setMeta
	// Access to these data members in other parts of xmem do not need to be protected,
	// since such access can only happen after Start() has completed successfully
	// and after the data members have been initialized and set
	stateLock sync.RWMutex

	vbList []uint16

	collectionEnabled uint32

	dataPool base.DataPool

	upstreamObjRecycler utilities.RecycleObjFunc

	upstreamErrReporter utilities.ErrReportFunc

	// If XError is enabled, then as part of connection initialization, the target
	// memcached will return an error map that contains more details about
	// what errors get returned and what they mean
	memcachedErrMap map[string]interface{}

	eventsProducer common.PipelineEventsProducer

	// position of the item in the buffer to non-temporary error code mapping
	nonTempErrsSeen    map[uint16]mc.Status
	nonTempErrsSeenMtx sync.RWMutex

	importMutationEventRaised uint32
	importMutationEventId     int64

	mcRequestPool *base.MCRequestPool

	// getter to fetch pipeline level conflict logger
	conflictLogger conflictlog.LoggerGetter
}

func getGuardrailIdx(status mc.Status) int {
	return int(status) - int(mc.BUCKET_RESIDENT_RATIO_TOO_LOW)
}

func getMcStatusFromGuardrailIdx(idx int) mc.Status {
	return mc.Status(int(mc.BUCKET_RESIDENT_RATIO_TOO_LOW) + idx)
}

func NewXmemNozzle(id string, remoteClusterSvc service_def.RemoteClusterSvc, sourceBucketUuid string, targetClusterUuid string, topic string, connPoolNamePrefix string, connPoolConnSize int,
	connectString string, sourceBucketName string, targetBucketName string, targetBucketUuid string, username string, password string, source_cr_mode base.ConflictResolutionMode,
	logger_context *log.LoggerContext, utilsIn utilities.UtilsIface, vbList []uint16, eventsProducer common.PipelineEventsProducer, sourceClusterUUID string, sourceHostname string) *XmemNozzle {

	part := NewAbstractPartWithLogger(id, log.NewLogger("XmemNozzle", logger_context))

	xmem := &XmemNozzle{
		AbstractPart:        part,
		remoteClusterSvc:    remoteClusterSvc,
		sourceBucketUuid:    sourceBucketUuid,
		targetClusterUuid:   targetClusterUuid,
		bOpen:               true,
		lock_bOpen:          sync.RWMutex{},
		dataChan:            nil,
		receive_token_ch:    nil,
		client_for_setMeta:  nil,
		client_for_getMeta:  nil,
		config:              newConfig(part.Logger()),
		batches_ready_queue: nil,
		batch:               nil,
		batch_lock:          make(chan bool, 1),
		childrenWaitGrp:     sync.WaitGroup{},
		buf:                 nil,
		finish_ch:           make(chan bool, 1),
		counter_sent:        0,
		counter_received:    0,
		counter_ignored:     0,
		counter_waittime:    0,
		counterNumGetMeta:   0,
		counterNumSubdocGet: 0,
		counter_tmperr:      0,
		counter_eaccess:     0,
		topic:               topic,
		source_cr_mode:      source_cr_mode,
		sourceBucketName:    sourceBucketName,
		targetBucketUuid:    targetBucketUuid,
		utils:               utilsIn,
		vbList:              vbList,
		collectionEnabled:   1, /*Default to true unless otherwise disabled*/
		eventsProducer:      eventsProducer,
		nonTempErrsSeen:     make(map[uint16]mc.Status),
		mcRequestPool:       base.NewMCRequestPool(id, nil),
		sourceClusterUuid:   sourceClusterUUID,
	}

	xmem.last_ten_batches_size = []uint32{0, 0, 0, 0, 0, 0, 0, 0, 0, 0}

	// set conflict resolver
	xmem.conflict_resolver = xmem.getConflictDetector(xmem.source_cr_mode)

	xmem.config.connectStr = connectString
	xmem.config.bucketName = targetBucketName
	xmem.config.username = username
	xmem.config.password = password
	xmem.config.connPoolNamePrefix = connPoolNamePrefix
	xmem.config.connPoolSize = connPoolConnSize
	xmem.config.sourceHostname = sourceHostname
	xmem.config.targetHostname = base.GetHostName(connectString)

	return xmem
}

func (xmem *XmemNozzle) SetBandwidthThrottler(bandwidthThrottler service_def.BandwidthThrottlerSvc) {
	xmem.bandwidthThrottler = bandwidthThrottler
}

func (xmem *XmemNozzle) IsOpen() bool {
	xmem.lock_bOpen.RLock()
	defer xmem.lock_bOpen.RUnlock()

	return xmem.bOpen
}

func (xmem *XmemNozzle) Open() error {
	xmem.lock_bOpen.Lock()
	defer xmem.lock_bOpen.Unlock()

	if !xmem.bOpen {
		xmem.bOpen = true

	}
	return nil
}

func (xmem *XmemNozzle) Close() error {
	xmem.lock_bOpen.Lock()
	defer xmem.lock_bOpen.Unlock()

	if xmem.bOpen {
		xmem.bOpen = false
	}
	return nil
}

func (xmem *XmemNozzle) Start(settings metadata.ReplicationSettingsMap) error {
	t := time.Now()
	xmem.Logger().Infof("%v starting ....settings=%v\n", xmem.Id(), settings.CloneAndRedact())
	defer func() {
		xmem.Logger().Infof("%v took %vs to start\n", xmem.Id(), time.Since(t).Seconds())
	}()

	err := xmem.SetState(common.Part_Starting)
	if err != nil {
		return err
	}

	xmem.dataPool = base.NewDataPool()

	err = xmem.initialize(settings)
	if err != nil {
		return err
	}

	xmem.Logger().Infof("%v finished initializing.", xmem.Id())
	xmem.childrenWaitGrp.Add(1)
	go xmem.selfMonitor(xmem.finish_ch, &xmem.childrenWaitGrp)

	xmem.childrenWaitGrp.Add(1)
	go xmem.receiveResponse(xmem.finish_ch, &xmem.childrenWaitGrp)

	xmem.childrenWaitGrp.Add(1)
	go xmem.checkAndRepairBufferMonitor(xmem.finish_ch, &xmem.childrenWaitGrp)

	xmem.childrenWaitGrp.Add(1)
	go xmem.processData_sendbatch(xmem.finish_ch, &xmem.childrenWaitGrp)

	xmem.start_time = time.Now()

	err = xmem.SetState(common.Part_Running)
	if err != nil {
		return err
	}

	xmem.Logger().Infof("%v has been started", xmem.Id())

	return nil
}

func (xmem *XmemNozzle) Stop() error {
	xmem.Logger().Infof("Stopping %v\n", xmem.Id())
	err := xmem.SetState(common.Part_Stopping)
	if err != nil {
		return err
	}

	xmem.Logger().Debugf("%v processed %v items\n", xmem.Id(), atomic.LoadUint64(&xmem.counter_sent))

	xmem.onExit()

	err = xmem.SetState(common.Part_Stopped)
	if err == nil {
		xmem.Logger().Infof("%v has been stopped\n", xmem.Id())
	} else {
		xmem.Logger().Errorf("Error stopping %v. err=%v\n", xmem.Id(), err)
	}

	return err
}

func (xmem *XmemNozzle) batchReady() error {
	defer func() {
		if r := recover(); r != nil {
			xmem.Logger().Warnf("%v recovered from panic in batchReady. arg=%v\n", xmem.Id(), r)
			if xmem.validateRunningState() == nil {
				// report error only when xmem is still in running state
				xmem.handleGeneralError(errors.New(fmt.Sprintf("%v", r)))
			}
		}
	}()

	//move the batch to ready batches channel
	// no need to lock batch since batch is always locked before entering batchReady()
	count := xmem.batch.count()
	if count > 0 {
		select {
		case xmem.batches_ready_queue <- xmem.batch:
			xmem.initNewBatch()
		// provides an alterntive exit path when xmem stops
		case <-xmem.finish_ch:
			return PartStoppedError
		}
	}
	return nil
}

func (xmem *XmemNozzle) Receive(data interface{}) error {
	defer func() {
		if r := recover(); r != nil {
			xmem.Logger().Warnf("%v recovered from panic in Receive. arg=%v", xmem.Id(), r)
			xmem.handleGeneralError(errors.New(fmt.Sprintf("%v", r)))
		}
	}()

	err := xmem.validateRunningState()
	if err != nil {
		xmem.Logger().Warnf("%v is in %v state, Receive did no-op", xmem.Id(), xmem.State())
		return err
	}

	request, ok := data.(*base.WrappedMCRequest)

	if !ok {
		xmem.Logger().Errorf("Got data of unexpected type. data=%v%v%v", base.UdTagBegin, data, base.UdTagEnd)
		err = fmt.Errorf("Got data of unexpected type")
		xmem.handleGeneralError(errors.New(fmt.Sprintf("%v", err)))
		return err
	}

	err = xmem.accumuBatch(request)
	if err != nil {
		xmem.handleGeneralError(err)
	}

	request.SiblingReqsMtx.RLock()
	for _, siblingReq := range request.SiblingReqs {
		err = xmem.accumuBatch(siblingReq)
		if err != nil {
			xmem.handleGeneralError(err)
		}
	}
	request.SiblingReqsMtx.RUnlock()

	return err
}

func (xmem *XmemNozzle) accumuBatch(request *base.WrappedMCRequest) error {
	if string(request.Req.Key) == "" {
		xmem.Logger().Errorf("%v accumuBatch received request with Empty key, req.UniqueKey=%v%s%v\n", xmem.Id(), base.UdTagBegin, request.UniqueKey, base.UdTagEnd)
		err := fmt.Errorf("%v accumuBatch received request with Empty key\n", xmem.Id())
		return err
	}

	xmem.checkAndUpdateReceivedStats(request)

	// For custom CR, we don't need to send document if target is the source of change.
	fromTarget, err := xmem.isChangesFromTarget(request)
	if err != nil {
		// We shouldn't hit error here. If we do, log an error. We will just treat the document as not from target
		xmem.Logger().Warnf("%v accumuBatch received error%v parsing the XATTR to determine if the change is from target for custom CR, req.UniqueKey=%v%s%v",
			xmem.Id(), err, base.UdTagBegin, request.UniqueKey, base.UdTagEnd)
	} else if fromTarget {
		// Change is from target. Don't replicate back
		additionalInfo := TargetDataSkippedEventAdditional{Seqno: request.Seqno,
			Opcode:      request.GetMemcachedCommand(),
			IsExpirySet: (len(request.Req.Extras) >= 8 && binary.BigEndian.Uint32(request.Req.Extras[4:8]) != 0),
			VBucket:     request.Req.VBucket,
			ManifestId:  request.GetManifestId(),
		}
		xmem.RaiseEvent(common.NewEvent(common.TargetDataSkipped, nil, xmem, nil, additionalInfo))
		xmem.recycleDataObj(request)
		atomic.AddUint64(&xmem.counter_from_target, 1)
		return nil
	}
	xmem.batch_lock <- true
	defer func() { <-xmem.batch_lock }()

	err = xmem.writeToDataChan(request)
	if err != nil {
		return err
	}

	curCount, _, isFull, err := xmem.batch.accumuBatch(request, xmem.optimisticRep)
	if err != nil {
		return err
	}

	if curCount > 0 {
		atomic.StoreUint32(&xmem.cur_batch_count, curCount)
	}
	if isFull {
		err = xmem.batchReady()
		if err != nil {
			return err
		}
	}
	return nil
}

func (xmem *XmemNozzle) checkAndUpdateReceivedStats(request *base.WrappedMCRequest) {
	if request.RetryCRCount > 0 {
		return
	}
	atomic.AddUint64(&xmem.counter_received, 1)
	if checkBool, err := base.IsRequestCompressedType(request, base.CompressionTypeSnappy); checkBool && err == nil {
		atomic.AddUint64(&xmem.counter_compressed_received, 1)
	} else if err != nil {
		xmem.Logger().Warnf("Error %v received while checking for data type %v", err, base.CompressionTypeSnappy)
	}
}

func (xmem *XmemNozzle) checkAndUpdateSentStats(request *base.WrappedMCRequest) {
	atomic.AddUint64(&xmem.counter_sent, 1)
	if checkBool, err := base.IsRequestCompressedType(request, base.CompressionTypeSnappy); checkBool && err == nil {
		atomic.AddUint64(&xmem.counter_compressed_sent, 1)
	} else if err != nil {
		xmem.Logger().Warnf("Error %v received while checking for data type %v", err, base.CompressionTypeSnappy)
	}
}

// caller of this method needs to be very careful to avoid deadlock
// for example, this method cannot be called from the code path
// that takes data off the data channel, since accumuBatch()
// may be holding the batch lock and waiting for data channel to become not full
func (xmem *XmemNozzle) getBatch() *dataBatch {
	xmem.batch_lock <- true
	defer func() { <-xmem.batch_lock }()
	return xmem.batch
}

// note that this method is specifically designed so that it never blocks
// if this method blocks when batch_lock is locked, dead lock could happen in the following scenario:
//  1. accumuBatch acquires batch_lock and tries to move xmem.batch into batches_ready_queue,
//     which gets blocked because batches_ready_queue is full
//  2. getBatchNonEmptyCh() is called within processData_sendbatch, which gets blocked since it
//     cannot acquire batch_lock
//  3. Once getBatchNonEmptyCh() is blocked, processData_sendbatch can never move to the next iteration and
//     take batches off batches_ready_queue so as to unblock accumuBatch.
//
// if it failes to acquire batch_lock, it still proceeds and returns a closed chan
// the caller, processData_sendbatch, will be able to proceed since reading from a closed channel does not block
func (xmem *XmemNozzle) getBatchNonEmptyCh() chan bool {
	select {
	case xmem.batch_lock <- true:
		defer func() { <-xmem.batch_lock }()
		return xmem.batch.batch_nonempty_ch
	default:
		// create and return a closed channel so that caller can proceed
		closed_ch := make(chan bool)
		close(closed_ch)
		return closed_ch
	}
}

func (xmem *XmemNozzle) processData_sendbatch(finch chan bool, waitGrp *sync.WaitGroup) (err error) {
	xmem.Logger().Infof("%v processData_sendbatch starts..........\n", xmem.Id())
	defer waitGrp.Done()
	for {
		select {
		case <-finch:
			goto done
		case batch := <-xmem.batches_ready_queue:
			if xmem.validateRunningState() != nil {
				xmem.Logger().Infof("%v has stopped.", xmem.Id())
				goto done
			}

			// batchGet may use getMeta or subdoc_multi_lookup to get the results.
			noRepMap, conflictMap, sendLookupMap, conflictLookupMap, err := xmem.batchGet(batch.getMetaMap)
			if err != nil {
				if err == PartStoppedError {
					goto done
				}
				xmem.handleGeneralError(err)
			}
			if len(conflictMap) > 0 {
				if !xmem.isCCR() {
					// For all the keys with conflict, we will fetch the document xattrs and body.
					// for conflict logging.
					noRepMap2, conflictLookupMap2, err := xmem.batchGetBodyAndXattrs(conflictMap, conflictLookupMap)
					if err != nil {
						if err == PartStoppedError {
							goto done
						}
						xmem.handleGeneralError(err)
					}
					// Update the maps with the second round lookup.
					for k, v := range noRepMap2 {
						noRepMap[k] = v
					}

					batch.conflictLookupMap = conflictLookupMap2
				} else {
					// For all the keys with conflict, we will fetch the document metadata and body.
					// With the new metadata, we do conflict detection again in case anything changed.
					noRepMap2, _, sendLookupMap2, conflictLookupMap2, err := xmem.batchGet(conflictMap)
					if err != nil {
						if err == PartStoppedError {
							goto done
						}
						xmem.handleGeneralError(err)
					}
					// Update the maps with the second round lookup and conflict detection results
					// Can't loop through conflictMap because it is all deleted after batchGet returns.
					for k, v := range noRepMap2 {
						noRepMap[k] = v
					}
					for k, v := range sendLookupMap2.responses {
						err := sendLookupMap.registerLookup(k, v)
						if err != nil {
							xmem.Logger().Warnf("For unique-key %v%s%v, error registering lookup for conflict map, err=%v", base.UdTagBegin, k, base.UdTagEnd, err)
						}
						// Anything to be sent should not be in noRepMap
						delete(noRepMap, k)
					}
					batch.conflictLookupMap = conflictLookupMap2
				}
			}
			batch.noRepMap = noRepMap
			batch.sendLookupMap = sendLookupMap

			err = xmem.processBatch(batch)
			if err != nil {
				if err == PartStoppedError {
					goto done
				}

				xmem.handleGeneralError(err)
			}
			xmem.recordBatchSize(batch.count())
		case <-xmem.getBatchNonEmptyCh():
			if xmem.validateRunningState() != nil {
				xmem.Logger().Infof("%v has stopped.", xmem.Id())
				goto done
			}

			if len(xmem.batches_ready_queue) == 0 {
				select {
				case xmem.batch_lock <- true:
					err = xmem.batchReady()
					<-xmem.batch_lock
					if err != nil {
						if err == PartStoppedError {
							goto done
						} else {
							xmem.handleGeneralError(err)
						}
					}
				default:
				}
			}
		}
	}

done:
	xmem.Logger().Infof("%v processData_batch exits\n", xmem.Id())
	return
}

func (xmem *XmemNozzle) processBatch(batch *dataBatch) error {
	if !xmem.IsOpen() {
		return nil
	}

	xmem.buf.flowControl()
	return xmem.sendSetMeta_internal(batch)
}

func (xmem *XmemNozzle) onExit() {
	buf := xmem.getRequestBuffer()
	if buf != nil {
		buf.close()
	}

	//notify the data processing routine
	close(xmem.finish_ch)

	go xmem.finalCleanup()
}

func (xmem *XmemNozzle) finalCleanup() {
	xmem.childrenWaitGrp.Wait()

	//cleanup
	client_for_setMeta := xmem.getClient(true /*isSetMeta*/)
	if client_for_setMeta != nil {
		client_for_setMeta.Close()
	}
	client_for_getMeta := xmem.getClient(false /*isSetMeta*/)
	if client_for_getMeta != nil {
		client_for_getMeta.Close()
	}

	//recycle all the bufferred MCRequest to object pool
	buf := xmem.getRequestBuffer()
	if buf != nil {
		xmem.Logger().Infof("%v recycling %v objects in buffer\n", xmem.Id(), buf.itemCountInBuffer())
		for _, bufferredReq := range buf.slots {
			xmem.cleanupBufferedMCRequest(bufferredReq)
		}
	}
	xmem.conflictMgr = nil
}

func (xmem *XmemNozzle) cleanupBufferedMCRequest(req *bufferedMCRequest) {
	req.lock.Lock()
	defer req.lock.Unlock()
	if req.req != nil {
		xmem.recycleDataObj(req.req)
		resetBufferedMCRequest(req)
	}

}

func (xmem *XmemNozzle) batchSetMetaWithRetry(batch *dataBatch, numOfRetry int) error {
	var err error
	count := batch.count()
	batch_replicated_count := 0
	reqs_bytes := [][]byte{}

	// When processing a batch, the batch's responses are used to compose databytes to be sent
	// The responses can only be GC'ed after the actual bytes have been sent over the wire
	// to prevent zeroing out data prior to send
	// This is a list that stores such these responses
	respToGc := make(map[*mc.MCResponse]bool)
	defer func() {
		// make sure at the end, everything left is recycled
		for oneResp := range respToGc {
			oneResp.Recycle()
		}
	}()

	// A list of reservations for each request in the batch
	index_reservation_list := make([][]uint16, base.XmemMaxBatchSize+1)

	for i := 0; i < int(count); i++ {
		// Get a MCRequest from the data channel, which is a part of the batch
		item, err := xmem.readFromDataChan()
		if err != nil {
			return err
		}
		xmem.checkAndUpdateSentStats(item)
		if item != nil {
			xmem.checkSendDelayInjection()

			atomic.AddUint64(&xmem.counter_waittime, uint64(time.Since(item.Start_time).Seconds()*1000))

			// check if conflict logging needs to be done for this item
			logConflicts := xmem.conflictLoggingEnabled()
			if logConflicts && !xmem.isCCR() {
				resp, err := batch.conflictLookupMap.deregisterLookup(item.UniqueKey)
				if err == nil {
					err = xmem.log(item, resp)
					if err != nil {
						// warn and continue to replicate
						if err == conflictlog.ErrQueueFull {
							// TODO - can spam, good to update it to a counter.
							xmem.Logger().Warnf("%v Conflict logging queue full, could not log for key=%v%s%v",
								xmem.Id(),
								base.UdTagBegin, item.Req.Key, base.UdTagEnd,
							)
						} else {
							xmem.Logger().Warnf("%v Error when logging conflict for key=%v%s%v, req=%v%s%v, reqBody=%v%v%v, resp=%v, respBody=%v%v%v, specs=%v, err=%v",
								xmem.Id(),
								base.UdTagBegin, item.Req.Key, base.UdTagEnd,
								base.UdTagBegin, item.Req, base.UdTagEnd,
								base.UdTagBegin, item.Req.Body, base.UdTagEnd,
								resp.Resp.Opcode,
								base.UdTagBegin, resp.Resp.Body, base.UdTagEnd,
								resp.Specs, err,
							)
						}
					}
					// The log() function performs a clone of necessary information to log,
					// safe to recycle.
					respToGc[resp.Resp] = true
				}
			}

			needSendStatus, err := needSend(item, batch, xmem.Logger())
			if err != nil {
				return err
			}
			switch needSendStatus {
			case Send:
				lookupResp, err := batch.sendLookupMap.deregisterLookup(item.UniqueKey)
				if xmem.nonOptimisticCROnly() && err != nil {
					// only relevent when only source CR is to be done i.e. mobile and CCR mode
					xmem.Logger().Warnf("For unique-key %v%s%v, error deregistering lookupResp for Send, err=%v", base.UdTagBegin, item.UniqueKey, base.UdTagEnd, err)
				}

				if lookupResp != nil && lookupResp.Resp.Opcode == mc.SUBDOC_MULTI_LOOKUP {
					item.HLVModeOptions.NoTargetCR = true
				} else {
					item.HLVModeOptions.NoTargetCR = false
				}

				if lookupResp != nil && lookupResp.Resp != nil {
					respToGc[lookupResp.Resp] = true
				}

				err = xmem.preprocessMCRequest(item, lookupResp)
				if err != nil {
					return err
				}

				//blocking
				index, reserv_num, item_bytes, err := xmem.buf.enSlot(item)
				if err != nil {
					return err
				}

				reqs_bytes = append(reqs_bytes, item_bytes)

				reserv_num_pair := make([]uint16, 2)
				reserv_num_pair[0] = index
				reserv_num_pair[1] = uint16(reserv_num)
				index_reservation_list[batch_replicated_count] = reserv_num_pair
				batch_replicated_count++

				//ns_ssl_proxy choke if the batch size is too big
				if batch_replicated_count > base.XmemMaxBatchSize {
					//send it
					err = xmem.sendWithRetry(xmem.client_for_setMeta, numOfRetry, reqs_bytes)

					if err != nil {
						xmem.Logger().Errorf("%v Failed to send. err=%v\n", xmem.Id(), err)
						for _, index_reserv_tuple := range index_reservation_list {
							xmem.buf.cancelReservation(index_reserv_tuple[0], int(index_reserv_tuple[1]))
						}
						return err
					}

					batch_replicated_count = 0
					for _, dpSlice := range reqs_bytes {
						xmem.dataPool.PutByteSlice(dpSlice)
					}
					reqs_bytes = [][]byte{}
					index_reservation_list = make([][]uint16, base.XmemMaxBatchSize+1)
				}
			case NotSendMerge:
				// Call conflictMgr to resolve conflict
				atomic.AddUint64(&xmem.counter_to_resolve, 1)
				lookupResp, err := batch.conflictLookupMap.deregisterLookup(item.UniqueKey)
				if err != nil {
					xmem.Logger().Warnf("For unique-key %v%s%v, error deregistering lookupResp for NotSendMerge, err=%v", base.UdTagBegin, item.UniqueKey, base.UdTagEnd, err)
				}
				if lookupResp == nil {
					xmem.Logger().Errorf("key=%q, batch.noRep=%v, sendLookup=%v, mergeLookup=%v\n",
						[]byte(item.UniqueKey), batch.noRepMap[item.UniqueKey], batch.sendLookupMap.responses[item.UniqueKey],
						lookupResp)
					panic(fmt.Sprintf("No response for key %v", item.UniqueKey))
				}
				err = xmem.conflictMgr.ResolveConflict(item, lookupResp, xmem.sourceActorId, xmem.targetActorId, xmem.uncompressBody, xmem.recycleDataObj)
				if err != nil {
					return err
				}
			case NotSendSetback:
				atomic.AddUint64(&xmem.counter_to_setback, 1)
				lookupResp, err := batch.conflictLookupMap.deregisterLookup(item.UniqueKey)
				if err != nil {
					xmem.Logger().Warnf("For unique-key %v%s%v, error deregistering lookupResp for NotSendMerge, err=%v", base.UdTagBegin, item.UniqueKey, base.UdTagEnd, err)
				}
				if lookupResp == nil {
					panic(fmt.Sprintf("No response for key %v", item.UniqueKey))
				}
				// This is the case where target has smaller CAS but it dominates source MV.
				err = xmem.conflictMgr.SetBackToSource(item, lookupResp, xmem.sourceActorId, xmem.targetActorId, xmem.uncompressBody, xmem.recycleDataObj)
				if err != nil {
					return err
				}
			case RetryTargetCasChanged:
				go func() {
					additionalInfo := SentCasChangedEventAdditional{
						Opcode: item.Req.Opcode,
					}
					xmem.RaiseEvent(common.NewEvent(common.DataSentCasChanged, nil, xmem, nil, additionalInfo))
					xmem.retryAfterCasLockingFailure(item)
				}()
			case RetryTargetLocked:
				atomic.AddUint64(&xmem.counter_locked, 1)
				go xmem.retryAfterCasLockingFailure(item)
			case NotSendFailedCR:
				// lost on conflict resolution on source side
				// this still counts as data sent
				additionalInfo := DataFailedCRSourceEventAdditional{Seqno: item.Seqno,
					Opcode:         item.GetMemcachedCommand(),
					IsExpirySet:    (len(item.Req.Extras) >= 8 && binary.BigEndian.Uint32(item.Req.Extras[4:8]) != 0),
					VBucket:        item.Req.VBucket,
					ManifestId:     item.GetManifestId(),
					Cloned:         item.Cloned,
					CloneSyncCh:    item.ClonedSyncCh,
					ImportMutation: item.ImportMutation,
				}
				xmem.RaiseEvent(common.NewEvent(common.DataFailedCRSource, nil, xmem, nil, additionalInfo))
				if item.ImportMutation &&
					!item.HLVModeOptions.PreserveSync &&
					atomic.CompareAndSwapUint32(&xmem.importMutationEventRaised, 0, 1) {
					xmem.importMutationEventId = xmem.eventsProducer.AddEvent(
						base.LowPriorityMsg,
						base.ImportDetectedStr,
						base.EventsMap{},
						nil)
				}
				xmem.recycleDataObj(item)
			default:
				xmem.recycleDataObj(item)
			}
		}
	}

	//send the batch in one shot - in case the batch didn't hit the max limit
	if batch_replicated_count > 0 {
		err = xmem.sendWithRetry(xmem.client_for_setMeta, numOfRetry, reqs_bytes)

		if err != nil {
			xmem.Logger().Errorf("%v Failed to send. err=%v\n", xmem.Id(), err)
			for _, index_reserv_tuple := range index_reservation_list {
				xmem.buf.cancelReservation(index_reserv_tuple[0], int(index_reserv_tuple[1]))
			}
			return err
		}
	}
	return err
}

func (xmem *XmemNozzle) preprocessMCRequest(req *base.WrappedMCRequest, lookup *base.SubdocLookupResponse) error {
	mc_req := req.Req

	if base.HasXattr(mc_req.DataType) && !xmem.xattrEnabled && mc_req.DataType&mcc.SnappyDataType == 0 {
		// if request contains xattr and xattr is not enabled in the memcached connection, strip xattr off the request

		// strip the xattr bit off data type
		mc_req.DataType = mc_req.DataType & ^(base.PROTOCOL_BINARY_DATATYPE_XATTR)
		// strip xattr off the mutation body
		if len(mc_req.Body) < 4 {
			xmem.Logger().Errorf("%v mutation body is too short to store xattr. key=%v%v%v, body=%v%v%v", xmem.Id(), base.UdTagBegin, string(mc_req.Key), base.UdTagEnd,
				base.UdTagBegin, mc_req.Body, base.UdTagEnd)
			return fmt.Errorf("%v mutation body is too short to store xattr", xmem.Id())
		}
		// the first four bytes in body stored the length of the xattr fields
		xattr_length := binary.BigEndian.Uint32(mc_req.Body[0:4])
		mc_req.Body = mc_req.Body[xattr_length+4:]
	}

	// Memcached does not like it when irrelevant flags are present; so unset them.
	if mc_req.DataType > 0 {
		flagsToTest := base.XattrDataType
		if xmem.compressionSetting == base.CompressionTypeSnappy {
			flagsToTest |= base.SnappyDataType
		}
		mc_req.DataType &= flagsToTest
	}

	// Send HLV and preserve _sync if necessary
	err := xmem.updateSystemXattrForTarget(req, lookup)
	if err != nil {
		var respBody []byte
		if lookup != nil && lookup.Resp != nil {
			respBody = lookup.Resp.Body
		}

		xmem.Logger().Errorf("%v error from updateSystemXattrForTarget, isSubdocOp=%v, key=%v%s%v, body=%v%v%v, respBody=%v%v%v, err=%v", xmem.Id(), req.IsSubdocOp(), base.UdTagBegin, string(req.Req.Key), base.UdTagEnd, base.UdTagBegin, req.Req.Body, base.UdTagEnd, base.UdTagBegin, respBody, base.UdTagEnd, err)
		return fmt.Errorf("%v error from updateSystemXattrForTarget, err=%v", xmem.Id(), err)
	}

	// Compress it if needed
	// if the request is a subdoc op, then the body would be composed of operational specs. KV doesn't support snappy compression on it.
	if !req.IsSubdocOp() && req.NeedToRecompress && mc_req.DataType&mcc.SnappyDataType == 0 {
		maxEncodedLen := snappy.MaxEncodedLen(len(mc_req.Body))
		bodyBytes, err := xmem.dataPool.GetByteSlice(uint64(maxEncodedLen))
		if err != nil {
			bodyBytes = make([]byte, maxEncodedLen)
			xmem.RaiseEvent(common.NewEvent(common.DataPoolGetFail, 1, xmem, nil, nil))
		}
		bodyBytes = snappy.Encode(bodyBytes, mc_req.Body)

		if len(mc_req.Body) < len(bodyBytes) {
			// not compressing MCRequest body as the snappy-compressed size is greater than the raw size
			req.SkippedRecompression = true
			if err == nil {
				xmem.dataPool.PutByteSlice(bodyBytes)
			}
			return nil
		}

		if err == nil {
			req.AddByteSliceForXmemToRecycle(bodyBytes)
		}
		mc_req.Body = bodyBytes
		mc_req.DataType = mc_req.DataType | mcc.SnappyDataType
		req.NeedToRecompress = false
	}
	return nil
}

func (xmem *XmemNozzle) getConflictDetector(source_cr_mode base.ConflictResolutionMode) (ret ConflictResolver) {
	switch source_cr_mode {
	case base.CRMode_Custom:
		xmem.Logger().Infof("Use DetectConflictWithHLV for conflict resolution.")
		ret = crMeta.ResolveConflictByHlv
	case base.CRMode_RevId:
		xmem.Logger().Infof("Use ResolveConflictByRevSeq for conflict resolution.")
		ret = crMeta.ResolveConflictByRevSeq
	case base.CRMode_LWW:
		xmem.Logger().Infof("Use ResolveConflictByCAS for conflict resolution.")
		ret = crMeta.ResolveConflictByCAS
	default:
		panic("Bad CR mode")
	}
	return ret
}

func (xmem *XmemNozzle) sendWithRetry(client *base.XmemClient, numOfRetry int, item_byte [][]byte) error {
	gcList := [][]byte{}

	var err error
	for j := 0; j < numOfRetry; j++ {
		err, rev := xmem.writeToClient(client, item_byte, true, gcList)
		if err == nil {
			return nil
		} else if err == base.BadConnectionError {
			xmem.repairConn(client, err.Error(), rev)
		}
	}

	for _, bytesToRecycle := range gcList {
		xmem.dataPool.PutByteSlice(bytesToRecycle)
	}
	return err
}

func (xmem *XmemNozzle) sendSetMeta_internal(batch *dataBatch) error {
	var err error
	if batch != nil {
		//batch send
		err = xmem.batchSetMetaWithRetry(batch, xmem.config.maxRetry)
		if err != nil && err != PartStoppedError {
			high_level_err := "Error writing documents to memcached in target cluster."
			xmem.Logger().Errorf("%v %v err=%v", xmem.Id(), high_level_err, err)
			xmem.handleGeneralError(errors.New(high_level_err))
		}
	}
	return err
}

// Launched as a part of the batchGetMeta and batchSubdocGet,
// which will fire off the requests and this is the handler to decrypt the info coming back
func (xmem *XmemNozzle) batchGetHandler(count int, finch chan bool, return_ch chan bool,
	opaque_keySeqno_map opaqueKeySeqnoMap, respMap map[string]*base.SubdocLookupResponse, getSpecMap map[string][]base.SubdocLookupPathSpec, logger *log.CommonLogger) {
	defer func() {
		//handle the panic gracefully.
		if r := recover(); r != nil {
			if xmem.validateRunningState() == nil {
				errMsg := fmt.Sprintf("%v", r)
				//add to the error list
				xmem.Logger().Errorf("%v batchGet receiver recovered from err = %v", xmem.Id(), errMsg)

				//repair the connection
				xmem.repairConn(xmem.client_for_getMeta, errMsg, xmem.client_for_getMeta.RepairCount())
			}
		}
		close(return_ch)
	}()

	for {
		select {
		case <-finch:
			return
		default:
			if xmem.validateRunningState() != nil {
				return
			}

			response, err, rev := xmem.readFromClient(xmem.client_for_getMeta, true)
			if err != nil {
				if err == base.FatalError {
					// if possible, log info about the corresponding request to facilitate debugging
					if response != nil {
						keySeqno, ok := opaque_keySeqno_map[response.Opaque]
						if ok {
							key, ok1 := keySeqno[0].(string)
							seqno, ok2 := keySeqno[1].(uint64)
							vbno, ok3 := keySeqno[2].(uint16)
							if ok1 && ok2 && ok3 {
								xmem.Logger().Warnf("%v received fatal error from getMeta client. key=%v%s%v, seqno=%v, vb=%v, response=%v%v%v\n", xmem.Id(), base.UdTagBegin, key, base.UdTagEnd, seqno, vbno,
									base.UdTagBegin, response, base.UdTagEnd)
							}
						}
					}
				} else if err == base.BadConnectionError || err == base.ConnectionClosedError {
					xmem.repairConn(xmem.client_for_getMeta, err.Error(), rev)
				}

				if !isNetTimeoutError(err) && err != PartStoppedError {
					logger.Errorf("%v batchGet received fatal error and had to abort. Expected %v responses, got %v responses. err=%v", xmem.Id(), count, len(respMap), err)
					logger.Infof("%v Expected=%v, Received=%v%v%v\n", xmem.Id(), opaque_keySeqno_map.CloneAndRedact(), base.UdTagBegin, respMap, base.UdTagEnd)
				} else {
					logger.Errorf("%v batchGet timed out. Expected %v responses, got %v responses", xmem.Id(), count, len(respMap))
					logger.Infof("%v Expected=%v, Received=%v%v%v\n", xmem.Id(), opaque_keySeqno_map.CloneAndRedact(), base.UdTagBegin, respMap, base.UdTagEnd)
				}
				return
			} else {
				isGetMeta := response.Opcode == base.GET_WITH_META
				keySeqno, ok := opaque_keySeqno_map[response.Opaque]
				if ok {
					//success
					key, ok1 := keySeqno[0].(string)
					seqno, ok2 := keySeqno[1].(uint64)
					vbno, ok3 := keySeqno[2].(uint16)
					start_time, ok4 := keySeqno[3].(time.Time)
					manifestId, ok5 := keySeqno[4].(uint64)
					if ok1 && ok2 && ok3 && ok4 && ok5 {
						specs := getSpecMap[key]
						respMap[key] = &base.SubdocLookupResponse{Specs: specs, Resp: response}

						// GetMeta successful means that the target manifest ID is valid for the collection ID of this key
						additionalInfo := GetReceivedEventAdditional{Key: key,
							Seqno:       seqno, // field is used only for CAPI nozzle
							Commit_time: time.Since(start_time),
							ManifestId:  manifestId,
						}
						var receivedEvent common.ComponentEventType
						if isGetMeta {
							receivedEvent = common.GetMetaReceived
						} else {
							receivedEvent = common.GetDocReceived
						}
						xmem.RaiseEvent(common.NewEvent(receivedEvent, nil, xmem, nil, additionalInfo))
						if response.Status != mc.SUCCESS && !base.IsIgnorableMCResponse(response, false) && !base.IsTemporaryMCError(response.Status) &&
							!base.IsCollectionMappingError(response.Status) {
							if base.IsTopologyChangeMCError(response.Status) {
								vb_err := fmt.Errorf("received error %v on vb %v", base.ErrorNotMyVbucket, vbno)
								xmem.handleVBError(vbno, vb_err)
							} else if base.IsEAccessError(response.Status) && !isGetMeta {
								// For getMeta, we will skip source side CR so this error is OK.
								// For subdoc_get, we will retry so increment backoff factor.
								xmem.client_for_getMeta.IncrementBackOffFactor()
								atomic.AddUint64(&xmem.counter_eaccess, 1)
								xmem.RaiseEvent(common.NewEvent(common.DataSentFailed, response.Status, xmem, nil, nil))
							} else {
								// log the corresponding request to facilitate debugging
								xmem.Logger().Warnf("%v received error from getMeta client. key=%v%s%v, seqno=%v, response=%v%v%v, specs=%v%s%v\n", xmem.Id(), base.UdTagBegin, key, base.UdTagEnd, seqno,
									base.UdTagBegin, response, base.UdTagEnd, base.UdTagBegin, specs, base.UdTagEnd)
								err = fmt.Errorf("error response with status %v from memcached", response.Status)
								xmem.repairConn(xmem.client_for_getMeta, err.Error(), rev)
								// no need to wait further since connection has been reset
								return
							}
						} else if base.IsTemporaryMCError(response.Status) && !isGetMeta {
							xmem.client_for_getMeta.IncrementBackOffFactor()
							atomic.AddUint64(&xmem.counter_tmperr, 1)
							xmem.RaiseEvent(common.NewEvent(common.DataSentFailed, response.Status, xmem, nil, nil))
						}
					} else {
						panic("KeySeqno list is not formated as expected [string, uint64, time]")
					}
				}
			}

			//*count < len(respMap) means write is still in session, can't return
			if len(respMap) >= count {
				logger.Debugf("%v Expected %v response, got all", xmem.Id(), count)
				return
			}
		}
	}
}

func (xmem *XmemNozzle) composeRequestForGetMeta(wrappedReq *base.WrappedMCRequest, opaque uint32) *base.WrappedMCRequest {
	newReq := xmem.mcRequestPool.Get()
	req := newReq.Req
	req.Body = req.Body[:0]
	req.VBucket = wrappedReq.Req.VBucket
	req.Key = wrappedReq.Req.Key
	req.Opaque = opaque
	req.Opcode = base.GET_WITH_META

	// if xattr is enabled, request that data type be included in getMeta response
	// Not needed for compression since GetMeta connection is to not use compression
	if xmem.xattrEnabled {
		if req.Extras == nil || len(req.Extras) == 0 {
			req.Extras = make([]byte, 1)
		} else {
			req.Extras = req.Extras[:1]
		}
		req.Extras[0] = byte(base.ReqExtMetaDataType)
	}
	return newReq
}

// For each document in the getMap, this routine will compose subdoc_get or getMeta, and send the requests.
// Optional: getLookupMap - if non-empty:
// 1. subdoc_lookup is implied.
// 2. getLookupMap should have XTOC reponse.
// 2a. If getLookupMap has XTOC response, then the specs for subdoc_lookup will be document body + all the xattrs.
// 2b. If getLookupMap doesn't have XTOC response, then the specs for subdoc_lookup will be just document body.
func (xmem *XmemNozzle) sendBatchGetRequest(getMap base.McRequestMap, retry int, getLookupMap *responseLookup) (respMap map[string]*base.SubdocLookupResponse, err error) {
	// if input size is 0, then we are done
	if len(getMap) == 0 {
		return nil, nil
	}

	respMap = make(map[string]*base.SubdocLookupResponse, xmem.config.maxCount)

	opaque_keySeqno_map := make(opaqueKeySeqnoMap)
	receiver_fin_ch := make(chan bool, 1)
	receiver_return_ch := make(chan bool, 1)

	// A list (slice) of req_bytes
	reqs_bytes_list := [][][]byte{}

	// list to gc before this function returns
	gcList := [][]byte{}

	// Slice of requests that have been converted to serialized bytes
	reqs_bytes := [][]byte{}
	// Counts the number of requests that will fit into each req_bytes slice
	numOfReqsInReqBytesBatch := 0
	totalNumOfReqsForSubdocGet := 0
	totalNumOfReqsForGetMeta := 0

	// Establish an opaque based on the current time - and since getting doc doesn't utilize buffer buckets, feed it 0
	opaque := base.GetOpaque(0, uint16(time.Now().UnixNano()))
	sent_key_map := make(map[string]bool, len(getMap))
	getSpecMap := make(map[string][]base.SubdocLookupPathSpec)

	var getWrappedReqToRecycle []*base.WrappedMCRequest

	//de-dupe and prepare the packages
	for uniqKey, originalReq := range getMap {
		docKey := string(originalReq.Req.Key)
		if docKey == "" {
			xmem.Logger().Errorf("%v received empty docKey. key= %v%q%v, req=%v%v%v, getMetaMap=%v%v%v", xmem.Id(),
				base.UdTagBegin, originalReq.Req.Key, base.UdTagEnd, base.UdTagBegin, originalReq.Req, base.UdTagEnd, base.UdTagBegin, getMap, base.UdTagEnd)
			return respMap, errors.New(xmem.Id() + " received empty docKey.")
		}

		if _, ok := sent_key_map[docKey]; !ok {

			// check if caller expects cas locking and to get xattrs through xtoc
			var cas uint64
			var specs base.SubdocLookupPathSpecs
			resp, err := getLookupMap.getLookup(uniqKey)
			if err == nil {
				cas = resp.Resp.Cas

				xattrsSpecs, ok := getSpecMap[docKey]
				if ok {
					specs = xattrsSpecs
				} else {
					// only compute if not computed for this doc key before
					// if any error in computation, just use the body spec.
					xtoc, err := resp.ResponseForAPath(base.XattributeToc)
					if err != nil {
						xmem.Logger().Warnf("Error getting xattr specs for key= %v%q%v, req=%v%v%v", xmem.Id(),
							base.UdTagBegin, originalReq.Req.Key, base.UdTagEnd, base.UdTagBegin, originalReq.Req, base.UdTagEnd)
						specs = base.SubdocLookupPathSpecs{base.BodySpec}
					} else {
						specs, err = getBodyAndXattrSpecs(xtoc)
						if err != nil {
							xmem.Logger().Warnf("Error getting xattr specs for key= %v%q%v, req=%v%v%v, getMetaMap=%v%v%v", xmem.Id(),
								base.UdTagBegin, originalReq.Req.Key, base.UdTagEnd, base.UdTagBegin, originalReq.Req, base.UdTagEnd, base.UdTagBegin, getMap, base.UdTagEnd)
							specs = base.SubdocLookupPathSpecs{base.BodySpec}
						}
					}
				}
			}

			getWrappedReq, getSpec := xmem.composeRequestForGet(originalReq, opaque, specs, cas)
			getWrappedReqToRecycle = append(getWrappedReqToRecycle, getWrappedReq)
			req := getWrappedReq.Req
			if getSpec != nil {
				getSpecMap[docKey] = getSpec
			}

			preAllocatedBytes, err := xmem.dataPool.GetByteSlice(uint64(req.Size()))
			if err != nil {
				// .Bytes() returns data ready to be fed over the wire
				reqs_bytes = append(reqs_bytes, req.Bytes())
				xmem.RaiseEvent(common.NewEvent(common.DataPoolGetFail, 1, xmem, nil, nil))
			} else {
				// BytesPreallocated will modify the preallocated byte slice
				req.BytesPreallocated(preAllocatedBytes)
				reqs_bytes = append(reqs_bytes, preAllocatedBytes)
				gcList = append(gcList, preAllocatedBytes)
			}

			// a Map of array of items and map key is the opaque currently based on time (passed to the target and back)
			opaque_keySeqno_map[opaque] = compileOpaqueKeySeqnoValue(docKey, originalReq.Seqno, originalReq.Req.VBucket, time.Now(), originalReq.GetManifestId())
			opaque++
			numOfReqsInReqBytesBatch++
			sent_key_map[docKey] = true

			if numOfReqsInReqBytesBatch > base.XmemMaxBatchSize {
				// Consider this a batch of requests and put it in as an element in reqs_bytes_list
				reqs_bytes_list = append(reqs_bytes_list, reqs_bytes)
				numOfReqsInReqBytesBatch = 0
				reqs_bytes = [][]byte{}
			}
			if req.Opcode == base.GET_WITH_META {
				totalNumOfReqsForGetMeta++
			} else {
				totalNumOfReqsForSubdocGet++
			}
		}
	}

	// In case there are tail ends of the batch that did not fill base.XmemMaxBatchSize, append them to the end
	if numOfReqsInReqBytesBatch > 0 {
		reqs_bytes_list = append(reqs_bytes_list, reqs_bytes)
	}

	// launch the receiver - passing channel and maps in are fine since they are "reference types"
	go xmem.batchGetHandler(len(opaque_keySeqno_map), receiver_fin_ch, receiver_return_ch, opaque_keySeqno_map, respMap, getSpecMap, xmem.Logger())

	//send the requests
	for _, packet := range reqs_bytes_list {
		if totalNumOfReqsForSubdocGet == 0 {
			// We are doing getMeta only. Failure is tolerated.
			err, _ = xmem.writeToClient(xmem.client_for_getMeta, packet, true, gcList)
		} else {
			// We have some subdoc lookup. The get must succeed. Do sendWithRetry
			err = xmem.sendWithRetry(xmem.client_for_getMeta, retry, packet)
		}
		if err != nil {
			// kill the receiver and return
			close(receiver_fin_ch)
			return
		}
	}
	if totalNumOfReqsForGetMeta > 0 {
		atomic.AddUint64(&xmem.counterNumGetMeta, uint64(totalNumOfReqsForGetMeta))
	}
	if totalNumOfReqsForSubdocGet > 0 {
		atomic.AddUint64(&xmem.counterNumSubdocGet, uint64(totalNumOfReqsForSubdocGet))
	}
	//wait for receiver to finish
	<-receiver_return_ch

	for _, bytesToRecycle := range gcList {
		xmem.dataPool.PutByteSlice(bytesToRecycle)
	}

	for _, getWrappedReq := range getWrappedReqToRecycle {
		if getWrappedReq == nil {
			// odd
			continue
		}
		xmem.mcRequestPool.Put(getWrappedReq)
	}
	return
}

func (xmem *XmemNozzle) SetConflictLoggerGetter(loggerGetter conflictlog.LoggerGetter) {
	xmem.conflictLogger = loggerGetter
}

func getBodyAndXattrSpecs(xtoc []byte) (base.SubdocLookupPathSpecs, error) {
	var specs base.SubdocLookupPathSpecs
	var len int

	xi := base.NewXtocIterator(xtoc)
	len, err := xi.Len()
	if err != nil {
		return nil, fmt.Errorf("error getting xtoc len, err=%v", err)
	}

	specs = make(base.SubdocLookupPathSpecs, 0, len+1)

	for xi.HasNext() {
		xattrKey, err := xi.Next()
		if err != nil {
			return nil, fmt.Errorf("error getting xtoc next, err=%v", err)
		}

		spec := base.SubdocLookupPathSpec{
			Opcode: gomemcached.SUBDOC_GET,
			Flags:  gomemcached.SUBDOC_FLAG_XATTR_PATH,
			Path:   xattrKey,
		}
		specs = append(specs, spec)
	}

	specs = append(specs, base.BodySpec)

	return specs, nil
}

func (xmem *XmemNozzle) conflictLoggingEnabled() bool {
	return xmem.conflictLogger() != nil
}

// logs the source and target document involved in the conflict and their metadata.
func (xmem *XmemNozzle) log(req *base.WrappedMCRequest, resp *base.SubdocLookupResponse) error {
	var err error

	/* get source document information. */

	if err := xmem.uncompressBody(req); err != nil {
		return fmt.Errorf("error decompressing source body, err=%v", err)
	}

	sourceDoc := base.DecodeSetMetaReq(req)
	var sourceBodyClone []byte
	var sourceHlvClone, sourceSyncClone, sourceMouClone string

	sourceDocDatatype := sourceDoc.DataType & (^base.SnappyDataType)

	// source mutation from dcp already has all the xattrs.
	// just need to add conflict record xattr.
	sourceBodyClone, sourceDocDatatype, err = conflictlog.InsertConflictXattrToBody(req.Req.Body, sourceDocDatatype)
	if err != nil {
		return fmt.Errorf("error inserting conflict xattr to source body, err=%v", err)
	}

	if base.HasXattr(req.Req.DataType) {
		body := req.Req.Body
		sourceXattrIter, err := base.NewXattrIterator(body)
		if err != nil {
			return fmt.Errorf("error getting new xattr iterator for source doc body, err=%v", err)
		}

		for sourceXattrIter.HasNext() {
			key, value, err := sourceXattrIter.Next()
			if err != nil {
				return fmt.Errorf("error getting next from iterator for source doc body, err=%v", err)
			}
			if req.HLVModeOptions.SendHlv && base.Equals(key, base.XATTR_HLV) {
				sourceHlvClone = string(value)
			} else if req.HLVModeOptions.PreserveSync {
				if base.Equals(key, base.XATTR_MOBILE) {
					sourceSyncClone = string(value)
				} else if base.Equals(key, base.XATTR_MOU) {
					sourceMouClone = string(value)
				}
			}
		}
	}

	/* get target document information. */

	targetDoc, err := base.DecodeSubDocResp(req.Req.Key, resp)
	if err != nil {
		return fmt.Errorf("error decoding target document response, err=%v", err)
	}

	targetDocDatatype := targetDoc.DataType & (^base.SnappyDataType)

	var targetBodyClone []byte
	var targetHlvClone, targetSyncClone, targetMouClone string
	targetBody, err := resp.FindTargetBodyWithoutXattr()
	if err != nil {
		err = fmt.Errorf("error getting target body, err=%v", err)
		return err
	}

	// For target document, we need to insert all the xattrs one by one from the response to the document body.
	// Then add the conflict logging xattr.
	xattrTotalSize := conflictlog.MaxBodyIncrease
	for _, spec := range resp.Specs {
		if len(spec.Path) > 0 {
			xattr, err := resp.ResponseForAPath(string(spec.Path))
			if err != nil {
				return fmt.Errorf("error getting target xattr, path=%s, err=%v", spec.Path, err)
			}
			xattrTotalSize += (4 + 2 + len(spec.Path) + len(xattr))
		}
	}

	newTargetMaxBodyLen := len(targetBody) + xattrTotalSize
	// TODO - Use datapool.
	newbody := make([]byte, newTargetMaxBodyLen)

	xattrComposer := base.NewXattrComposer(newbody)

	err = xattrComposer.WriteKV(base.ConflictLoggingXattrKeyBytes, base.ConflictLoggingXattrValBytes)
	if err != nil {
		return fmt.Errorf("error inserting KV, K=%s, V=%s, err=%v", base.ConflictLoggingXattrKeyBytes, base.ConflictLoggingXattrValBytes, err)
	}

	for _, spec := range resp.Specs {
		if len(spec.Path) > 0 {
			path := string(spec.Path)

			xattr, err := resp.ResponseForAPath(path)
			if err != nil {
				return fmt.Errorf("error getting target xattr, path=%s, err=%v", path, err)
			}

			if path == base.XATTR_HLV {
				targetHlvClone = string(xattr)
			} else if path == base.XATTR_MOBILE {
				targetSyncClone = string(xattr)
			} else if path == base.XATTR_MOU {
				targetMouClone = string(xattr)
			}

			err = xattrComposer.WriteKV(spec.Path, xattr)
			if err != nil {
				return fmt.Errorf("error inserting target xattr KV, K=%s, V=%s, err=%v", path, xattr, err)
			}
		}
	}

	var atLeastOneXattr bool
	targetBodyClone, atLeastOneXattr = xattrComposer.FinishAndAppendDocValue(targetBody, req.Req, resp)

	if atLeastOneXattr {
		targetDocDatatype = targetDocDatatype | base.PROTOCOL_BINARY_DATATYPE_XATTR
	} else {
		// odd - shouldn't happen.
		targetDocDatatype = targetDocDatatype & ^(base.PROTOCOL_BINARY_DATATYPE_XATTR)
	}

	req.SrcColNamespaceMtx.RLock()
	srcScopeName := req.SrcColNamespace.ScopeName
	srcCollectionName := req.SrcColNamespace.CollectionName
	req.SrcColNamespaceMtx.RUnlock()

	req.TgtColNamespaceMtx.RLock()
	tgtScopeName := req.TgtColNamespace.ScopeName
	tgtCollectionName := req.TgtColNamespace.CollectionName
	req.TgtColNamespaceMtx.RUnlock()

	// Generate a conflict record from above information.
	conflictRecord := conflictlog.ConflictRecord{
		Timestamp: time.Now().Format(conflictlog.TimestampFormat),
		DocId:     string(req.Req.Key),
		Source: conflictlog.DocInfo{
			Scope:       srcScopeName,
			Collection:  srcCollectionName,
			BucketUUID:  xmem.sourceBucketUuid,
			ClusterUUID: xmem.sourceClusterUuid,
			NodeId:      xmem.config.sourceHostname,
			Expiry:      sourceDoc.Expiry,
			Flags:       sourceDoc.Flags,
			Cas:         sourceDoc.Cas,
			RevSeqno:    sourceDoc.RevSeq,
			IsDeleted:   sourceDoc.Deletion,
			Xattrs: conflictlog.Xattrs{
				Hlv:  sourceHlvClone,
				Sync: sourceSyncClone,
				Mou:  sourceMouClone,
			},
			Body:     sourceBodyClone,
			Datatype: sourceDocDatatype,
			VBNo:     req.Req.VBucket,
			VBUUID:   sourceDoc.VbUUID,
			Seqno:    sourceDoc.Seqno,
		},
		Target: conflictlog.DocInfo{
			Scope:       tgtScopeName,
			Collection:  tgtCollectionName,
			BucketUUID:  xmem.targetBucketUuid,
			ClusterUUID: xmem.targetClusterUuid,
			NodeId:      xmem.config.targetHostname,
			Expiry:      targetDoc.Expiry,
			Flags:       targetDoc.Flags,
			Cas:         targetDoc.Cas,
			RevSeqno:    targetDoc.RevSeq,
			IsDeleted:   targetDoc.Deletion,
			Xattrs: conflictlog.Xattrs{
				Hlv:  targetHlvClone,
				Sync: targetSyncClone,
				Mou:  targetMouClone,
			},
			Body:     targetBodyClone,
			Datatype: targetDocDatatype,
			VBNo:     req.Req.VBucket,
			VBUUID:   targetDoc.VbUUID,
			Seqno:    targetDoc.Seqno,
		},
		Datatype: base.JSONDataType,
	}

	conflictLogger := xmem.conflictLogger()

	if conflictLogger != nil {
		loggerWait, err := conflictLogger.Log(&conflictRecord)
		if err != nil {
			return err
		} else {
			req.HLVModeOptions.ConflictLoggerWait = loggerWait
		}
	}

	return nil
}

// This routine will call either getMeta or subdoc_multi_lookup based on the specs set for the batch and the mutation,
// and return all the result in the result_map
// Input:
// - get_map: the documents we want to fetch from target. When this call returns, get_map will be empty
// Output:
// - noRepMap: the documents we don't need to send to target
// - sendLookupMap: the response for documents we need to send to target. These are not in noRepMap.
// - conflictMap: These documents have conflict. These are also in noRepMap with corresponding NeedSendStatus
// - conflictLookupMap: The response for the documents in conflict_map
func (xmem *XmemNozzle) batchGet(get_map base.McRequestMap) (noRep_map map[string]NeedSendStatus,
	conflictMap base.McRequestMap, sendLookupMap, conflictLookupMap *responseLookup, err error) {

	noRep_map = make(map[string]NeedSendStatus)
	conflictMap = make(base.McRequestMap)
	sendLookupMap = NewResponseLookup()
	conflictLookupMap = NewResponseLookup()
	var respMap map[string]*base.SubdocLookupResponse
	var hasTmpErr bool

	// Note that there could be some responses that could be recycled immediately, i.e. if it is an error response
	// But, some responses (eg. of those who are skipped to send) could have been refered by some other unique-keys (other mutations with the same doc key)
	// Store such responses here and take the call to recycle or not before the routine exits based on the refCnter.

	// do not insert the responses in respToGc that are both in sendLookupMap and conflictLookupMap.
	respToGc := make(map[*mc.MCResponse]bool)
	defer func() {
		for resp := range respToGc {
			if sendLookupMap.canRecycle(resp) &&
				conflictLookupMap.canRecycle(resp) {
				resp.Recycle()
			}
		}
	}()

	for i := 0; i < xmem.config.maxRetry || hasTmpErr; i++ {
		if len(get_map) == 0 {
			// Got all result
			return
		}
		err = xmem.validateRunningState()
		if err != nil {
			return nil, nil, nil, nil, err
		}
		hasTmpErr = false
		respMap, err = xmem.sendBatchGetRequest(get_map, xmem.config.maxRetry, nil)
		if err != nil {
			// Log the error. We will retry maxRetry times.
			xmem.Logger().Errorf("sentBatchGetRequest returned error '%v'. Retry number %v", err, i)
		}
		// Process the response the handler received
		for uniqueKey, wrappedReq := range get_map {
			key := string(wrappedReq.Req.Key)
			resp, ok := respMap[key]
			if !ok || resp == nil {
				if err == nil {
					xmem.Logger().Errorf("Received nil response for unique-key %v%s%v even with no errors", base.UdTagBegin, uniqueKey, base.UdTagEnd)
				}
				continue
			}

			if resp.Resp.Status == mc.KEY_ENOENT {
				err := sendLookupMap.registerLookup(uniqueKey, resp)
				if err != nil {
					xmem.Logger().Warnf("For unique-key %v%s%v, error registering lookup for KEY_ENOENT response, err=%v", base.UdTagBegin, uniqueKey, base.UdTagEnd, err)
				}
				delete(get_map, uniqueKey)
			} else if base.IsDocLocked(resp.Resp) {
				if xmem.Logger().GetLogLevel() >= log.LogLevelDebug {
					xmem.Logger().Debugf("%v doc %v%q%v is locked on the target, opcode=%v, cas=%v, status=%v. will need to retry", xmem.Id(), base.UdTagBegin, key, base.UdTagEnd, resp.Resp.Opcode, resp.Resp.Cas, resp.Resp.Status)
				}
				noRep_map[uniqueKey] = RetryTargetLocked
				delete(get_map, uniqueKey)
				resp.Resp.Recycle()
			} else if base.IsSuccessGetResponse(resp.Resp) {
				logConflicts := wrappedReq.HLVModeOptions.ConflictLoggingEnabled
				CDResult, CRResult, err := xmem.conflict_resolver(wrappedReq, resp.Resp, resp.Specs, xmem.sourceActorId, xmem.targetActorId, xmem.xattrEnabled, logConflicts, xmem.uncompressBody, xmem.Logger())
				if err != nil {
					// Log the error. We will retry
					xmem.Logger().Errorf("%v conflict_resolver: '%v'", xmem.Id(), err)
					continue
				}

				if !xmem.isCCR() && logConflicts && CDResult.IsConflict() {
					conflictMap[uniqueKey] = wrappedReq
					err := conflictLookupMap.registerLookup(uniqueKey, resp)
					if err != nil {
						// warn and continue to replicate
						if err == conflictlog.ErrQueueFull || err == conflictlog.ErrLoggerClosed {
							// SUMUKH TODO - can spam, good to update it to a counter.
							// xmem.Logger().Warnf("%v Conflict logging queue full or closed, could not log for key=%v%s%v",
							// 	xmem.Id(),
							// 	base.UdTagBegin, wrappedReq.Req.Key, base.UdTagEnd,
							// )
						} else {
							xmem.Logger().Warnf("%v Error when logging conflict for key=%v%s%v, req=%v%s%v, reqBody=%v%v%v, resp=%v, respBody=%v%v%v, specs=%v, err=%v",
								xmem.Id(),
								base.UdTagBegin, wrappedReq.Req.Key, base.UdTagEnd,
								base.UdTagBegin, wrappedReq.Req, base.UdTagEnd,
								base.UdTagBegin, wrappedReq.Req.Body, base.UdTagEnd,
								resp.Resp.Opcode,
								base.UdTagBegin, resp.Resp.Body, base.UdTagEnd,
								resp.Specs, err,
							)
						}
					}
				}

				switch CRResult {
				case crMeta.CRSendToTarget:
					// Import mutations sent will be counted when we send since we will get a more accurate count then.
					// If target document does not exist, we only parse for importCas at send time.
					err := sendLookupMap.registerLookup(uniqueKey, resp)
					if err != nil {
						xmem.Logger().Warnf("For unique-key %v%s%v, error registering lookup for SendToTarget response, err=%v", base.UdTagBegin, uniqueKey, base.UdTagEnd, err)
					}
				case crMeta.CRSkip:
					noRep_map[uniqueKey] = NotSendFailedCR
					if xmem.isCCR() || !logConflicts || !CDResult.IsConflict() {
						// can only recycle if the response is not used for conflict logging
						respToGc[resp.Resp] = true
					}
				case crMeta.CRMerge:
					noRep_map[uniqueKey] = NotSendMerge
					conflictMap[uniqueKey] = wrappedReq
					err := conflictLookupMap.registerLookup(uniqueKey, resp)
					if err != nil {
						xmem.Logger().Warnf("For unique-key %v%s%v, error registering lookup for Merge response, err=%v", base.UdTagBegin, uniqueKey, base.UdTagEnd, err)
					}
					// TODO: recycle response after merge
				case crMeta.CRSetBackToSource:
					noRep_map[uniqueKey] = NotSendSetback
					conflictMap[uniqueKey] = wrappedReq
					err := conflictLookupMap.registerLookup(uniqueKey, resp)
					if err != nil {
						xmem.Logger().Warnf("For unique-key %v%s%v, error registering lookup for SetBackToSource response, err=%v", base.UdTagBegin, uniqueKey, base.UdTagEnd, err)
					}
					// TODO: recycle response after merge
				default:
					panic(fmt.Sprintf("Unexpcted conflict result %v", CRResult))
				}
				delete(get_map, uniqueKey)
			} else if opcode, _ := xmem.opcodeAndSpecsForGetOp(wrappedReq); opcode == base.GET_WITH_META {
				// For getMeta, we can just send optimistically
				err := sendLookupMap.registerLookup(uniqueKey, resp)
				if err != nil {
					xmem.Logger().Warnf("For unique-key %v%s%v, error registering lookup for GET_WITH_META response, err=%v", base.UdTagBegin, uniqueKey, base.UdTagEnd, err)
				}
				delete(get_map, uniqueKey)
			} else if resp != nil {
				if base.IsTemporaryMCError(resp.Resp.Status) {
					hasTmpErr = true
				}

				if resp.Resp != nil {
					xmem.Logger().Errorf("Received %v for key %v%q%v", xmem.PrintResponseStatusError(resp.Resp.Status), base.UdTagBegin, key, base.UdTagEnd)
				} else {
					xmem.Logger().Errorf("Received nil MCResponse for key %v%q%v", base.UdTagBegin, key, base.UdTagEnd)
				}
				resp.Resp.Recycle()
			}
		}
	}
	if len(get_map) > 0 {
		err = fmt.Errorf("failed to get XATTR from target for %v documents after %v retries", len(get_map), xmem.config.maxRetry)
	}
	return
}

// This routine always call subdoc_multi_lookup to get the target docs' body and all the xattrs,
// and return all the result in the newLookupMap
// Input:
// - getMap: the documents we want to fetch from target. When this call returns, getMap will be empty
// - getLookupMap: this function needs to input the lookup results for the set of documents in getMap, which has the XTOC and cas values of the documents.
// Output:
// - noRepMap: the documents whose cas changed from the last lookup in getLookupMap
// - newLookupMap: the response for documents from getMap. These are not in noRepMap and will contain document body and xattrs of the documents.
func (xmem *XmemNozzle) batchGetBodyAndXattrs(getMap base.McRequestMap, getLookupMap *responseLookup) (noRepMap map[string]NeedSendStatus,
	newLookupMap *responseLookup, err error) {

	noRepMap = make(map[string]NeedSendStatus)
	newLookupMap = NewResponseLookup()
	var respMap map[string]*base.SubdocLookupResponse
	var hasTmpErr bool

	for i := 0; i < xmem.config.maxRetry || hasTmpErr; i++ {
		if len(getMap) == 0 {
			// Got all result
			return
		}
		err = xmem.validateRunningState()
		if err != nil {
			return nil, nil, err
		}
		hasTmpErr = false
		respMap, err = xmem.sendBatchGetRequest(getMap, xmem.config.maxRetry, getLookupMap)
		if err != nil {
			// Log the error. We will retry maxRetry times.
			xmem.Logger().Errorf("batchGetBodyAndXattrs returned error '%v'. Retry number %v", err, i)
		}
		// Process the response the handler received
		for uniqueKey, wrappedReq := range getMap {
			key := string(wrappedReq.Req.Key)
			resp, ok := respMap[key]
			if !ok || resp == nil {
				if err == nil {
					xmem.Logger().Errorf("batchGetBodyAndXattrs received nil response for unique-key %v%s%v even with no errors", base.UdTagBegin, uniqueKey, base.UdTagEnd)
				}
				continue
			}

			if resp.Resp.Status == mc.KEY_ENOENT || resp.Resp.Status == mc.KEY_EEXISTS {
				// target cas changed
				if xmem.Logger().GetLogLevel() >= log.LogLevelDebug {
					xmem.Logger().Debugf("%v doc %v%q%v is locked on the target in batchGetBodyAndXattrs, opcode=%v, cas=%v, status=%v. will need to retry", xmem.Id(), base.UdTagBegin, key, base.UdTagEnd, resp.Resp.Opcode, resp.Resp.Cas, resp.Resp.Status)
				}
				noRepMap[uniqueKey] = RetryTargetCasChanged
				delete(getMap, uniqueKey)
				resp.Resp.Recycle()
			} else if base.IsDocLocked(resp.Resp) {
				if xmem.Logger().GetLogLevel() >= log.LogLevelDebug {
					xmem.Logger().Debugf("%v doc %v%q%v is locked on the target in batchGetBodyAndXattrs, opcode=%v, cas=%v, status=%v. will need to retry", xmem.Id(), base.UdTagBegin, key, base.UdTagEnd, resp.Resp.Opcode, resp.Resp.Cas, resp.Resp.Status)
				}
				noRepMap[uniqueKey] = RetryTargetLocked
				delete(getMap, uniqueKey)
				resp.Resp.Recycle()
			} else if base.IsSuccessGetResponse(resp.Resp) {
				err := newLookupMap.registerLookup(uniqueKey, resp)
				if err != nil {
					xmem.Logger().Warnf("For unique-key %v%s%v, error registering lookup for conflict map in batchGetBodyAndXattrs, err=%v", base.UdTagBegin, uniqueKey, base.UdTagEnd, err)
				}
				delete(getMap, uniqueKey)
			} else {
				if base.IsTemporaryMCError(resp.Resp.Status) {
					hasTmpErr = true
				}

				if resp.Resp != nil {
					xmem.Logger().Errorf("batchGetBodyAndXattrs received %v for key %v%q%v", xmem.PrintResponseStatusError(resp.Resp.Status), base.UdTagBegin, key, base.UdTagEnd)
				} else {
					xmem.Logger().Errorf("batchGetBodyAndXattrs received nil MCResponse for key %v%q%v", base.UdTagBegin, key, base.UdTagEnd)
				}
				resp.Resp.Recycle()
			}
		}
	}
	if len(getMap) > 0 {
		err = fmt.Errorf("failed to get body + XATTRs from target for %v documents after %v retries", len(getMap), xmem.config.maxRetry)
	}
	return
}

func (xmem *XmemNozzle) opcodeAndSpecsForGetOp(wrappedReq *base.WrappedMCRequest) (mc.CommandCode, base.SubdocLookupPathSpecs) {
	incomingReq := wrappedReq.Req
	getSpecWithHlv := wrappedReq.GetMetaSpecWithHlv
	getSpecWithoutHlv := wrappedReq.GetMetaSpecWithoutHlv
	getBodySpec := wrappedReq.GetBodySpec
	var getSpecs base.SubdocLookupPathSpecs
	if xmem.isCCR() {
		// CCR mode requires fetching the document metadata and body for the purpose of conflict resolution
		// Since they are considered true conflicts
		getSpecs = getBodySpec
	} else if xmem.getCrossClusterVers() && wrappedReq.HLVModeOptions.ActualCas >= xmem.config.vbHlvMaxCas[incomingReq.VBucket] {
		// Note that there is no mixed mode support for import mutations. If enableCrossClusterVersioning is false,
		// and current source mutation already has HLV, we still don't get target importCas/HLV. The reason is to
		// figure out that current source mutation already has HLV will require us to parse the body. It has a
		// performance impact. Mobile does not expect to support import on target in mixed mode. This is because for
		// cas < max_cas or in mixed mode only active-passive XDCR-SGW setup is originally supported. Doing import
		// on target during mixed mode may cause data loss because target is the passive site and import on passive
		// site is not supported during mixed mode. See design spec for more details.
		getSpecs = getSpecWithHlv
		wrappedReq.HLVModeOptions.IncludeTgtHlv = true
	} else {
		getSpecs = getSpecWithoutHlv
	}
	if getSpecs == nil {
		return base.GET_WITH_META, nil
	}
	return mc.SUBDOC_MULTI_LOOKUP, getSpecs
}

func (xmem *XmemNozzle) composeRequestForGet(wrappedReq *base.WrappedMCRequest, opaque uint32, specs base.SubdocLookupPathSpecs, cas uint64) (*base.WrappedMCRequest, []base.SubdocLookupPathSpec) {
	if len(specs) > 0 {
		return xmem.composeRequestForSubdocGet(specs, wrappedReq, opaque, cas), specs
	}
	opcode, specs := xmem.opcodeAndSpecsForGetOp(wrappedReq)
	switch opcode {
	case base.GET_WITH_META:
		return xmem.composeRequestForGetMeta(wrappedReq, opaque), nil
	case mc.SUBDOC_MULTI_LOOKUP:
		return xmem.composeRequestForSubdocGet(specs, wrappedReq, opaque, 0), specs
	default:
		panic(fmt.Sprintf("Unknown opcode %v. Need to implement", opcode))
	}
}

// Request to get _xdcr or _vv XATTR. If document body is included, it must be the last path
func (xmem *XmemNozzle) composeRequestForSubdocGet(specs base.SubdocLookupPathSpecs, wrappedReq *base.WrappedMCRequest, opaque uint32, cas uint64) *base.WrappedMCRequest {
	newReq := xmem.mcRequestPool.Get()
	req := newReq.Req

	totalBodySize := specs.Size()
	dpSlice, dpErr := xmem.dataPool.GetByteSlice(uint64(totalBodySize))
	if dpErr != nil {
		req.Body = make([]byte, totalBodySize)
		xmem.RaiseEvent(common.NewEvent(common.DataPoolGetFail, 1, xmem, nil, nil))
	} else {
		// do not put dpSlice back in the bytes pool because newReq object will hold on to it, even when newReq is put back to MCRequest pool.
		req.Body = dpSlice
	}

	body := req.Body
	pos := 0
	for i := 0; i < len(specs); i++ {
		body[pos] = uint8(specs[i].Opcode)
		pos++
		body[pos] = specs[i].Flags
		pos++
		binary.BigEndian.PutUint16(body[pos:pos+2], uint16(len(specs[i].Path)))
		pos = pos + 2
		if len(specs[i].Path) > 0 {
			n := copy(body[pos:], specs[i].Path)
			pos = pos + n
		}
	}

	req.Cas = cas
	req.VBucket = wrappedReq.Req.VBucket
	req.Key = wrappedReq.Req.Key
	req.Opaque = opaque
	req.Extras = []byte{mc.SUBDOC_FLAG_ACCESS_DELETED}
	req.Body = body[:pos]
	req.Opcode = mc.SUBDOC_MULTI_LOOKUP

	return newReq
}

func (xmem *XmemNozzle) uncompressBody(req *base.WrappedMCRequest) error {
	if req.Req.DataType&mcc.SnappyDataType > 0 {
		decodedLen, err := snappy.DecodedLen(req.Req.Body)
		if err != nil {
			return err
		}
		body, err := xmem.dataPool.GetByteSlice(uint64(decodedLen))
		if err != nil {
			body = make([]byte, decodedLen)
			xmem.RaiseEvent(common.NewEvent(common.DataPoolGetFail, 1, xmem, nil, nil))
		} else {
			req.AddByteSliceForXmemToRecycle(body)
		}
		body, err = snappy.Decode(body, req.Req.Body)
		if err != nil {
			return err
		}
		req.Req.Body = body
		req.Req.DataType = req.Req.DataType &^ mcc.SnappyDataType
		req.NeedToRecompress = true
	}
	return nil
}

// Preserve all Xattributes except source _sync and old HLV if it has been updated
// Returns the error if any and a boolean which indicates if we are replicating the source _mou.
// The caller may have to manually delete the target _mou if the return value is false.
func (xmem *XmemNozzle) preserveSourceXattrs(wrappedReq *base.WrappedMCRequest, sourceDocMeta *crMeta.CRMetadata, updatedHLV bool, updater func(key []byte, val []byte) error) (bool, error) {
	mouIsReplicated := false
	if !base.HasXattr(wrappedReq.Req.DataType) {
		// no xattrs to process
		return mouIsReplicated, nil
	}

	req := wrappedReq.Req
	body := req.Body

	it, err := base.NewXattrIterator(body)
	if err != nil {
		return mouIsReplicated, err
	}
	for it.HasNext() {
		key, value, err := it.Next()
		if err != nil {
			return mouIsReplicated, err
		}
		switch string(key) {
		case base.XATTR_HLV:
			if updatedHLV {
				// We have updated the hlv so skip the old HLV
				continue
			}
		case base.XATTR_MOBILE:
			if wrappedReq.HLVModeOptions.PreserveSync {
				// Skip the source _sync value.
				// For subdoc op, no need to create a spec to upsert target _sync, as it is already there on target
				xmem.RaiseEvent(common.NewEvent(common.SourceSyncXattrRemoved, nil, xmem, nil, nil))
				continue
			}
		case base.XATTR_MOU:
			mouIsReplicated = true
			if sourceDocMeta != nil && !sourceDocMeta.IsImportMutation() {
				// Remove importCAS from _mou if it is no longer an import mutation.
				// This happens when there are non-imported updates on top of an import mutation

				if wrappedReq.MouAfterProcessing == nil {
					// _mou had only importCAS and pRev, no need to write
					mouIsReplicated = false
					continue
				}
				value = wrappedReq.MouAfterProcessing
			}
		}

		err = updater(key, value)
		if err != nil {
			return mouIsReplicated, err
		}
	}
	return mouIsReplicated, nil
}

// updates the request body (with xattrs), CAS, extras (flags), datatype and opcode to appropriate values for the request in the mobile/CCR mode.
// opaque is set in adjustRequest down the line.
func (xmem *XmemNozzle) updateSystemXattrForTarget(wrappedReq *base.WrappedMCRequest, lookup *base.SubdocLookupResponse) (err error) {
	var needToUpdateSysXattrs bool
	if wrappedReq.Req.DataType&mcc.XattrDataType != 0 {
		// in this case, we may need to update HLV if source already has it, even if mobile/HLV are all off.
		needToUpdateSysXattrs = true
	} else if wrappedReq.HLVModeOptions.PreserveSync {
		needToUpdateSysXattrs = true
	} else if xmem.isCCR() {
		needToUpdateSysXattrs = true
	} else if wrappedReq.HLVModeOptions.SendHlv {
		maxCas := xmem.config.vbHlvMaxCas[wrappedReq.Req.VBucket]
		if wrappedReq.HLVModeOptions.ActualCas >= maxCas {
			needToUpdateSysXattrs = true
		}
	}

	if !needToUpdateSysXattrs {
		return
	}

	if err = xmem.uncompressBody(wrappedReq); err != nil {
		return
	}

<<<<<<< HEAD
	var updateHLV bool
	var sourceMeta *crMeta.CRMetadata

	if wrappedReq.HLVModeOptions.SendHlv {
		sourceDoc := crMeta.NewSourceDocument(wrappedReq, xmem.sourceActorId)
		sourceMeta, err = sourceDoc.GetMetadata(xmem.uncompressBody)
		if err != nil {
			return err
		}

		updateHLV = crMeta.NeedToUpdateHlv(sourceMeta, xmem.config.vbHlvMaxCas[wrappedReq.Req.VBucket], time.Duration(atomic.LoadUint32(&xmem.config.hlvPruningWindowSec))*time.Second)
=======
	var vbHlvMaxCas uint64
	if wrappedReq.HLVModeOptions.SendHlv && xmem.config.vbHlvMaxCas != nil {
		vbHlvMaxCas = xmem.config.vbHlvMaxCas[wrappedReq.Req.VBucket]
	}

	sourceDoc := crMeta.NewSourceDocument(wrappedReq, xmem.sourceActorId)
	sourceDocMeta, err := sourceDoc.GetMetadata(xmem.uncompressBody)
	if err != nil {
		return err
>>>>>>> ae1aeedf
	}

	updateHLV := crMeta.NeedToUpdateHlv(sourceDocMeta, vbHlvMaxCas, time.Duration(atomic.LoadUint32(&xmem.config.hlvPruningWindowSec))*time.Second)

	if wrappedReq.IsSubdocOp() {
		return xmem.updateSystemXattrForSubdocOp(wrappedReq, lookup, sourceMeta, updateHLV)
	} else {
		return xmem.updateSystemXattrForMetaOp(wrappedReq, lookup, sourceMeta, updateHLV)
	}
}

// will update the system xattr to replicate when using the *_WITH_META commands.
func (xmem *XmemNozzle) updateSystemXattrForMetaOp(wrappedReq *base.WrappedMCRequest, lookup *base.SubdocLookupResponse, sourceMeta *crMeta.CRMetadata, updateHLV bool) (err error) {
	// Now we need to update HLV xattr either because of new changes or because we have to prune
	// The max increase in body length is adding 2 uint32 and _vv\x00{"cvCas":"0x...","src":"<clusterId>","ver":"0x..."}\x00

	// Body with xattrs will look like the following:
	// | xattrTotalLen | xattr1Len | xattr1 | xattr2Len | xattr2Len | xattr2 | ... | xattrNLen | xattrN | docBody |
	// where,
	// 	xattrTotalLen									- 1 uint32, Total xattr section length from first byte of "xattr1Len" to last byte of "xattrNLen"
	// 	xattr1Len, xattr2Len, ... xattrNLen				- 1 unit32 each, Length of xattr1, xattr2, ... xattrN respectively
	// 	xattr1, xattr2, ... xattrN will each look like	- | xattrKey | 0x00 | xattrVal | 0x00 |
	//	docBody											- actual document body without any xattrs

	defer func() {
		// set opcode, CAS and extras (flags) for NoTargetCR SetWMeta mutations.
		wrappedReq.SetCasAndFlagsForMetaOp(lookup)
		wrappedReq.Req.Opcode = wrappedReq.GetMemcachedCommand()
	}()

	needToModifyBody := updateHLV || wrappedReq.HLVModeOptions.PreserveSync
	if !needToModifyBody {
		// there is no need to modify document body before replicating.
		return nil
	}

	maxBodyIncrease := 0
	if updateHLV {
		maxBodyIncrease = maxBodyIncrease + 8 /* 2 uint32 - xattrTotalLen and _vv's length */ +
			len(base.XATTR_HLV) + 2 /* _vv\x00{ */ +
			len(crMeta.HLV_CVCAS_FIELD) + 3 /* "cvCas": */ + 21 /* "0x<16bytes>", */ +
			len(crMeta.HLV_SRC_FIELD) + 3 /* "src": */ +
			len(xmem.sourceActorId) + 3 /* "<bucketId>", */ +
			len(crMeta.HLV_VER_FIELD) + 3 /* "ver": */ +
			20 /* "0x<16byte>" */ + 2 /* }\x00 */
	}

	var targetSyncVal []byte
	if wrappedReq.HLVModeOptions.PreserveSync && lookup != nil {
		targetSyncVal, _ = lookup.ResponseForAPath(base.XATTR_MOBILE)
		if len(targetSyncVal) > 0 {
			maxBodyIncrease = maxBodyIncrease + 8 + /* 2 uint32 - xattrTotalLen and _sync's length */
				len(base.XATTR_MOBILE) + 1 /* _sync\x00 */ +
				len(targetSyncVal) + 1 /* <targetSyncVal>\x00 */
		}
	}

	req := wrappedReq.Req
	body := req.Body
	newbodyLen := len(body) + maxBodyIncrease
	newbody, err := xmem.dataPool.GetByteSlice(uint64(newbodyLen))
	if err != nil {
		newbody = make([]byte, newbodyLen)
		xmem.RaiseEvent(common.NewEvent(common.DataPoolGetFail, 1, xmem, nil, nil))
	} else {
		wrappedReq.AddByteSliceForXmemToRecycle(newbody)
	}

	xattrComposer := base.NewXattrComposer(newbody)

	if updateHLV {
		_, pruned, err := crMeta.ConstructXattrFromHlvForSetMeta(sourceMeta, time.Duration(atomic.LoadUint32(&xmem.config.hlvPruningWindowSec))*time.Second, xattrComposer)
		if err != nil {
<<<<<<< HEAD
			err = fmt.Errorf("error decoding source mutation for key=%v%s%v, req=%v%v%v, reqBody=%v%v%v, sourceMeta=%s in updateSystemXattrForTarget",
				base.UdTagBegin, req.Key, base.UdTagEnd,
				base.UdTagBegin, req, base.UdTagEnd,
				base.UdTagBegin, req.Body, base.UdTagEnd,
				sourceMeta)
=======
			err = fmt.Errorf("error decoding source mutation for key=%v%s%v, req=%v%v%v, reqBody=%v%v%v in updateSystemXattrForTarget, err=%v", base.UdTagBegin, req.Key, base.UdTagEnd, base.UdTagBegin, req, base.UdTagEnd, base.UdTagBegin, req.Body, base.UdTagEnd, err)
>>>>>>> ae1aeedf
			return err
		}

		xmem.RaiseEvent(common.NewEvent(common.HlvUpdated, nil, xmem, nil, nil))
		if pruned {
			xmem.RaiseEvent(common.NewEvent(common.HlvPruned, nil, xmem, nil, nil))
		}
	}

	if wrappedReq.HLVModeOptions.PreserveSync && len(targetSyncVal) > 0 {
		err = xattrComposer.WriteKV([]byte(base.XATTR_MOBILE), targetSyncVal)
		if err != nil {
			return err
		}
		xmem.RaiseEvent(common.NewEvent(common.TargetSyncXattrPreserved, nil, xmem, nil, nil))
	}

	// decide to preserve or not preserve source xattrs before replicating to target
	_, err = xmem.preserveSourceXattrs(wrappedReq, sourceMeta, updateHLV, xattrComposer.WriteKV)
	if err != nil {
		return err
	}

	docWithoutXattr := base.FindSourceBodyWithoutXattr(req)
	out, atLeastOneXattr := xattrComposer.FinishAndAppendDocValue(docWithoutXattr, req, lookup)
	req.Body = out

	if atLeastOneXattr {
		req.DataType = req.DataType | base.PROTOCOL_BINARY_DATATYPE_XATTR
	} else {
		req.DataType = req.DataType & ^(base.PROTOCOL_BINARY_DATATYPE_XATTR)
	}

	return nil
}

// will update the system xattr to replicate when using the subdoc SET or subdoc DELETE commands.
func (xmem *XmemNozzle) updateSystemXattrForSubdocOp(wrappedReq *base.WrappedMCRequest, lookup *base.SubdocLookupResponse, sourceDocMeta *crMeta.CRMetadata, updateHLV bool) (err error) {

	wrappedReq.SetSubdocOptionsForRetry(wrappedReq.Req.Body, wrappedReq.Req.Extras, wrappedReq.Req.DataType)

	req := wrappedReq.Req
	var spec base.SubdocMutationPathSpec
	var pruned bool
	specs := base.NewSubdocMutationPathSpecs()

	if updateHLV {
		var pvSlice, mvSlice []byte
		pv := sourceDocMeta.GetHLV().GetPV()
		mv := sourceDocMeta.GetHLV().GetMV()
		if len(pv) > 0 {
			pvlen := hlv.BytesRequired(pv)
			pvSlice, err = xmem.dataPool.GetByteSlice(uint64(pvlen))
			if err != nil {
				pvSlice = make([]byte, pvlen)
				xmem.RaiseEvent(common.NewEvent(common.DataPoolGetFail, 1, xmem, nil, nil))
			} else {
				wrappedReq.AddByteSliceForXmemToRecycle(pvSlice)
			}
		}
		if len(mv) > 0 {
			mvlen := hlv.BytesRequired(mv)
			mvSlice, err = xmem.dataPool.GetByteSlice(uint64(mvlen))
			if err != nil {
				mvSlice = make([]byte, mvlen)
				xmem.RaiseEvent(common.NewEvent(common.DataPoolGetFail, 1, xmem, nil, nil))
			} else {
				wrappedReq.AddByteSliceForXmemToRecycle(mvSlice)
			}
		}
		pruned, err = crMeta.ConstructSpecsFromHlvForSubdocOp(sourceDocMeta, time.Duration(atomic.LoadUint32(&xmem.config.hlvPruningWindowSec))*time.Second, &specs, wrappedReq.SubdocCmdOptions.TargetHasPv, wrappedReq.SubdocCmdOptions.TargetHasMv, pvSlice, mvSlice)
		if err != nil {
			return err
		}

		xmem.RaiseEvent(common.NewEvent(common.HlvUpdated, nil, xmem, nil, nil))
		if pruned {
			xmem.RaiseEvent(common.NewEvent(common.HlvPruned, nil, xmem, nil, nil))
		}
	}

	// decide to preserve or not preserve source xattrs before replicating to target
	mouReplicated, err := xmem.preserveSourceXattrs(wrappedReq, sourceDocMeta, updateHLV, specs.WriteKV)
	if err != nil {
		return err
	}

	// if we are not replicating source _mou or if source doesn't have _mou,
	// we have to individually add a spec to remove target _mou, if it has it.
	if !mouReplicated && wrappedReq.SubdocCmdOptions.TargetHasMou {
		spec = base.NewSubdocMutationPathSpec(uint8(base.SUBDOC_DELETE), uint8(base.SUBDOC_FLAG_XATTR), []byte(base.XATTR_MOU), nil)
		specs = append(specs, spec)
	}

	var accessDeleted bool
	// body path
	switch wrappedReq.SubdocCmdOptions.SubdocOp {
	case base.SubdocDelete:
		// CMD_DELETE - subdoc delete - no doc body
		spec = base.NewSubdocMutationPathSpec(uint8(mc.DELETE), uint8(0), []byte(""), nil)
		accessDeleted = true
	case base.SubdocSet:
		// CMD_SET - subdoc set
		body := base.FindSourceBodyWithoutXattr(wrappedReq.Req)
		spec = base.NewSubdocMutationPathSpec(uint8(mc.SET), uint8(0), []byte(""), body)
	default:
		panic(fmt.Sprintf("unknown subdoc op %v", wrappedReq.SubdocCmdOptions.SubdocOp))
	}
	specs = append(specs, spec)

	bodylen := specs.Size()
	newbody, err := xmem.dataPool.GetByteSlice(uint64(bodylen))
	if err != nil {
		newbody = make([]byte, bodylen)
		xmem.RaiseEvent(common.NewEvent(common.DataPoolGetFail, 1, xmem, nil, nil))
	} else {
		wrappedReq.AddByteSliceForXmemToRecycle(newbody)
	}

	// Compose the subdoc request and also set the appropriate CAS.
	base.ComposeRequestForSubdocMutation(specs, req, lookup.Resp.Cas, newbody, accessDeleted, wrappedReq.SubdocCmdOptions.TargetDocIsTombstone, true)

	return nil
}

// If the change is from targetCluster, we don't need to send it
func (xmem *XmemNozzle) isChangesFromTarget(req *base.WrappedMCRequest) (bool, error) {
	if !xmem.isCCR() {
		return false, nil
	}

	if req.RetryCRCount == 0 {
		doc := crMeta.NewSourceDocument(req, xmem.sourceActorId)
		meta, err := doc.GetMetadata(xmem.uncompressBody)
		if err != nil {
			return false, err
		}
		src := meta.GetHLV().GetCvSrc()
		if src == xmem.targetActorId {
			return true, nil
		}
	}
	return false, nil
}

func (xmem *XmemNozzle) sendSingleSetMeta(bytesList [][]byte, numOfRetry int) error {
	var err error
	if xmem.client_for_setMeta != nil {
		gcList := [][]byte{}
		for j := 0; j < numOfRetry; j++ {
			err, rev := xmem.writeToClient(xmem.client_for_setMeta, bytesList, true, gcList)
			if err == nil {
				atomic.AddUint64(&xmem.counter_resend, 1)
				return nil
			} else if err == base.BadConnectionError {
				xmem.repairConn(xmem.client_for_setMeta, err.Error(), rev)
			}
		}
		for _, bytesToRecycle := range gcList {
			xmem.dataPool.PutByteSlice(bytesToRecycle)
		}
		return err

	}

	return nil
}

func (xmem *XmemNozzle) getConnPool() (pool base.ConnPool, err error) {
	poolName := xmem.getPoolName()
	return base.ConnPoolMgr().GetPool(poolName), nil
}

func (xmem *XmemNozzle) getOrCreateConnPool() (pool base.ConnPool, err error) {
	poolName := xmem.getPoolName()

	if !xmem.config.demandEncryption {
		pool, err = base.ConnPoolMgr().GetOrCreatePool(poolName, xmem.config.connectStr, xmem.config.bucketName, xmem.config.username, xmem.config.password, xmem.config.connPoolSize, true /*plainAuth*/)
		if err != nil {
			return nil, err
		}
	} else if xmem.config.encryptionType == metadata.EncryptionType_Half {
		pool, err = base.ConnPoolMgr().GetOrCreatePool(poolName, xmem.config.connectStr, xmem.config.bucketName, xmem.config.username, xmem.config.password, xmem.config.connPoolSize, false /*plainAuth*/)
		if err != nil {
			return nil, err
		}
	} else {
		//create a pool of SSL connection
		poolName := xmem.getPoolName()
		hostName := base.GetHostName(xmem.config.connectStr)

		if xmem.config.memcached_ssl_port != 0 {
			xmem.Logger().Infof("%v Get or create ssl over memcached connection, memcached_ssl_port=%v\n", xmem.Id(), int(xmem.config.memcached_ssl_port))
			pool, err = base.ConnPoolMgr().GetOrCreateSSLOverMemPool(poolName, hostName, xmem.config.bucketName, xmem.config.username, xmem.config.password,
				xmem.config.connPoolSize, int(xmem.config.memcached_ssl_port), xmem.config.certificate, xmem.config.san_in_certificate,
				xmem.config.clientCertificate, xmem.config.clientKey)

		} else {
			return nil, fmt.Errorf("%v cannot find memcached ssl port", xmem.Id())
		}
		if err != nil {
			return nil, err
		}
	}
	return pool, nil
}

func (xmem *XmemNozzle) initializeConnection() (err error) {
	poolName := xmem.getPoolName()
	xmem.Logger().Debugf("%v xmem.config= %v", xmem.Id(), xmem.config.connectStr)
	xmem.Logger().Debugf("%v poolName=%v", xmem.Id(), poolName)
	pool, err := xmem.getOrCreateConnPool()
	if err == base.WrongConnTypeError {
		//there is a stale pool, the remote cluster settings are changed
		base.ConnPoolMgr().RemovePool(poolName)
		pool, err = xmem.getOrCreateConnPool()
	}
	if err != nil {
		return
	}
	xmem.connType = pool.ConnType()

	// this needs to be done after xmem.connType is set
	xmem.composeUserAgent()

	memClient_setMeta, err := xmem.getClientWithRetry(xmem.Id(), pool, xmem.finish_ch, true /*initializing*/, xmem.Logger())
	if err != nil {
		return
	}
	err = memClient_setMeta.EnableDataPool(xmem.dataPool.GetByteSlice, xmem.dataPool.PutByteSlice)
	if err != nil {
		xmem.Logger().Errorf("Error enabling datapool for setmeta client %v", err)
		return
	}
	// Set client immediately so that if the pipeline start times out during the next getClientWithRetry call, this client connection can be cleaned up
	xmem.setClient(base.NewXmemClient(SetMetaClientName, xmem.config.readTimeout,
		xmem.config.writeTimeout, memClient_setMeta,
		xmem.config.maxRetry, xmem.config.max_read_downtime, xmem.Logger()), true /*isSetMeta*/)

	memClient_getMeta, err := xmem.getClientWithRetry(xmem.Id(), pool, xmem.finish_ch, true /*initializing*/, xmem.Logger())
	if err != nil {
		return
	}
	err = memClient_getMeta.EnableDataPool(xmem.dataPool.GetByteSlice, xmem.dataPool.PutByteSlice)
	if err != nil {
		xmem.Logger().Errorf("Error enabling datapool for getmeta client %v", err)
		return
	}
	xmem.setClient(base.NewXmemClient(GetMetaClientName, xmem.config.readTimeout,
		xmem.config.writeTimeout, memClient_getMeta,
		xmem.config.maxRetry, xmem.config.max_read_downtime, xmem.Logger()), false /*isSetMeta*/)

	// send helo command to setMeta and getMeta clients
	features, err := xmem.sendHELO(true /*setMeta*/)
	if err != nil {
		return err
	}

	err = xmem.validateFeatures(features)
	if err != nil {
		return err
	}

	xerrorMapVersion := mc.ErrorMapCB50
	ref, err := xmem.remoteClusterSvc.RemoteClusterByUuid(xmem.targetClusterUuid, false)
	if err == nil {
		capability, err := xmem.remoteClusterSvc.GetCapability(ref)
		if err == nil && capability.HasAdvErrorMapSupport() {
			xerrorMapVersion = mc.ErrorMapCB75
		}
	}
	xmem.memcachedErrMap, err = xmem.client_for_setMeta.GetMemClient().GetErrorMap(mc.ErrorMapVersion(xerrorMapVersion))
	if err != nil {
		return err
	}

	// initialize this only once here
	xmem.xattrEnabled = features.Xattribute

	// No need to check features for bare boned getMeta client
	_, err = xmem.sendHELO(false /*setMeta */)
	if err != nil {
		return err
	}

	xmem.Logger().Infof("%v done with initializeConnection. %v", xmem.Id(), features.String())
	return err
}

func (xmem *XmemNozzle) validateFeatures(features utilities.HELOFeatures) error {
	if xmem.compressionSetting != features.CompressionType {
		errMsg := fmt.Sprintf("%v Attempted to send HELO with compression type: %v, but received response with %v",
			xmem.Id(), xmem.compressionSetting, features.CompressionType)
		xmem.Logger().Error(errMsg)
		if xmem.compressionSetting != base.CompressionTypeNone {
			return base.ErrorCompressionNotSupported
		} else {
			// This is potentially a serious issue
			return errors.New(errMsg)
		}
	}

	collectionRequested := atomic.LoadUint32(&xmem.collectionEnabled) != 0
	if collectionRequested && !features.Collections {
		xmem.Logger().Errorf("%v target should have collection support returned with no collection support", xmem.Id())
		return base.ErrorTargetCollectionsNotSupported
	}

	if !features.Xerror {
		xmem.Logger().Warnf("%v Attempted to send HELO with Xerror enabled, but received response without Xerror enabled",
			xmem.Id())
	}
	return nil
}

func (xmem *XmemNozzle) getPoolName() string {
	return xmem.config.connPoolNamePrefix + base.KeyPartsDelimiter + "Couch_Xmem_" + xmem.config.connectStr + base.KeyPartsDelimiter + xmem.config.bucketName
}

// HLVModeOptions.NoTargetCR is not set for the batch. It is set whenever subdoc get is used.
// For mixed mode where old mutations uses getMeta (mobile=off), target CR is used
func (xmem *XmemNozzle) initNewBatch() {
	xmem.batch = newBatch(uint32(xmem.config.maxCount), uint32(xmem.config.maxSize), xmem.Logger())
	atomic.StoreUint32(&xmem.cur_batch_count, 0)
	// For the current batch, getMeta, conflict detection algorithm, and setMeta depend on
	// CRR, HLV, and mobile
	isCCR := xmem.isCCR()
	crossClusterVers := xmem.getCrossClusterVers()
	isMobile := xmem.getMobileCompatible() != base.MobileCompatibilityOff
	conflictLoggingEnabled := xmem.conflictLoggingEnabled()

	// continue with the same behaviour during the entire lifecycle
	// for all the requests of this batch.
	xmem.batch.conflictLoggingEnabled = conflictLoggingEnabled

	subdocSpecOpt := base.SubdocSpecOption{}
	if isMobile {
		subdocSpecOpt.IncludeMobileSync = true
		subdocSpecOpt.IncludeVXattr = true
		// For mixed mode, we never need to get target HLV
		xmem.batch.getMetaSpecWithoutHlv = base.ComposeSpecForSubdocGet(subdocSpecOpt)
	}
	if crossClusterVers || isCCR {
		subdocSpecOpt.IncludeImportCas = crossClusterVers
		subdocSpecOpt.IncludeHlv = true // CCR needs target HLV for CR, crossClusterVers needs cvCas
		subdocSpecOpt.IncludeVXattr = true
		subdocSpecOpt.ConfictLoggingEnabled = conflictLoggingEnabled
		xmem.batch.getMetaSpecWithHlv = base.ComposeSpecForSubdocGet(subdocSpecOpt)
		// This is needed for CCR.
		subdocSpecOpt.IncludeBody = true
		xmem.batch.getBodySpec = base.ComposeSpecForSubdocGet(subdocSpecOpt)
	}
}

func (xmem *XmemNozzle) initializeCompressionSettings(settings metadata.ReplicationSettingsMap) error {
	compressionVal, ok := settings[SETTING_COMPRESSION_TYPE].(base.CompressionType)
	if !ok {
		// Unusual case
		xmem.Logger().Warnf("%v missing compression type setting. Defaulting to ForceUncompress", xmem.Id())
		compressionVal = base.CompressionTypeForceUncompress
	}

	switch compressionVal {
	case base.CompressionTypeNone:
		fallthrough
	case base.CompressionTypeSnappy:
		// Note for XMEM, compressionTypeSnappy simply means "negotiate with target to make sure it can receive snappy data"
		xmem.compressionSetting = base.CompressionTypeSnappy
	case base.CompressionTypeForceUncompress:
		// This is only used when target cannot receive snappy data
		xmem.compressionSetting = base.CompressionTypeNone
	default:
		return base.ErrorCompressionNotSupported
	}
	return nil
}

func (xmem *XmemNozzle) initialize(settings metadata.ReplicationSettingsMap) error {
	err := xmem.config.initializeConfig(settings, xmem.utils)
	if err != nil {
		return err
	}

	err = xmem.initializeCompressionSettings(settings)
	if err != nil {
		return err
	}
<<<<<<< HEAD
	if xmem.isCCR() || xmem.config.crossClusterVers {
		if xmem.sourceActorId, err = hlv.UUIDstoDocumentSource(xmem.sourceBucketUuid, xmem.sourceClusterUuid); err != nil {
			xmem.Logger().Errorf("Cannot convert source bucket UUID %v to base64. Error: %v", xmem.sourceBucketUuid, err)
			return err
		}
		if xmem.targetActorId, err = hlv.UUIDstoDocumentSource(xmem.targetBucketUuid, xmem.targetClusterUuid); err != nil {
			xmem.Logger().Errorf("Cannot convert target bucket UUID %v to base64. Error: %v", xmem.targetClusterUuid, err)
			return err
		}
		xmem.Logger().Infof("%v: Using %s (sourceBucketUUID %s + sourceClusterUUID %s) and %s (targetBucketUUID %s + targetClusterUUID %s) as source and target actor IDs for HLV.",
			xmem.Id(), xmem.sourceActorId, xmem.sourceBucketUuid, xmem.sourceClusterUuid, xmem.targetActorId, xmem.targetBucketUuid, xmem.targetClusterUuid)
=======

	if xmem.sourceActorId, err = hlv.UUIDstoDocumentSource(xmem.sourceBucketUuid, xmem.sourceClusterUuid); err != nil {
		xmem.Logger().Errorf("Cannot convert source bucket UUID %v to base64. Error: %v", xmem.sourceBucketUuid, err)
		return err
	}
	if xmem.targetActorId, err = hlv.UUIDstoDocumentSource(xmem.targetBucketUuid, xmem.targetClusterUuid); err != nil {
		xmem.Logger().Errorf("Cannot convert target bucket UUID %v to base64. Error: %v", xmem.targetClusterUuid, err)
		return err
>>>>>>> ae1aeedf
	}
	xmem.Logger().Infof("%v: Using %s (sourceBucketUUID %s + sourceClusterUUID %s) and %s (targetBucketUUID %s + targetClusterUUID %s) as source and target actor IDs for HLV.",
		xmem.Id(), xmem.sourceActorId, xmem.sourceBucketUuid, xmem.sourceClusterUuid, xmem.targetActorId, xmem.targetBucketUuid, xmem.targetClusterUuid)

	xmem.setDataChan(make(chan *base.WrappedMCRequest, xmem.config.maxCount*10))
	xmem.bytes_in_dataChan = 0
	xmem.dataChan_control = make(chan bool, 1)
	// put a true here so the first writeToDataChan() can go through
	xmem.dataChan_control <- true

	xmem.batches_ready_queue = make(chan *dataBatch, 100)

	xmem.counter_received = 0
	xmem.counter_sent = 0
	xmem.counter_ignored = 0

	//init a new batch
	xmem.initNewBatch()

	xmem.receive_token_ch = make(chan int, xmem.config.maxCount*2)
	xmem.setRequestBuffer(newReqBuffer(uint16(xmem.config.maxCount*2), uint16(float64(xmem.config.maxCount)*0.2), xmem.receive_token_ch, xmem.Logger(), xmem.dataPool))

	_, exists := settings[ForceCollectionDisableKey]
	if exists {
		atomic.StoreUint32(&xmem.collectionEnabled, 0)
	}

	xmem.Logger().Infof("%v About to start initializing connection", xmem.Id())
	err = xmem.initializeConnection()
	if err == nil {
		xmem.Logger().Infof("%v Connection initialization completed successfully", xmem.Id())
	} else {
		xmem.Logger().Errorf("%v Error initializating connections. err=%v", xmem.Id(), err)
	}
	return err
}

func (xmem *XmemNozzle) getRequestBuffer() *requestBuffer {
	xmem.stateLock.RLock()
	defer xmem.stateLock.RUnlock()
	return xmem.buf
}

func (xmem *XmemNozzle) setRequestBuffer(buf *requestBuffer) {
	xmem.stateLock.Lock()
	defer xmem.stateLock.Unlock()
	xmem.buf = buf
}

func (xmem *XmemNozzle) getDataChan() chan *base.WrappedMCRequest {
	xmem.stateLock.RLock()
	defer xmem.stateLock.RUnlock()
	return xmem.dataChan
}

func (xmem *XmemNozzle) setDataChan(dataChan chan *base.WrappedMCRequest) {
	xmem.stateLock.Lock()
	defer xmem.stateLock.Unlock()
	xmem.dataChan = dataChan
}

func (xmem *XmemNozzle) getClient(isSetMeta bool) *base.XmemClient {
	xmem.stateLock.RLock()
	defer xmem.stateLock.RUnlock()
	if isSetMeta {
		return xmem.client_for_setMeta
	} else {
		return xmem.client_for_getMeta
	}
}

func (xmem *XmemNozzle) setClient(client *base.XmemClient, isSetMeta bool) {
	xmem.stateLock.Lock()
	defer xmem.stateLock.Unlock()
	if isSetMeta {
		xmem.client_for_setMeta = client
	} else {
		xmem.client_for_getMeta = client
	}
}

func shouldUpdateNonTempErrResponse(seenBefore, nonTempErrSeen bool, nonTempErrSeenBefore, nonTempErrSeenNow mc.Status) bool {
	return nonTempErrSeen &&
		((seenBefore && nonTempErrSeenBefore != nonTempErrSeenNow) || !seenBefore)
}

func (xmem *XmemNozzle) markNonTempErrorResponse(response *mc.MCResponse, nonTempErrSeen bool) {
	if response == nil {
		return
	}

	pos := xmem.getPosFromOpaque(response.Opaque)
	nonTempErrSeenNow := response.Status

	xmem.nonTempErrsSeenMtx.RLock()
	nonTempErrSeenBefore, seenBefore := xmem.nonTempErrsSeen[pos]
	xmem.nonTempErrsSeenMtx.RUnlock()

	if shouldUpdateNonTempErrResponse(seenBefore, nonTempErrSeen, nonTempErrSeenBefore, nonTempErrSeenNow) {
		xmem.nonTempErrsSeenMtx.Lock()
		nonTempErrSeenBefore, seenBefore := xmem.nonTempErrsSeen[pos]
		if shouldUpdateNonTempErrResponse(seenBefore, nonTempErrSeen, nonTempErrSeenBefore, nonTempErrSeenNow) {
			xmem.nonTempErrsSeen[pos] = nonTempErrSeenNow
		}
		xmem.nonTempErrsSeenMtx.Unlock()
	} else if !nonTempErrSeen && seenBefore {
		xmem.nonTempErrsSeenMtx.Lock()
		if _, seenBefore := xmem.nonTempErrsSeen[pos]; !nonTempErrSeen && seenBefore {
			delete(xmem.nonTempErrsSeen, pos)
		}
		xmem.nonTempErrsSeenMtx.Unlock()
	}
}

// Note that this function should not be used to
// identify if a given request performs optimistic cas locking or not.
// Use IsCasLockingRequest for that.
func (xmem *XmemNozzle) nonOptimisticCROnly() bool {
<<<<<<< HEAD
	return xmem.getCrossClusterVers() || xmem.getMobileCompatible() != base.MobileCompatibilityOff || xmem.isCCR()
}

func (xmem *XmemNozzle) isCCR() bool {
	// It is a bucket setting, no need of locks.
	return xmem.source_cr_mode == base.CRMode_Custom
=======
	if xmem.getCrossClusterVers() || xmem.getMobileCompatible() != base.MobileCompatibilityOff || xmem.source_cr_mode == base.CRMode_Custom {
		return true
	}
	return false
>>>>>>> ae1aeedf
}

func (xmem *XmemNozzle) receiveResponse(finch chan bool, waitGrp *sync.WaitGroup) {
	defer waitGrp.Done()

	var nonTempErrReceived bool
	for {
		select {
		case <-finch:
			goto done
		case <-xmem.receive_token_ch:
			xmem.receive_token_ch <- 1
			if xmem.validateRunningState() != nil {
				xmem.Logger().Infof("%v has stopped. Exiting", xmem.Id())
				goto done
			}

			nonTempErrReceived = false
			response, err, rev := xmem.readFromClient(xmem.client_for_setMeta, true)
			if err != nil {
				if err == PartStoppedError {
					goto done
				}

				if err == base.FatalError {
					// if possible, log the corresponding request to facilitate debugging
					if response != nil {
						pos := xmem.getPosFromOpaque(response.Opaque)
						wrappedReq, err := xmem.buf.slot(pos)
						if err == nil && wrappedReq != nil {
							req := wrappedReq.Req
							if req != nil && req.Opaque == response.Opaque {
								xmem.Logger().Warnf("%v received fatal error from setMeta client. req=%v, seqno=%v, response=%v\n", xmem.Id(), req, wrappedReq.Seqno, response)
							}
						}
					}
					xmem.Logger().Errorf("%v readFromClient received fatal error", xmem.Id())
					xmem.handleGeneralError(ErrorFatalError)
					goto done
				}

				if err == base.BadConnectionError || err == base.ConnectionClosedError {
					xmem.Logger().Errorf("%v The connection is ruined. Repair the connection and retry.", xmem.Id())
					xmem.repairConn(xmem.client_for_setMeta, err.Error(), rev)
					response.Recycle()
					continue
				}
			}

			if response == nil {
				errMsg := fmt.Sprintf("%v readFromClient returned nil error and nil response. Ignoring it", xmem.Id())
				xmem.Logger().Warn(errMsg)
				continue
			}

			pos := xmem.getPosFromOpaque(response.Opaque)
			wrappedReq, sent_time, err := xmem.buf.slotWithSentTime(pos)
			if err != nil {
				xmem.Logger().Errorf("%v xmem buffer is in invalid state", xmem.Id())
				xmem.handleGeneralError(ErrorBufferInvalidState)
				response.Recycle()
				goto done
			}

			if wrappedReq == nil {
				// wrappedReq == nil can only happen in the following scenario:
				// 1. The request was sent but response is slow
				// 2. checkAndRepairBufferMonitor resend it
				// 3. The response for the first send comes back and the request is evicted from its slot
				// Now we are seeing the response for the resend. So we can ignore it
				if xmem.Logger().GetLogLevel() >= log.LogLevelDebug {
					xmem.Logger().Debugf("%v Response %v received but request is not in buffer. pos=%v, opcode=%v, opaque=%v",
						xmem.Id(), response.Status, pos, response.Opcode, response.Opaque)
				}
				response.Recycle()
				continue
			}

			if wrappedReq.Req == nil {
				if xmem.Logger().GetLogLevel() >= log.LogLevelDebug {
					xmem.Logger().Debugf("%v Response %v received but request is nil. pos=%v, opcode=%v, opaque=%v",
						xmem.Id(), response.Status, pos, response.Opcode, response.Opaque)
				}
				response.Recycle()
				continue
			}

			if wrappedReq.Req.Opaque != response.Opaque {
				// This is similar to wrappedReq == nil, except the slot is already being reused so the opaque doesn't match
				if xmem.Logger().GetLogLevel() >= log.LogLevelDebug {
					xmem.Logger().Debugf("Request in the buffer for key %v%s%v has opaque=%v while the response opaque=%v, pos=%v, req.Opcode=%v, resp.Opcode=%v",
						base.UdTagBegin, bytes.Trim(wrappedReq.Req.Key, "\x00"), base.UdTagEnd,
						wrappedReq.Req.Opaque, response.Opaque, pos, wrappedReq.Req.Opcode, response.Opcode)
				}
				response.Recycle()
				continue
			}

			if response.Status != mc.SUCCESS && !base.IsIgnorableMCResponse(response, wrappedReq.IsCasLockingRequest()) {
				if base.IsMutationLockedError(response.Status) {
					// if target mutation is currently locked, resend doc
					atomic.AddUint64(&xmem.counter_locked, 1)
					// set the mutationLocked flag on the corresponding bufferedMCRequest
					// which will allow resendIfTimeout() method to perform resend with exponential backoff with appropriate settings
					_, err = xmem.buf.modSlot(pos, xmem.setMutationLockedFlag)
					if err != nil {
						xmem.Logger().Errorf("%v received error with setMutationLockedFlag, err=%v", xmem.Id(), err)
					}
				} else if base.IsTemporaryMCError(response.Status) {
					// target may be overloaded. increase backoff factor to alleviate stress on target
					xmem.client_for_setMeta.IncrementBackOffFactor()

					// error is temporary. resend doc
					// Don't spam the log. Keep a counter instead
					atomic.AddUint64(&xmem.counter_tmperr, 1)
					xmem.RaiseEvent(common.NewEvent(common.DataSentFailed, response.Status, xmem, nil, nil))
					//resend and reset the retry=0 as retry is an indicator of network status,
					//here we have received the response, so reset retry=0
					_, err = xmem.buf.modSlot(pos, xmem.resendWithReset)
					if err != nil {
						xmem.Logger().Errorf("%v received error for resendWithReset, err=%v", err)
					}
				} else if base.IsEAccessError(response.Status) {
					// Losing access can happen when it is revoked on purpose or can happen temporarily
					// when target is undergoing topology changes like node leaving cluster. We will retry.
					xmem.client_for_setMeta.IncrementBackOffFactor()
					// Don't spam the log. Keep a counter instead
					atomic.AddUint64(&xmem.counter_eaccess, 1)
					xmem.RaiseEvent(common.NewEvent(common.DataSentFailed, response.Status, xmem, nil, nil))
					_, err = xmem.buf.modSlot(pos, xmem.resendWithReset)
					if err != nil {
						xmem.Logger().Errorf("%v received error for resendWithReset during EAccess error, err=%v", xmem.Id(), err)
					}
				} else if base.IsEExistsError(response.Status) || base.IsENoEntError(response.Status) {
					// request failed because target Cas changed.
					if wrappedReq.IsCasLockingRequest() {
						// We only care about this if we are doing CAS locking for CCR or mobile, otherwise we can ignore this error.
						xmem.Logger().Debugf("%v Retry conflict resolution for %v%q%v because target Cas has changed (EEXISTS).", xmem.Id(), base.UdTagBegin, wrappedReq.Req.Key, base.UdTagEnd)
						additionalInfo := SentCasChangedEventAdditional{
							Opcode: wrappedReq.Req.Opcode,
						}
						xmem.RaiseEvent(common.NewEvent(common.DataSentCasChanged, nil, xmem, nil, additionalInfo))

						if xmem.buf.evictSlot(pos) != nil {
							panic(fmt.Sprintf("Failed to evict slot %d\n", pos))
						}

						// Put it back to the next batch so we can retry conflict resolution Do this in the background.
						// Otherwise xmem may go into deadlock if receiveResponse is blocked because dataChan is full
						go xmem.retryAfterCasLockingFailure(wrappedReq)
					}
				} else {
					var req *mc.MCRequest = nil
					var seqno uint64
					req = wrappedReq.Req
					seqno = wrappedReq.Seqno
					if base.IsTopologyChangeMCError(response.Status) {
						vb_err := fmt.Errorf("received error %v on vb %v", base.ErrorNotMyVbucket, req.VBucket)
						xmem.handleVBError(req.VBucket, vb_err)
						// Do not resend if it is topology error, since the error has already been handled the line above
						// as resending would be a waste of resources
						if xmem.buf.evictSlot(pos) != nil {
							panic(fmt.Sprintf("Failed to evict slot %d\n", pos))
						}
						// Once evicted, it won't be resent and needs to be recycled
						xmem.recycleDataObj(wrappedReq)
					} else if base.IsCollectionMappingError(response.Status) {
						// upstreamErrReporter will recycle wrappedReq once it's done
						xmem.upstreamErrReporter(wrappedReq)
						if xmem.buf.evictSlot(pos) != nil {
							panic(fmt.Sprintf("Failed to evict slot %d\n", pos))
						}
						atomic.AddUint64(&xmem.counter_ignored, 1)
					} else if base.IsGuardRailError(response.Status) {
						xmem.client_for_setMeta.IncrementBackOffFactor()
						// Don't spam the log. Keep a counter instead
						atomic.AddUint64(&xmem.counterGuardrailHit, 1)
						vbno := wrappedReq.Req.VBucket
						seqno := wrappedReq.Seqno
						xmem.RaiseEvent(common.NewEvent(common.DataSentHitGuardrail, response.Status, xmem, []interface{}{vbno, seqno}, nil))
						markThenResend := func(req *bufferedMCRequest, pos uint16) (bool, error) {
							req.setGuardrail(response.Status)
							return xmem.resendWithReset(req, pos)
						}
						_, err = xmem.buf.modSlot(pos, markThenResend)
						if err != nil {
							xmem.Logger().Errorf("%v received error for markThenResend, err=%v", xmem.Id(), err)
						}
					} else {
						if response.Status == mc.XATTR_EINVAL {
							// There is something wrong with XATTR. This should never happen in released version.
							// Print the XATTR for debugging
							if req.DataType&mcc.SnappyDataType == mcc.SnappyDataType {
								body, err := snappy.Decode(nil, req.Body)
								if err == nil {
									xattrlen := binary.BigEndian.Uint32(body[0:4])
									bodyWithoutXattr, err := base.StripXattrAndGetBody(body)
									xmem.Logger().Errorf("%v received error response %v for key %v%s%v with compressed body. Total xattr length %v, body with xattr: %q, body without xattr: %q, err %v",
										xmem.Id(), response.Status, base.UdTagBegin, req.Key, base.UdTagEnd, xattrlen, body, bodyWithoutXattr, err)
								} else {
									xmem.Logger().Errorf("%v received error response %v for key %v%s%v with compressed body. Decode failed with error %v",
										xmem.Id(), response.Status, base.UdTagBegin, req.Key, base.UdTagEnd, err)
								}
							} else {
								xattrlen := binary.BigEndian.Uint32(req.Body[0:4])
								bodyWithoutXattr, err := base.StripXattrAndGetBody(req.Body)
								xmem.Logger().Errorf("%v received error response %v for key %v%s%v with uncompressed body. Total xattr length %v, body with xattr: %q, body without xattr %q, err: %v",
									xmem.Id(), response.Status, base.UdTagBegin, req.Key, base.UdTagEnd, xattrlen, req.Body, bodyWithoutXattr, err)
							}
						}
						// for other non-temporary errors, repair connections
						xmem.Logger().Errorf("%v received error response from setMeta client. Repairing connection. %v, opcode=%v, seqno=%v, req.Key=%v%s%v, req.Body=%v%v%v, req.Datatype=%v, req.Cas=%v, req.Extras=%v\n", xmem.Id(), xmem.PrintResponseStatusError(response.Status), response.Opcode, seqno, base.UdTagBegin, string(req.Key), base.UdTagEnd, base.UdTagBegin, req.Body, base.UdTagEnd, req.DataType, req.Cas, req.Extras)
						if response.Status == mc.EINVAL {
							xmem.Logger().Errorf("%v Reason for EINVAL response from memcached for %v%s%v is %v%s%v", xmem.Id(), base.UdTagBegin, string(req.Key), base.UdTagEnd, base.UdTagBegin, response.Body, base.UdTagEnd)
						}
						xmem.client_for_setMeta.ReportUnknownResponseReceived(response.Status)

						nonTempErrReceived = true

						vbno := wrappedReq.Req.VBucket
						xmem.RaiseEvent(common.NewEvent(common.DataSentFailedUnknownStatus, response.Status, xmem, []interface{}{vbno, seqno}, nil))
						atomic.AddUint64(&xmem.counterUnknownStatus, 1)
						xmem.repairConn(xmem.client_for_setMeta, "error response from memcached", rev)
					}
				}
			} else {
				// Raise needed events
				var req *mc.MCRequest
				var seqno uint64
				var committing_time time.Duration
				var resp_wait_time time.Duration
				var manifestId uint64
				req = wrappedReq.Req
				seqno = wrappedReq.Seqno
				committing_time = time.Since(wrappedReq.Start_time)
				resp_wait_time = time.Since(*sent_time)
				manifestId = wrappedReq.GetManifestId()

				isExpirySet := false
				if wrappedReq.IsSubdocOp() {
					isExpirySet = (len(req.Extras) > 1)
				} else {
					isExpirySet = (len(req.Extras) >= 8 && binary.BigEndian.Uint32(req.Extras[4:8]) != 0)
				}
				additionalInfo := DataSentEventAdditional{Seqno: seqno,
					IsOptRepd:            xmem.optimisticRep(wrappedReq),
					Opcode:               req.Opcode,
					IsExpirySet:          isExpirySet,
					VBucket:              req.VBucket,
					Req_size:             req.Size(),
					Commit_time:          committing_time,
					Resp_wait_time:       resp_wait_time,
					ManifestId:           manifestId,
					FailedTargetCR:       base.IsEExistsError(response.Status),
					UncompressedReqSize:  req.Size() - wrappedReq.GetBodySize() + wrappedReq.GetUncompressedBodySize(),
					SkippedRecompression: wrappedReq.SkippedRecompression,
					ImportMutation:       wrappedReq.ImportMutation,
					Cloned:               wrappedReq.Cloned,
					CloneSyncCh:          wrappedReq.ClonedSyncCh,
				}
				xmem.RaiseEvent(common.NewEvent(common.DataSent, nil, xmem, nil, additionalInfo))
				if wrappedReq.ImportMutation && xmem.getMobileCompatible() == base.MobileCompatibilityOff && atomic.CompareAndSwapUint32(&xmem.importMutationEventRaised, 0, 1) {
					xmem.importMutationEventId = xmem.eventsProducer.AddEvent(
						base.LowPriorityMsg,
						base.ImportDetectedStr,
						base.EventsMap{},
						nil)
				}
				isSubDocOp := wrappedReq.IsSubdocOp()
				if isSubDocOp {
					vbno := wrappedReq.Req.VBucket
					seqno := wrappedReq.Seqno
					xmem.RaiseEvent(common.NewEvent(common.DocsSentWithSubdocCmd, wrappedReq.SubdocCmdOptions.SubdocOp, xmem, []interface{}{vbno, seqno}, nil))
				}
				xmem.handleCasPoisoning(wrappedReq, response)
				//feedback the most current commit_time to xmem.config.respTimeout
				xmem.adjustRespTimeout(resp_wait_time)

<<<<<<< HEAD
				if req != nil && req.Opaque == response.Opaque {

					// before moving the throughseqno forward,
					// wait for it's conflict logging to be done
					wrappedReq.WaitForConflictLogging(xmem.finish_ch, xmem.Logger())

					isExpirySet := false
					if wrappedReq.IsSubdocOp() {
						isExpirySet = (len(req.Extras) > 1)
					} else {
						isExpirySet = (len(req.Extras) >= 8 && binary.BigEndian.Uint32(req.Extras[4:8]) != 0)
					}
					additionalInfo := DataSentEventAdditional{Seqno: seqno,
						IsOptRepd:            xmem.optimisticRep(wrappedReq),
						Opcode:               req.Opcode,
						IsExpirySet:          isExpirySet,
						VBucket:              req.VBucket,
						Req_size:             req.Size(),
						Commit_time:          committing_time,
						Resp_wait_time:       resp_wait_time,
						ManifestId:           manifestId,
						FailedTargetCR:       base.IsEExistsError(response.Status),
						UncompressedReqSize:  req.Size() - wrappedReq.GetBodySize() + wrappedReq.GetUncompressedBodySize(),
						SkippedRecompression: wrappedReq.SkippedRecompression,
						ImportMutation:       wrappedReq.ImportMutation,
						Cloned:               wrappedReq.Cloned,
						CloneSyncCh:          wrappedReq.ClonedSyncCh,
					}
					xmem.RaiseEvent(common.NewEvent(common.DataSent, nil, xmem, nil, additionalInfo))
					if wrappedReq.ImportMutation && xmem.getMobileCompatible() == base.MobileCompatibilityOff && atomic.CompareAndSwapUint32(&xmem.importMutationEventRaised, 0, 1) {
						xmem.importMutationEventId = xmem.eventsProducer.AddEvent(
							base.LowPriorityMsg,
							base.ImportDetectedStr,
							base.EventsMap{},
							nil)
					}
					isSubDocOp := wrappedReq.IsSubdocOp()
					if isSubDocOp {
						vbno := wrappedReq.Req.VBucket
						seqno := wrappedReq.Seqno
						xmem.RaiseEvent(common.NewEvent(common.DocsSentWithSubdocCmd, wrappedReq.SubdocCmdOptions.SubdocOp, xmem, []interface{}{vbno, seqno}, nil))
					}
					xmem.handleCasPoisoning(wrappedReq, response)
					//feedback the most current commit_time to xmem.config.respTimeout
					xmem.adjustRespTimeout(resp_wait_time)

					//empty the slot in the buffer
					if xmem.buf.evictSlot(pos) != nil {
						panic(fmt.Sprintf("Failed to evict slot %d\n", pos))
					}

					//put the request object back into the pool
					xmem.recycleDataObj(wrappedReq)
				} else {
					if req != nil {
						xmem.Logger().Debugf("%v Got the response, response.Opcode=%v response.Opaque=%v, req.Opaque=%v req.Status=%v\n", xmem.Id(), response.Opcode, response.Opaque, req.Opaque, response.Status)
					} else {
						xmem.Logger().Debugf("%v Got the response, pos=%v, req in that pos is nil\n", xmem.Id(), pos)
					}
=======
				//empty the slot in the buffer
				if xmem.buf.evictSlot(pos) != nil {
					panic(fmt.Sprintf("Failed to evict slot %d\n", pos))
>>>>>>> ae1aeedf
				}

				//put the request object back into the pool
				xmem.recycleDataObj(wrappedReq)
			}

			xmem.markNonTempErrorResponse(response, nonTempErrReceived)
			response.Recycle()
		}
	}

done:
	xmem.Logger().Infof("%v receiveResponse exits\n", xmem.Id())
}

func (xmem *XmemNozzle) handleCasPoisoning(wrappedReq *base.WrappedMCRequest, response *mc.MCResponse) {
	isSubDocOp := wrappedReq.IsSubdocOp()
	sentCas, err := wrappedReq.GetSentCas()
	if err != nil && !isSubDocOp {
		// if subDoc is not used and extras.cas is not set then it must be a coding error. Log it
		// Note: We shouldn't hit this case in practice
		xmem.Logger().Errorf("extras.cas is not set in req %v. len of extras:%v, isSubDocOp: %v", wrappedReq.Req, len(wrappedReq.Req.Extras), isSubDocOp)
	}
	vbno := wrappedReq.Req.VBucket
	seqno := wrappedReq.Seqno
	if response.Status == mc.SUCCESS && (sentCas != 0 && sentCas != response.Cas) && !isSubDocOp { //replace mode
		// Currently CAS regeneration takes place in two scenario's
		// 1. If SubDoc is used
		// 2. If there is a CAS poisoned doc and KV's protection mode is set to "replace"
		// Note that this counter does not account for poisoned CAS's incase of subDocOp
		xmem.RaiseEvent(common.NewEvent(common.DocsSentWithPoisonedCas, base.ReplaceMode, xmem, []interface{}{vbno, seqno}, nil))
	} else if response.Status == mc.CAS_VALUE_INVALID { //error mode
		xmem.RaiseEvent(common.NewEvent(common.DocsSentWithPoisonedCas, base.ErrorMode, xmem, []interface{}{vbno, seqno}, nil))
	}
}
func (xmem *XmemNozzle) retryAfterCasLockingFailure(req *base.WrappedMCRequest) {
	if req.IsSubdocOp() {
		// If we have used subdoc command before for this request before, enter the retry assuming we wouldn't need subdoc command anymore
		if req.SubdocCmdOptions.SubdocOp == base.SubdocDelete {
			req.Req.Opcode = mc.DELETE_WITH_META
		} else {
			req.Req.Opcode = mc.SET_WITH_META
		}
		req.Req.Body = req.SubdocCmdOptions.BodyPreSubdocCmd
		req.Req.DataType = req.SubdocCmdOptions.DatatypePreSubdocCmd
		req.Req.Extras = req.SubdocCmdOptions.ExtrasPreSubdocCmd
		req.ResetSubdocOptionsForRetry()
	} else {
		// If it is ADD_WITH_META, it needs to be SET_WITH_META in the next try because target now has the doc
		if req.Req.Opcode == base.ADD_WITH_META {
			req.Req.Opcode = base.SET_WITH_META
		}
	}
	req.Req.Cas = binary.BigEndian.Uint64(req.Req.Extras[16:24])
	req.Req.Opaque = 0
	req.HLVModeOptions.ConflictLoggerWait = nil
	// Don't free the slices from datapool since that's the mutation body.
	req.RetryCRCount++
	err := xmem.accumuBatch(req)
	if err != nil {
		xmem.Logger().Errorf("%v Retry conflict resolution for %v%s%v failed accumuBatch call with error %v", xmem.Id(), base.UdTagBegin, bytes.Trim(req.Req.Key, "\x00"), base.UdTagEnd, err)
		xmem.handleGeneralError(err)
		return
	}
	atomic.AddUint64(&xmem.counter_retry_cr, 1)
}

func (xmem *XmemNozzle) handleVBError(vbno uint16, err error) {
	additionalInfo := &base.VBErrorEventAdditional{vbno, err, base.VBErrorType_Target}
	xmem.RaiseEvent(common.NewEvent(common.VBErrorEncountered, nil, xmem, nil, additionalInfo))
}

func (xmem *XmemNozzle) adjustRespTimeout(committing_time time.Duration) {
	oldRespTimeout := xmem.getRespTimeout()
	factor := committing_time.Seconds() / oldRespTimeout.Seconds()
	atomic.StorePointer(&xmem.config.respTimeout, unsafe.Pointer(&committing_time))
	xmem.adjustMaxIdleCount(factor)
}

func (xmem *XmemNozzle) adjustMaxIdleCount(factor float64) {
	old_maxIdleCount := xmem.getMaxIdleCount()
	new_maxIdleCount := uint32(float64(old_maxIdleCount) * factor)
	new_maxIdleCount = uint32(math.Max(float64(new_maxIdleCount), float64(base.XmemMaxIdleCountLowerBound)))
	new_maxIdleCount = uint32(math.Min(float64(new_maxIdleCount), float64(base.XmemMaxIdleCountUpperBound)))
	atomic.StoreUint32(&xmem.config.maxIdleCount, new_maxIdleCount)
}

func isNetTimeoutError(err error) bool {
	if err == nil {
		return false
	}
	netError, ok := err.(*net.OpError)
	return ok && netError.Timeout()
}

// get max idle count adjusted by backoff_factor
func (xmem *XmemNozzle) getMaxIdleCount() uint32 {
	return atomic.LoadUint32(&(xmem.config.maxIdleCount))
}

// get max idle count adjusted by backoff_factor
func (xmem *XmemNozzle) getAdjustedMaxIdleCount() uint32 {
	max_idle_count := xmem.getMaxIdleCount()
	backoff_factor := math.Max(float64(xmem.client_for_getMeta.GetBackOffFactor()), float64(xmem.client_for_setMeta.GetBackOffFactor()))

	//if client_for_getMeta.backoff_factor > 0 or client_for_setMeta.backoff_factor > 0, it means the target system is possibly under load, need to be more patient before
	//declare the stuckness.
	if int(backoff_factor) > 1 {
		max_idle_count = max_idle_count * uint32(backoff_factor)
	}

	return max_idle_count
}

func (xmem *XmemNozzle) getRespTimeout() time.Duration {
	return *((*time.Duration)(atomic.LoadPointer(&(xmem.config.respTimeout))))
}

func (xmem *XmemNozzle) getOptiRepThreshold() uint32 {
	return atomic.LoadUint32(&(xmem.config.optiRepThreshold))
}

/**
 * The self monitor's job is to observe the statistics going on the xmem nozzle.
 * Should there be any outstanding I/Os queued up after a certain amount of cycles,
 * the monitor will throw an error back to the pipeline to initiate a pipeline restart.
 */
func (xmem *XmemNozzle) selfMonitor(finch chan bool, waitGrp *sync.WaitGroup) {
	defer waitGrp.Done()
	ticker := time.NewTicker(xmem.config.selfMonitorInterval)
	defer ticker.Stop()
	statsTicker := time.NewTicker(xmem.config.statsInterval)
	defer statsTicker.Stop()
	var sent_count uint64 = 0
	var received_count uint64 = 0
	var ignored_count uint64 = 0
	var resp_waitingConfirm_count int = 0
	var repairCount_setMeta = 0
	var repairCount_getMeta = 0
	// if value is >= 0, it represents the eventId to dismiss. -1 represents no eventId.
	var guardrailMsgs [base.NumberOfGuardrailTypes]int64
	for i := 0; i < base.NumberOfGuardrailTypes; i++ {
		guardrailMsgs[i] = -1
	}
	var nonTempErrMsgId int64 = -1
	var lastTotalNonTempErrMap map[mc.Status]uint16

	var count uint64
	// freeze_counter is used to count the number of check iterations that data has been stuck
	var freeze_counter uint32 = 0
	for {
		select {
		case <-finch:
			goto done
		case <-ticker.C:
			if xmem.validateRunningState() != nil {
				xmem.Logger().Infof("%v has stopped. Exiting", xmem.Id())
				goto done
			}
			received_count = atomic.LoadUint64(&xmem.counter_received)
			buffer_count := xmem.buf.itemCountInBuffer()
			xmem_id := xmem.Id()
			isOpen := xmem.IsOpen()
			buffer_size := xmem.buf.bufferSize()
			empty_slots_pos := xmem.buf.empty_slots_pos
			batches_ready_queue := xmem.batches_ready_queue
			dataChan := xmem.dataChan
			xmem_count_sent := atomic.LoadUint64(&xmem.counter_sent)
			xmem_count_ignored := atomic.LoadUint64(&xmem.counter_ignored)
			count++

			if xmem_count_sent == sent_count && xmem_count_ignored == ignored_count &&
				int(buffer_count) == resp_waitingConfirm_count &&
				(len(xmem.dataChan) > 0 || buffer_count != 0) &&
				repairCount_setMeta == xmem.client_for_setMeta.RepairCount() &&
				repairCount_getMeta == xmem.client_for_getMeta.RepairCount() {
				// Increment freeze_counter if there is data waiting and the count hasn't increased since last time we checked
				freeze_counter++
			} else {
				// Any type of data movement resets the data freeze counter
				freeze_counter = 0
			}

			sent_count = xmem_count_sent
			ignored_count = xmem_count_ignored
			resp_waitingConfirm_count = int(buffer_count)
			repairCount_setMeta = xmem.client_for_setMeta.RepairCount()
			repairCount_getMeta = xmem.client_for_getMeta.RepairCount()
			if count == 10 {
				xmem.Logger().Debugf("%v- freeze_counter=%v, xmem.counter_sent=%v, xmem.counter_ignored=%v, len(xmem.dataChan)=%v, receive_count-%v, cur_batch_count=%v\n", xmem_id, freeze_counter, xmem_count_sent, xmem_count_ignored, len(dataChan), received_count, atomic.LoadUint32(&xmem.cur_batch_count))
				xmem.Logger().Debugf("%v open=%v checking..., %v item unsent, %v items waiting for response, %v batches ready\n", xmem_id, isOpen, len(xmem.dataChan), int(buffer_size)-len(empty_slots_pos), len(batches_ready_queue))
				count = 0
			}
			max_idle_count := xmem.getAdjustedMaxIdleCount()
			if freeze_counter > max_idle_count {
				xmem.Logger().Errorf("%v hasn't sent any item out for %v ticks, %v data in queue, flowcontrol=%v, con_retry_limit=%v, backoff_factor for client_setMeta is %v, backoff_factor for client_getMeta is %v", xmem_id, max_idle_count, len(dataChan), buffer_count <= xmem.buf.notify_threshold, xmem.client_for_setMeta.GetContinuousWriteFailureCounter(), xmem.client_for_setMeta.GetBackOffFactor(), xmem.client_for_getMeta.GetBackOffFactor())
				xmem.Logger().Infof("%v open=%v checking..., %v item unsent, received %v items, sent %v items, ignored %v item, %v items waiting for response, %v batches ready\n", xmem_id, isOpen, len(dataChan), received_count, xmem_count_sent, xmem_count_ignored, int(buffer_size)-len(empty_slots_pos), len(batches_ready_queue))
				//the connection might not be healthy, it should not go back to connection pool
				xmem.client_for_setMeta.MarkConnUnhealthy()
				xmem.client_for_getMeta.MarkConnUnhealthy()
				xmem.handleGeneralError(ErrorXmemIsStuck)
				goto done
			}

			currentGuardrailHit := xmem.buf.getGuardRailHit()
			for i := 0; i < base.NumberOfGuardrailTypes; i++ {
				if guardrailMsgs[i] == -1 && currentGuardrailHit[i] {
					// buffer indicates that this specific guardrail has been hit and we haven't displayed the message yet
					statusToUse := getMcStatusFromGuardrailIdx(i)
					eventId := xmem.eventsProducer.AddEvent(base.LowPriorityMsg,
						fmt.Sprintf("%s: %s", xmem.PrintResponseStatusError(statusToUse), xmem.topic), base.EventsMap{}, nil)
					guardrailMsgs[i] = eventId
				} else if guardrailMsgs[i] >= 0 && !currentGuardrailHit[i] {
					// buffer indicates that this guardrail is no longer an issue and we have a msg being displayed
					eventToDismiss := guardrailMsgs[i]
					err := xmem.eventsProducer.DismissEvent(int(eventToDismiss))
					if err != nil {
						xmem.Logger().Warnf("Unable to dismiss event %v: %v", eventToDismiss, err)
					} else {
						guardrailMsgs[i] = -1
					}
				}
			}

			// non-temp error response to number of items in the current state of the buffer with the given reponse mapping
			var totalNonTempErrCodes map[mc.Status]uint16
			xmem.nonTempErrsSeenMtx.RLock()
			if len(xmem.nonTempErrsSeen) > 0 {
				totalNonTempErrCodes = make(map[mc.Status]uint16)
				for _, status := range xmem.nonTempErrsSeen {
					totalNonTempErrCodes[status]++
				}
			} else if len(lastTotalNonTempErrMap) > 0 {
				lastTotalNonTempErrMap = map[mc.Status]uint16{}
			}
			xmem.nonTempErrsSeenMtx.RUnlock()

			if totalNonTempErrCodes == nil {
				if nonTempErrMsgId >= 0 {
					// delete the message if any, since there are no non-temp error responses seen
					err := xmem.eventsProducer.DismissEvent(int(nonTempErrMsgId))
					if err != nil {
						xmem.Logger().Warnf("Unable to dismiss event %v: %v", nonTempErrMsgId, err)
					} else {
						nonTempErrMsgId = -1
					}
				}
				continue
			}

			eventMsgStr := "Following number of mutations are rejected by target due to non-temporary error responses: "
			changed := false
			for status, count := range totalNonTempErrCodes {
				eventMsgStr = eventMsgStr + fmt.Sprintf("{%v : count=%v} | ", xmem.PrintResponseStatusError(status), count)
				if !changed && count != lastTotalNonTempErrMap[status] {
					changed = true
				}
			}

			if !changed {
				// nothing changed from last the tick
				continue
			}

			if nonTempErrMsgId == -1 {
				// new message
				eventId := xmem.eventsProducer.AddEvent(base.LowPriorityMsg,
					fmt.Sprintf("%sPipeline: %s", eventMsgStr, xmem.topic), base.EventsMap{}, nil)
				nonTempErrMsgId = eventId
			} else if nonTempErrMsgId >= 0 {
				// update the message
				err := xmem.eventsProducer.UpdateEvent(nonTempErrMsgId,
					fmt.Sprintf("%sPipeline: %s", eventMsgStr, xmem.topic), nil)
				if err != nil {
					xmem.Logger().Warnf("Unable to update event %v: %v", nonTempErrMsgId, err)
				}
			}

			lastTotalNonTempErrMap = totalNonTempErrCodes
		case <-statsTicker.C:
			xmem.RaiseEvent(common.NewEvent(common.StatsUpdate, nil, xmem, nil, []int{len(xmem.dataChan), xmem.bytesInDataChan()}))
		}
	}
done:
	xmem.Logger().Infof("%v selfMonitor routine exits", xmem.Id())
}

/**
 * Each check iteration, go through all the buffer slots to resend those that have not heard
 * back after timeout.
 * If after a certain number of resend, we still don't hear back from the target, then proceed
 * to repair the connection.
 */
func (xmem *XmemNozzle) checkAndRepairBufferMonitor(finch chan bool, waitGrp *sync.WaitGroup) {
	defer waitGrp.Done()
	ticker := time.NewTicker(base.XmemDefaultRespTimeout)
	defer ticker.Stop()
	for {
		select {
		case <-finch:
			goto done
		case <-ticker.C:
			if xmem.validateRunningState() != nil {
				goto done
			}
			size := xmem.buf.bufferSize()
			timeoutCheckFunc := xmem.resendIfTimeout
			for i := 0; i < int(size); i++ {
				_, err := xmem.buf.modSlot(uint16(i), timeoutCheckFunc)
				if err != nil {
					xmem.Logger().Errorf("%v Failed to check timeout %v\n", xmem.Id(), err)
					break
				}
			}

		}
	}
done:
	xmem.Logger().Infof("%v checking routine exits", xmem.Id())
}

func (xmem *XmemNozzle) resendIfTimeout(req *bufferedMCRequest, pos uint16) (bool, error) {
	req.lock.Lock()

	var modified bool
	var err error
	// perform op on req only when
	// 1. there is a valid WrappedMCRequest associated with req
	// and 2. req has not timed out, i.e., has not reached max retry limit
	if req.req != nil && !req.timedout {
		maxRetry := xmem.config.maxRetry
		if req.mutationLocked {
			maxRetry = xmem.config.maxRetryMutationLocked
		}
		if req.num_of_retry > maxRetry {
			req.timedout = true
			err = fmt.Errorf("%v Failed to resend document %v%q%v, has tried to resend it %v, maximum retry %v reached",
				xmem.Id(), base.UdTagBegin, req.req.Req.Key, base.UdTagEnd, req.num_of_retry, maxRetry)
			xmem.Logger().Error(err.Error())

			lastErrIsDueToCollectionMapping := req.collectionMapErr
			if lastErrIsDueToCollectionMapping {
				xmem.handleGeneralError(GetErrorXmemTargetUnknownCollection(req.req))
			}

			// release lock before the expensive repair calls
			req.lock.Unlock()

			if !lastErrIsDueToCollectionMapping {
				xmem.repairConn(xmem.client_for_setMeta, err.Error(), xmem.client_for_setMeta.RepairCount())
			}
			return true, err
		}

		respWaitTime := time.Since(*req.sent_time)
		if respWaitTime > xmem.timeoutDuration(req.num_of_retry, req.mutationLocked) {
			// resend the mutation

			bytesList := getBytesListFromReq(req, xmem.dataPool)
			old_sequence := xmem.buf.sequences[pos]

			// release the lock on req before calling sendSingleSetMeta, which may block
			req.lock.Unlock()

			err = xmem.sendSingleSetMeta(bytesList, xmem.config.maxRetry)

			if err == nil {
				// lock req again since it needs to be accessed and possibly modified
				req.lock.Lock()
				// update req only if it contains the same WrappedMCRequest as before the sendSingleSetMeta op
				// i.e., when the corresponding sequence number of the slot has not changed
				// i.e., when evictSlot and cancelReservation have not been called on the slot
				if req.req != nil && xmem.buf.sequences[pos] == old_sequence {
					now := time.Now()
					req.sent_time = &now
					req.num_of_retry += 1
					modified = true
				}
				req.lock.Unlock()
			}

			for _, gcSlice := range bytesList {
				xmem.dataPool.PutByteSlice(gcSlice)
			}
			return modified, err
		}
	}

	req.lock.Unlock()
	return false, nil
}

func getBytesListFromReq(req *bufferedMCRequest, dp base.DataPool) [][]byte {
	if req.req == nil || req.req.Req == nil {
		// should not happen. just in case
		return nil
	}
	bytesList := make([][]byte, 1)
	dpSlice, dpErr := dp.GetByteSlice(uint64(req.req.Req.Size()))
	if dpErr != nil {
		bytesList[0] = req.req.GetReqBytes()
	} else {
		req.req.GetReqBytesPreallocated(dpSlice)
		bytesList[0] = dpSlice
	}
	return bytesList
}

func (xmem *XmemNozzle) timeoutDuration(numofRetry int, isMutationLocked bool) time.Duration {
	duration := xmem.getRespTimeout()
	maxDuration := xmem.config.maxRetryInterval
	if isMutationLocked {
		maxDuration = xmem.config.maxRetryIntervalMutationLocked
	}
	for i := 1; i <= numofRetry; i++ {
		duration *= 2
		if duration > maxDuration {
			duration = maxDuration
			break
		}
	}
	return duration
}

func (xmem *XmemNozzle) resendWithReset(req *bufferedMCRequest, pos uint16) (bool, error) {
	req.lock.Lock()

	// check that there is a valid WrappedMCRequest associated with req
	if req.req == nil {
		req.lock.Unlock()
		return false, nil
	}

	var modified bool
	var err error

	bytesList := getBytesListFromReq(req, xmem.dataPool)
	old_sequence := xmem.buf.sequences[pos]

	if req.mutationLocked {
		req.mutationLocked = false
		modified = true
	}

	if req.collectionMapErr {
		req.collectionMapErr = false
		modified = true
	}

	// reset num_of_retry to 0 and reset timedout to false
	if req.num_of_retry != 0 || req.timedout {
		req.num_of_retry = 0
		req.timedout = false
		modified = true
	}

	// release the lock on req before calling sendSingleSetMeta, which may block
	req.lock.Unlock()

	err = xmem.sendSingleSetMeta(bytesList, xmem.config.maxRetry)
	for _, gcSlice := range bytesList {
		xmem.dataPool.PutByteSlice(gcSlice)
	}

	if err != nil {
		return modified, err
	}

	// lock req again since it needs to be accessed and possibly modified
	req.lock.Lock()
	// update req only if it contains the same WrappedMCRequest as before the sendSingleSetMeta op
	// i.e., when the corresponding sequence number of the slot has not changed
	// i.e., when evictSlot and cancelReservation have not been called on the slot
	if req.req != nil && xmem.buf.sequences[pos] == old_sequence {
		now := time.Now()
		req.sent_time = &now
		modified = true
		// keep req.num_of_retry as 0 since the sendSingleSetMeta op counts as the first send
		// and not as a retry
	}
	req.lock.Unlock()

	return modified, nil
}

// set mutationLocked flag on the bufferedMCRequest
// returns true if modification is made on the bufferedMCRequest
func (xmem *XmemNozzle) setMutationLockedFlag(req *bufferedMCRequest, pos uint16) (bool, error) {
	req.lock.Lock()
	defer req.lock.Unlock()

	// check that there is a valid WrappedMCRequest associated with req
	if req.req == nil {
		return false, nil
	}

	if !req.mutationLocked {
		req.mutationLocked = true
		req.num_of_retry = 0
		req.timedout = false
		return true, nil
	}

	// no op if req has already been marked as mutationLocked before

	return false, nil
}

func (xmem *XmemNozzle) getPosFromOpaque(opaque uint32) uint16 {
	result := uint16(0x0000FFFF & opaque)
	return result
}

func isCasLockingRequest(req *mc.MCRequest) bool {
	if req.Opcode == base.ADD_WITH_META && req.Cas == 0 {
		return true
	}
	if req.Opcode == base.SET_WITH_META && req.Cas != 0 {
		return true
	}
	return false
}

func (xmem *XmemNozzle) ConnType() base.ConnType {
	return xmem.connType
}

func (xmem *XmemNozzle) PrintStatusSummary() {

	if xmem.State() == common.Part_Running {
		connType := xmem.connType
		var avg_wait_time float64 = 0
		counter_sent := atomic.LoadUint64(&xmem.counter_sent)
		if counter_sent > 0 {
			avg_wait_time = float64(atomic.LoadUint64(&xmem.counter_waittime)) / float64(counter_sent)
		}
		xmem.Logger().Infof("%v state =%v connType=%v received %v items (%v compressed), sent %v items (%v compressed), target items skipped %v, ignored %v items, %v items waiting to confirm, %v in queue, %v in current batch, avg wait time is %vms, size of last ten batches processed %v, len(batches_ready_queue)=%v, resend=%v, locked=%v, repair_count_getMeta=%v, repair_count_setMeta=%v, retry_cr=%v, to resolve=%v, to setback=%v, numGetMeta=%v,numSubdocGet=%v, temp_err=%v, eaccess_err=%v, guardrailHit=%v, unknownStatusRec=%v, logConflicts=%v\n",
			xmem.Id(), xmem.State(), connType, atomic.LoadUint64(&xmem.counter_received),
			atomic.LoadUint64(&xmem.counter_compressed_received), atomic.LoadUint64(&xmem.counter_sent),
			atomic.LoadUint64(&xmem.counter_compressed_sent), atomic.LoadUint64(&xmem.counter_from_target), atomic.LoadUint64(&xmem.counter_ignored),
			xmem.buf.itemCountInBuffer(), len(xmem.dataChan),
			atomic.LoadUint32(&xmem.cur_batch_count), avg_wait_time, xmem.getLastTenBatchSize(),
			len(xmem.batches_ready_queue), atomic.LoadUint64(&xmem.counter_resend),
			atomic.LoadUint64(&xmem.counter_locked),
			xmem.client_for_getMeta.RepairCount(), xmem.client_for_setMeta.RepairCount(),
			atomic.LoadUint64(&xmem.counter_retry_cr), atomic.LoadUint64(&xmem.counter_to_resolve),
			atomic.LoadUint64(&xmem.counter_to_setback), atomic.LoadUint64(&xmem.counterNumGetMeta), atomic.LoadUint64(&xmem.counterNumSubdocGet),
			atomic.LoadUint64(&xmem.counter_tmperr), atomic.LoadUint64(&xmem.counter_eaccess),
			atomic.LoadUint64(&xmem.counterGuardrailHit), atomic.LoadUint64(&xmem.counterUnknownStatus), xmem.conflictLoggingEnabled())
	} else {
		xmem.Logger().Infof("%v state =%v ", xmem.Id(), xmem.State())
	}
}

func (xmem *XmemNozzle) handleGeneralError(err error) {
	err1 := xmem.SetState(common.Part_Error)
	if err1 == nil {
		xmem.RaiseEvent(common.NewEvent(common.ErrorEncountered, nil, xmem, nil, err))
		xmem.Logger().Errorf("%v Raise error condition %v\n", xmem.Id(), err)
	} else {
		xmem.Logger().Infof("%v in shutdown process, err=%v is ignored\n", xmem.Id(), err)
	}
}

func (xmem *XmemNozzle) optimisticRep(wrappedReq *base.WrappedMCRequest) bool {
	req := wrappedReq.Req
	opcode, _ := xmem.opcodeAndSpecsForGetOp(wrappedReq)
	if opcode == mc.SUBDOC_MULTI_LOOKUP {
		// If we need to get anything from target, optimisticRep can't be used.
		return false
	}
	if req != nil {
		return uint32(req.Size()) < xmem.getOptiRepThreshold()
	}
	return true
}

func (xmem *XmemNozzle) sendHELO(setMeta bool) (utilities.HELOFeatures, error) {
	var features utilities.HELOFeatures
	features.Xattribute = true
	features.Xerror = true
	features.Collections = atomic.LoadUint32(&xmem.collectionEnabled) != 0

	if setMeta {
		// For setMeta, negotiate compression, if it is set
		features.CompressionType = xmem.compressionSetting
		return xmem.utils.SendHELOWithFeatures(xmem.client_for_setMeta.GetMemClient(), xmem.setMetaUserAgent, xmem.config.readTimeout, xmem.config.writeTimeout, features, xmem.Logger())
	} else {
		// Since compression is value only, getMeta does not benefit from it. Use a non-compressed connection
		return xmem.utils.SendHELOWithFeatures(xmem.client_for_getMeta.GetMemClient(), xmem.getMetaUserAgent, xmem.config.readTimeout, xmem.config.writeTimeout, features, xmem.Logger())
	}
}

// compose user agent string for HELO command
func (xmem *XmemNozzle) composeUserAgent() {
	xmem.composeUserAgentForClient(true)
	xmem.composeUserAgentForClient(false)
}

func (xmem *XmemNozzle) composeUserAgentForClient(setMeta bool) {
	var buffer bytes.Buffer
	buffer.WriteString("Goxdcr Xmem ")
	if setMeta {
		buffer.WriteString(SetMetaClientName)
	} else {
		buffer.WriteString(GetMetaClientName)
	}
	buffer.WriteString(" SourceBucket:" + xmem.sourceBucketName)
	buffer.WriteString(" TargetBucket:" + xmem.config.bucketName)
	buffer.WriteString(" ConnType:" + xmem.connType.String())
	if setMeta {
		xmem.setMetaUserAgent = buffer.String()
	} else {
		xmem.getMetaUserAgent = buffer.String()
	}
}

/**
 * Gets the raw ioConnection (io.go ReadWriteCloser) and the number of repairs done on this connection (revisions)
 * Also sets the read/write timeout for the XmemClient (client)
 */
func (xmem *XmemNozzle) getConn(client *base.XmemClient, readTimeout bool, writeTimeout bool) (io.ReadWriteCloser, int, error) {
	err := xmem.validateRunningState()
	if err != nil {
		return nil, client.RepairCount(), err
	}
	return client.GetConn(readTimeout, writeTimeout)
}

func (xmem *XmemNozzle) validateRunningState() error {
	state := xmem.State()
	if state == common.Part_Stopping || state == common.Part_Stopped || state == common.Part_Error {
		return PartStoppedError
	}
	return nil
}

func (xmem *XmemNozzle) writeToClient(client *base.XmemClient, bytesList [][]byte, renewTimeout bool, gcList [][]byte) (err error, rev int) {
	if len(bytesList) == 0 {
		// should not happen. just to be safe
		return nil, 0
	}

	stack := &base.Stack{}
	stack.Push(bytesList)

	for {
		// provide an exit route when xmem stops
		if xmem.validateRunningState() != nil {
			return nil, 0
		}

		if stack.Empty() {
			break
		}

		// Bandwidth throttling
		curBytesList := stack.Pop().([][]byte)
		if len(curBytesList) == 0 {
			// should never get here
			continue
		}
		numberOfBytes, minNumberOfBytes, minIndex, numberOfBytesOfFirstItem := computeNumberOfBytes(curBytesList)
		bytesCanSend, bytesAllowed := xmem.bandwidthThrottler.Throttle(numberOfBytes, minNumberOfBytes, numberOfBytesOfFirstItem)

		if bytesCanSend == numberOfBytes {
			// if all the bytes can be sent, send them
			preAllocatedSlice, poolGetErr := xmem.dataPool.GetByteSlice(uint64(numberOfBytes))
			if poolGetErr != nil {
				xmem.RaiseEvent(common.NewEvent(common.DataPoolGetFail, 1, xmem, nil, nil))
				preAllocatedSlice = nil
			} else {
				gcList = append(gcList, preAllocatedSlice)
			}
			flattenedBytes := base.FlattenBytesList(curBytesList, numberOfBytes, preAllocatedSlice)
			err, rev = xmem.writeToClientWithoutThrottling(client, flattenedBytes, renewTimeout)
			if err != nil {
				return
			}
			continue
		}

		if bytesCanSend == minNumberOfBytes {
			// send minNumberOfBytes
			preAllocatedSlice, poolGetErr := xmem.dataPool.GetByteSlice(uint64(minNumberOfBytes))
			if poolGetErr != nil {
				xmem.RaiseEvent(common.NewEvent(common.DataPoolGetFail, 1, xmem, nil, nil))
				preAllocatedSlice = nil
			} else {
				gcList = append(gcList, preAllocatedSlice)
			}
			flattenedBytes := base.FlattenBytesList(curBytesList[:minIndex+1], minNumberOfBytes, preAllocatedSlice)
			err, rev = xmem.writeToClientWithoutThrottling(client, flattenedBytes, renewTimeout)
			if err != nil {
				return
			}

			curBytesList = curBytesList[minIndex+1:]
		} else if bytesCanSend == numberOfBytesOfFirstItem {
			// send numberOfBytesOfFirstItem
			preAllocatedSlice, poolGetErr := xmem.dataPool.GetByteSlice(uint64(numberOfBytesOfFirstItem))
			if poolGetErr != nil {
				xmem.RaiseEvent(common.NewEvent(common.DataPoolGetFail, 1, xmem, nil, nil))
				preAllocatedSlice = nil
			} else {
				gcList = append(gcList, preAllocatedSlice)
			}
			flattenedBytes := base.FlattenBytesList(curBytesList[:1], numberOfBytesOfFirstItem, preAllocatedSlice)
			err, rev = xmem.writeToClientWithoutThrottling(client, flattenedBytes, renewTimeout)
			if err != nil {
				return
			}

			curBytesList = curBytesList[1:]
		}

		if len(curBytesList) == 0 {
			continue
		}

		// construct a subset of the bytes that fit in bytesAllowed
		splitIndex := computeNumberOfBytesUsingBytesAllowed(curBytesList, bytesAllowed)
		if splitIndex < 0 {
			// cannot even send a single item
			// push curBytesList back to the stack to be retried at a later time
			stack.Push(curBytesList)
			start_time := time.Now()

			// We do not error out when wait() fails. We simply return without raising the event
			// We let the nozzle shutdown mechanism take care of gracefull cleanup
			err2 := xmem.bandwidthThrottler.Wait()
			if err2 != nil {
				xmem.Logger().Warnf("%s bandwidth throttler failed on wait: %v", xmem.Id(), err2)
				return
			}
			xmem.RaiseEvent(common.NewEvent(common.DataThrottled, nil, xmem, nil, time.Since(start_time)))
		} else {
			// split the input into two pieces
			if splitIndex < len(curBytesList)-1 {
				// push second part of input first so that it will be processed AFTER the first part
				stack.Push(curBytesList[splitIndex+1:])
			}
			stack.Push(curBytesList[:splitIndex+1])
		}
	}

	return
}

func computeNumberOfBytes(bytesList [][]byte) (numberOfBytes, minNumberOfBytes int64, minIndex int, numberOfBytesOfFirstItem int64) {
	numberOfBytesOfFirstItem = int64(len(bytesList[0]))

	for _, bytes := range bytesList {
		numberOfBytes += int64(len(bytes))
	}

	if len(bytesList) == 1 {
		// if there is only one item, set minNumberOfBytes = numberOfBytes
		minNumberOfBytes = numberOfBytes
		minIndex = 0
		return
	}

	targetMinNumberOfBytes := numberOfBytes * int64(base.PercentageOfBytesToSendAsMin) / 100
	var curNumberOfBytes int64 = 0
	minIndex = -1
	for index, bytes := range bytesList {
		curLen := int64(len(bytes))
		if curNumberOfBytes+curLen <= targetMinNumberOfBytes {
			curNumberOfBytes += curLen
			minIndex = index
		} else {
			// time to stop
			break
		}
	}

	if minIndex >= 0 {
		minNumberOfBytes = curNumberOfBytes
	} else {
		// this can happen if the first item has a size that is bigger than targetMinNumberOfBytes
		// include only the first item in minNumberOfBytes
		minNumberOfBytes = int64(len(bytesList[0]))
		minIndex = 0
	}

	return
}

func computeNumberOfBytesUsingBytesAllowed(bytesList [][]byte, bytesAllowed int64) (splitIndex int) {
	if bytesAllowed <= 0 {
		return -1
	}

	splitIndex = -1
	var splitBytes int64 = 0
	for index, bytes := range bytesList {
		splitBytes += int64(len(bytes))
		if splitBytes <= bytesAllowed {
			splitIndex = index
			continue
		} else {
			break
		}
	}
	return
}

func (xmem *XmemNozzle) writeToClientWithoutThrottling(client *base.XmemClient, bytes []byte, renewTimeout bool) (error, int) {
	time.Sleep(client.GetBackoffTime(false))

	conn, rev, err := xmem.getConn(client, false, renewTimeout)
	if err != nil {
		return err, rev
	}

	n, err := conn.Write(bytes)

	if err == nil {
		client.ReportOpSuccess()
		return err, rev
	} else {
		xmem.Logger().Errorf("%v writeToClient error: %s\n", xmem.Id(), fmt.Sprint(err))

		// repair connection if
		// 1. received serious net error like connection closed
		// or 2. sent incomplete data to target
		if xmem.utils.IsSeriousNetError(err) || (n != 0 && n != len(bytes)) {
			xmem.repairConn(client, err.Error(), rev)

		} else if base.IsNetError(err) {
			client.ReportOpFailure(false)
		}

		return err, rev
	}
}

func (xmem *XmemNozzle) readFromClient(client *base.XmemClient, resetReadTimeout bool) (*mc.MCResponse, error, int) {

	// Gets a connection and also set whether or not to reset the readTimeOut
	_, rev, err := xmem.getConn(client, resetReadTimeout, false)
	if err != nil {
		client.Logger().Errorf("%v Can't read from client %v, failed to get connection, err=%v", xmem.Id(), client.Name(), err)
		return nil, err, rev
	}

	memClient := client.GetMemClient()
	if memClient == nil {
		return nil, errors.New("memcached client is not set"), client.RepairCount()
	}
	response, err := memClient.Receive()

	if err != nil {
		isAppErr := false
		var errMsg string = ""
		if err == response {
			isAppErr = true
		} else {
			errMsg = err.Error()
		}

		if !isAppErr {
			if err == io.EOF {
				return nil, base.ConnectionClosedError, rev
			} else if xmem.utils.IsSeriousNetError(err) {
				return nil, base.BadConnectionError, rev
			} else if base.IsNetError(err) {
				client.ReportOpFailure(true)
				return response, err, rev
			} else if strings.HasPrefix(errMsg, "bad magic") {
				//the connection to couchbase server is ruined. it is not supposed to return response with bad magic number
				//now the only sensible thing to do is to repair the connection, then retry
				client.Logger().Warnf("%v err=%v\n", xmem.Id(), err)
				return nil, base.BadConnectionError, rev
			}
		} else {
			//response.Status != SUCCESSFUL, in this case, gomemcached return the response as err as well
			//return the err as nil so that caller can differentiate the application error from transport
			//error
			return response, nil, rev
		}
	} else {
		//if no error, reset the client retry counter
		client.ReportOpSuccess()
	}
	return response, err, rev
}

func (xmem *XmemNozzle) repairConn(client *base.XmemClient, reason string, rev int) error {

	if xmem.validateRunningState() != nil {
		xmem.Logger().Infof("%v is not running, no need to repairConn", xmem.Id())
		return nil
	}

	xmem.Logger().Errorf("%v connection %v is broken due to %v, try to repair...\n", xmem.Id(), client.Name(), reason)
	pool, err := xmem.getConnPool()
	if err != nil {
		xmem.handleGeneralError(err)
		return err
	}

	memClient, err := xmem.getClientWithRetry(xmem.Id(), pool, xmem.finish_ch, false /*initializing*/, xmem.Logger())
	if err != nil {
		xmem.handleGeneralError(err)
		xmem.Logger().Errorf("%v - Failed to repair connections for %v. err=%v\n", xmem.Id(), client.Name(), err)
		return err
	}

	repaired := client.RepairConn(memClient, rev, xmem.Id(), xmem.finish_ch)
	if repaired {
		var features utilities.HELOFeatures
		if client == xmem.client_for_setMeta {
			features, err = xmem.sendHELO(true /*setMeta*/)
			if err != nil {
				xmem.handleGeneralError(err)
				xmem.Logger().Errorf("%v - Failed to repair connections for %v. err=%v\n", xmem.Id(), client.Name(), err)
				return err
			}

			err = xmem.validateFeatures(features)
			if err != nil {
				xmem.handleGeneralError(err)
				return err
			}

			xmem.xattrEnabled = features.Xattribute
			if resetErr := xmem.onSetMetaConnRepaired(); resetErr != nil {
				xmem.Logger().Warnf("%v - onSetMetaConnReparied for %v err %v", xmem.Id(), client.Name(), resetErr)
			}
		} else {
			// No need to check features for bare-bone getMeta client
			_, err = xmem.sendHELO(false /*setMeta*/)
			if err != nil {
				xmem.handleGeneralError(err)
				xmem.Logger().Errorf("%v - Failed to repair connections for %v. err=%v\n", xmem.Id(), client.Name(), err)
				return err
			}
		}
		xmem.Logger().Infof("%v - The connection for %v has been repaired\n", xmem.Id(), client.Name())
	}
	return nil
}

func (xmem *XmemNozzle) onSetMetaConnRepaired() error {
	size := xmem.buf.bufferSize()
	count := 0
	for i := 0; i < int(size); i++ {
		sent, err := xmem.buf.modSlot(uint16(i), xmem.resendWithReset)
		if err != nil {
			return err
		}
		if sent {
			count++
		}
	}
	xmem.Logger().Infof("%v - %v unresponded items are resent\n", xmem.Id(), count)
	return nil

}

func (xmem *XmemNozzle) ConnStr() string {
	return xmem.config.connectStr
}

func (xmem *XmemNozzle) UpdateSettings(settings metadata.ReplicationSettingsMap) error {
	devMainDelay, ok := settings[XMEM_DEV_MAIN_SLEEP_DELAY]
	if ok {
		devMainDelayInt := devMainDelay.(int)
		oldMainDelayInt := int(atomic.LoadUint32(&xmem.config.devMainSendDelay))
		atomic.StoreUint32(&xmem.config.devMainSendDelay, uint32(devMainDelayInt))
		if oldMainDelayInt != devMainDelayInt {
			xmem.Logger().Infof("%v updated main pipeline delay to %v millisecond(s)\n", xmem.Id(), devMainDelayInt)
		}
	}
	devBackfillDelay, ok := settings[XMEM_DEV_BACKFILL_SLEEP_DELAY]
	if ok {
		devBackfillDelayInt := devBackfillDelay.(int)
		oldBackfillDelayInt := int(atomic.LoadUint32(&xmem.config.devBackfillSendDelay))
		atomic.StoreUint32(&xmem.config.devBackfillSendDelay, uint32(devBackfillDelayInt))
		if oldBackfillDelayInt != devBackfillDelayInt {
			xmem.Logger().Infof("%v updated backfill pipeline delay to %v millisecond(s)\n", xmem.Id(), devBackfillDelay)
		}
	}
	optimisticReplicationThreshold, ok := settings[SETTING_OPTI_REP_THRESHOLD]
	if ok {
		optimisticReplicationThresholdInt := optimisticReplicationThreshold.(int)
		oldOptimisticInt := int(atomic.LoadUint32(&xmem.config.optiRepThreshold))
		atomic.StoreUint32(&xmem.config.optiRepThreshold, uint32(optimisticReplicationThresholdInt))
		if oldOptimisticInt != optimisticReplicationThresholdInt {
			xmem.Logger().Infof("%v updated optimistic replication threshold to %v\n", xmem.Id(), optimisticReplicationThresholdInt)
		}
	}
	hlvPruningWindow, ok := settings[HLV_PRUNING_WINDOW]
	if ok {
		hlvPruningWindowInt := hlvPruningWindow.(int)
		oldvPruningWindowInt := int(atomic.LoadUint32(&xmem.config.hlvPruningWindowSec))
		atomic.StoreUint32(&xmem.config.hlvPruningWindowSec, uint32(hlvPruningWindowInt))
		if oldvPruningWindowInt != hlvPruningWindowInt {
			xmem.Logger().Infof("%v updated %v to %v\n", xmem.Id(), HLV_PRUNING_WINDOW, hlvPruningWindowInt)
		}
	}
	mobileCompatible, ok := settings[MOBILE_COMPATBILE]
	if ok {
		mobileCompatibleInt := mobileCompatible.(int)
		oldMobileCompatible := int(atomic.LoadUint32(&xmem.config.mobileCompatible))
		atomic.StoreUint32(&xmem.config.mobileCompatible, uint32(mobileCompatibleInt))
		if oldMobileCompatible != mobileCompatible {
			xmem.Logger().Infof("%v updated %v to %v\n", xmem.Id(), MOBILE_COMPATBILE, mobileCompatible)
		}
		if mobileCompatible != base.MobileCompatibilityOff && atomic.CompareAndSwapUint32(&xmem.importMutationEventRaised, 1, 0) {
			xmem.eventsProducer.DismissEvent(int(xmem.importMutationEventId))
		}
	}

	return nil
}

func (xmem *XmemNozzle) dataChanControl() {
	if xmem.bytesInDataChan() < base.XmemMaxDataChanSize {
		select {
		case xmem.dataChan_control <- true:
		default:
			//dataChan_control is already flagged.
		}
	}
}

func (xmem *XmemNozzle) writeToDataChan(item *base.WrappedMCRequest) error {
	select {
	case <-xmem.dataChan_control:
		select {
		case xmem.dataChan <- item:
			atomic.AddInt32(&xmem.bytes_in_dataChan, int32(item.Req.Size()))
			xmem.dataChanControl()
			return nil
		// provides an alternative exit path when xmem stops
		case <-xmem.finish_ch:
			return PartStoppedError
		}
	case <-xmem.finish_ch:
		return PartStoppedError
	}
}

/**
 * Gets a MC request from the data channel, and tickles data channel controller
 */
func (xmem *XmemNozzle) readFromDataChan() (*base.WrappedMCRequest, error) {
	select {
	case item := <-xmem.dataChan:
		atomic.AddInt32(&xmem.bytes_in_dataChan, int32(0-item.Req.Size()))
		xmem.dataChanControl()
		return item, nil
	case <-xmem.finish_ch:
		return nil, PartStoppedError
	}
}

func (xmem *XmemNozzle) bytesInDataChan() int {
	return int(atomic.LoadInt32(&xmem.bytes_in_dataChan))
}

func (xmem *XmemNozzle) RecycleDataObj(incomingReq interface{}) {
	req, ok := incomingReq.(*base.WrappedMCRequest)
	if ok {
		xmem.recycleDataObj(req)
	}
}

func (xmem *XmemNozzle) recycleDataObj(req *base.WrappedMCRequest) {
	req.SlicesToBeReleasedMtx.Lock()
	if req.SlicesToBeReleasedByXmem != nil {
		for _, aSlice := range req.SlicesToBeReleasedByXmem {
			xmem.dataPool.PutByteSlice(aSlice)
		}
		req.SlicesToBeReleasedByXmem = nil
	}
	req.SlicesToBeReleasedMtx.Unlock()
	if xmem.upstreamObjRecycler != nil {
		xmem.upstreamObjRecycler(req)
	}
}

func (xmem *XmemNozzle) getLastTenBatchSize() string {
	xmem.last_ten_batches_size_lock.RLock()
	defer xmem.last_ten_batches_size_lock.RUnlock()
	var buffer bytes.Buffer
	buffer.WriteByte('[')
	first := true
	for _, batch_size := range xmem.last_ten_batches_size {
		if !first {
			buffer.WriteByte(',')
		} else {
			first = false
		}
		buffer.WriteString(fmt.Sprintf("%v", batch_size))
	}
	buffer.WriteByte(']')
	return buffer.String()
}

func (xmem *XmemNozzle) recordBatchSize(batchSize uint32) {
	xmem.last_ten_batches_size_lock.Lock()
	defer xmem.last_ten_batches_size_lock.Unlock()

	for i := 9; i > 0; i-- {
		xmem.last_ten_batches_size[i] = xmem.last_ten_batches_size[i-1]
	}
	xmem.last_ten_batches_size[0] = batchSize
}

func (xmem *XmemNozzle) getClientWithRetry(xmem_id string, pool base.ConnPool, finish_ch chan bool, initializing bool, logger *log.CommonLogger) (mcc.ClientIface, error) {
	getClientOpFunc := func(param interface{}) (interface{}, error) {
		// first verify whether target bucket is still valid
		targetClusterRef, err := xmem.remoteClusterSvc.RemoteClusterByUuid(xmem.targetClusterUuid, false /*refresh*/)
		if err != nil {
			return nil, err
		}
		err = xmem.utils.VerifyTargetBucket(xmem.config.bucketName, xmem.targetBucketUuid, targetClusterRef, logger)
		if err != nil {
			// err could be target bucket missing or recreated, or something else
			// skip creating client anyway
			// this will ensure that client will not be created against incorrect target bucket
			return nil, err
		}

		sanInCertificate := xmem.config.san_in_certificate
		if !initializing && xmem.config.encryptionType == metadata.EncryptionType_Full {
			connStr, err := targetClusterRef.MyConnectionStr()
			if err != nil {
				return nil, err
			}
			// hostAddr not used in full encryption mode
			_, _, _, err = xmem.utils.GetSecuritySettingsAndDefaultPoolInfo("" /*hostAddr*/, connStr,
				xmem.config.username, xmem.config.password, xmem.config.certificate, xmem.config.clientCertificate,
				xmem.config.clientKey, false /*scramShaEnabled*/, logger)
			if err != nil {
				return nil, err
			}
		}
		return pool.GetNew(sanInCertificate)
	}

	result, err := xmem.utils.ExponentialBackoffExecutorWithFinishSignal("xmem.getClientWithRetry", base.XmemBackoffTimeNewConn, base.XmemMaxRetryNewConn,
		base.MetaKvBackoffFactor, getClientOpFunc, nil /*param*/, finish_ch)
	if err != nil {
		high_level_err := fmt.Sprintf("Failed to set up connections to target cluster after %v retries.", base.XmemMaxRetryNewConn)
		logger.Errorf("%v %v", xmem_id, high_level_err)
		return nil, errors.New(high_level_err)
	}
	client, ok := result.(mcc.ClientIface)
	if !ok {
		// should never get here
		return nil, fmt.Errorf("%v getClientWithRetry returned wrong type of client", xmem_id)
	}
	return client, nil
}

func (xmem *XmemNozzle) ResponsibleVBs() []uint16 {
	return xmem.vbList
}

// Should only be done during pipeline construction
func (xmem *XmemNozzle) SetUpstreamObjRecycler(recycler func(interface{})) {
	xmem.upstreamObjRecycler = recycler
}

// Should only be done during pipeline construction
func (xmem *XmemNozzle) SetUpstreamErrReporter(reporter func(interface{})) {
	xmem.upstreamErrReporter = reporter
}

// Should only be done during pipeline construction
func (xmem *XmemNozzle) SetConflictManager(conflictMgr service_def.ConflictManagerIface) {
	xmem.conflictMgr = conflictMgr
}

func (xmem *XmemNozzle) checkSendDelayInjection() {
	if atomic.LoadUint32(&xmem.config.devBackfillSendDelay) > 0 {
		if _, pipelineType := common.DecomposeFullTopic(xmem.topic); pipelineType == common.BackfillPipeline {
			time.Sleep(time.Duration(atomic.LoadUint32(&xmem.config.devBackfillSendDelay)) * time.Millisecond)
		}
	}
	if atomic.LoadUint32(&xmem.config.devMainSendDelay) > 0 {
		if _, pipelineType := common.DecomposeFullTopic(xmem.topic); pipelineType == common.MainPipeline {
			time.Sleep(time.Duration(atomic.LoadUint32(&xmem.config.devMainSendDelay)) * time.Millisecond)
		}
	}
}

func (xmem *XmemNozzle) getMobileCompatible() int {
	return int(atomic.LoadUint32(&xmem.config.mobileCompatible))
}

func (xmem *XmemNozzle) getCrossClusterVers() bool {
	// No need for atomic load since we restart pipeline if this changes.
	return xmem.config.crossClusterVers
}

const (
	errorMapErrKey  = "errors"
	errorMapNameKey = "name"
	errorMapDescKey = "desc"
)

func (xmem *XmemNozzle) PrintResponseStatusError(status mc.Status) string {
	if xmem.memcachedErrMap == nil {
		return fmt.Sprintf("response status=%v", status)
	}

	errorsLookupTable, ok := xmem.memcachedErrMap[errorMapErrKey].(map[string]interface{})
	if !ok {
		return fmt.Sprintf("response status=%v", status)
	}

	statusCodeStr := strconv.FormatUint(uint64(status), 16)
	errDetail, ok := errorsLookupTable[statusCodeStr].(map[string]interface{})
	if !ok {
		return fmt.Sprintf("response status=%v", status)
	}

	return fmt.Sprintf("response errCode: %v errName: %v errDesc: %v ", statusCodeStr,
		errDetail[errorMapNameKey], errDetail[errorMapDescKey])
}<|MERGE_RESOLUTION|>--- conflicted
+++ resolved
@@ -28,26 +28,15 @@
 	"github.com/couchbase/gomemcached"
 	mc "github.com/couchbase/gomemcached"
 	mcc "github.com/couchbase/gomemcached/client"
-<<<<<<< HEAD
-	"github.com/couchbase/goxdcr/base"
-	"github.com/couchbase/goxdcr/common"
-	"github.com/couchbase/goxdcr/conflictlog"
-	"github.com/couchbase/goxdcr/crMeta"
-	"github.com/couchbase/goxdcr/hlv"
-	"github.com/couchbase/goxdcr/log"
-	"github.com/couchbase/goxdcr/metadata"
-	"github.com/couchbase/goxdcr/service_def"
-	utilities "github.com/couchbase/goxdcr/utils"
-=======
 	"github.com/couchbase/goxdcr/v8/base"
 	"github.com/couchbase/goxdcr/v8/common"
+	"github.com/couchbase/goxdcr/v8/conflictlog"
 	"github.com/couchbase/goxdcr/v8/crMeta"
 	"github.com/couchbase/goxdcr/v8/hlv"
 	"github.com/couchbase/goxdcr/v8/log"
 	"github.com/couchbase/goxdcr/v8/metadata"
 	"github.com/couchbase/goxdcr/v8/service_def"
 	utilities "github.com/couchbase/goxdcr/v8/utils"
->>>>>>> ae1aeedf
 	"github.com/golang/snappy"
 )
 
@@ -97,13 +86,9 @@
 
 var ErrorBufferInvalidState = errors.New("xmem buffer is in invalid state")
 
-<<<<<<< HEAD
+var ErrorFatalError = errors.New("received connection fatal error")
+
 type ConflictResolver func(req *base.WrappedMCRequest, resp *mc.MCResponse, specs []base.SubdocLookupPathSpec, sourceId, targetId hlv.DocumentSourceId, logConflict bool, xattrEnabled bool, uncompressFunc base.UncompressFunc, logger *log.CommonLogger) (crMeta.ConflictDetectionResult, crMeta.ConflictResolutionResult, error)
-=======
-var ErrorFatalError = errors.New("received connection fatal error")
-
-type ConflictResolver func(req *base.WrappedMCRequest, resp *mc.MCResponse, specs []base.SubdocLookupPathSpec, sourceId, targetId hlv.DocumentSourceId, xattrEnabled bool, uncompressFunc base.UncompressFunc, logger *log.CommonLogger) (base.ConflictResult, error)
->>>>>>> ae1aeedf
 
 var GetMetaClientName = "client_getMeta"
 var SetMetaClientName = "client_setMeta"
@@ -2618,19 +2603,6 @@
 		return
 	}
 
-<<<<<<< HEAD
-	var updateHLV bool
-	var sourceMeta *crMeta.CRMetadata
-
-	if wrappedReq.HLVModeOptions.SendHlv {
-		sourceDoc := crMeta.NewSourceDocument(wrappedReq, xmem.sourceActorId)
-		sourceMeta, err = sourceDoc.GetMetadata(xmem.uncompressBody)
-		if err != nil {
-			return err
-		}
-
-		updateHLV = crMeta.NeedToUpdateHlv(sourceMeta, xmem.config.vbHlvMaxCas[wrappedReq.Req.VBucket], time.Duration(atomic.LoadUint32(&xmem.config.hlvPruningWindowSec))*time.Second)
-=======
 	var vbHlvMaxCas uint64
 	if wrappedReq.HLVModeOptions.SendHlv && xmem.config.vbHlvMaxCas != nil {
 		vbHlvMaxCas = xmem.config.vbHlvMaxCas[wrappedReq.Req.VBucket]
@@ -2640,15 +2612,14 @@
 	sourceDocMeta, err := sourceDoc.GetMetadata(xmem.uncompressBody)
 	if err != nil {
 		return err
->>>>>>> ae1aeedf
 	}
 
 	updateHLV := crMeta.NeedToUpdateHlv(sourceDocMeta, vbHlvMaxCas, time.Duration(atomic.LoadUint32(&xmem.config.hlvPruningWindowSec))*time.Second)
 
 	if wrappedReq.IsSubdocOp() {
-		return xmem.updateSystemXattrForSubdocOp(wrappedReq, lookup, sourceMeta, updateHLV)
+		return xmem.updateSystemXattrForSubdocOp(wrappedReq, lookup, sourceDocMeta, updateHLV)
 	} else {
-		return xmem.updateSystemXattrForMetaOp(wrappedReq, lookup, sourceMeta, updateHLV)
+		return xmem.updateSystemXattrForMetaOp(wrappedReq, lookup, sourceDocMeta, updateHLV)
 	}
 }
 
@@ -2714,15 +2685,11 @@
 	if updateHLV {
 		_, pruned, err := crMeta.ConstructXattrFromHlvForSetMeta(sourceMeta, time.Duration(atomic.LoadUint32(&xmem.config.hlvPruningWindowSec))*time.Second, xattrComposer)
 		if err != nil {
-<<<<<<< HEAD
-			err = fmt.Errorf("error decoding source mutation for key=%v%s%v, req=%v%v%v, reqBody=%v%v%v, sourceMeta=%s in updateSystemXattrForTarget",
+			err = fmt.Errorf("error decoding source mutation for key=%v%s%v, req=%v%v%v, reqBody=%v%v%v, sourceMeta=%s in updateSystemXattrForTarget, err=%v",
 				base.UdTagBegin, req.Key, base.UdTagEnd,
 				base.UdTagBegin, req, base.UdTagEnd,
 				base.UdTagBegin, req.Body, base.UdTagEnd,
-				sourceMeta)
-=======
-			err = fmt.Errorf("error decoding source mutation for key=%v%s%v, req=%v%v%v, reqBody=%v%v%v in updateSystemXattrForTarget, err=%v", base.UdTagBegin, req.Key, base.UdTagEnd, base.UdTagBegin, req, base.UdTagEnd, base.UdTagBegin, req.Body, base.UdTagEnd, err)
->>>>>>> ae1aeedf
+				sourceMeta, err)
 			return err
 		}
 
@@ -3110,19 +3077,6 @@
 	if err != nil {
 		return err
 	}
-<<<<<<< HEAD
-	if xmem.isCCR() || xmem.config.crossClusterVers {
-		if xmem.sourceActorId, err = hlv.UUIDstoDocumentSource(xmem.sourceBucketUuid, xmem.sourceClusterUuid); err != nil {
-			xmem.Logger().Errorf("Cannot convert source bucket UUID %v to base64. Error: %v", xmem.sourceBucketUuid, err)
-			return err
-		}
-		if xmem.targetActorId, err = hlv.UUIDstoDocumentSource(xmem.targetBucketUuid, xmem.targetClusterUuid); err != nil {
-			xmem.Logger().Errorf("Cannot convert target bucket UUID %v to base64. Error: %v", xmem.targetClusterUuid, err)
-			return err
-		}
-		xmem.Logger().Infof("%v: Using %s (sourceBucketUUID %s + sourceClusterUUID %s) and %s (targetBucketUUID %s + targetClusterUUID %s) as source and target actor IDs for HLV.",
-			xmem.Id(), xmem.sourceActorId, xmem.sourceBucketUuid, xmem.sourceClusterUuid, xmem.targetActorId, xmem.targetBucketUuid, xmem.targetClusterUuid)
-=======
 
 	if xmem.sourceActorId, err = hlv.UUIDstoDocumentSource(xmem.sourceBucketUuid, xmem.sourceClusterUuid); err != nil {
 		xmem.Logger().Errorf("Cannot convert source bucket UUID %v to base64. Error: %v", xmem.sourceBucketUuid, err)
@@ -3131,7 +3085,6 @@
 	if xmem.targetActorId, err = hlv.UUIDstoDocumentSource(xmem.targetBucketUuid, xmem.targetClusterUuid); err != nil {
 		xmem.Logger().Errorf("Cannot convert target bucket UUID %v to base64. Error: %v", xmem.targetClusterUuid, err)
 		return err
->>>>>>> ae1aeedf
 	}
 	xmem.Logger().Infof("%v: Using %s (sourceBucketUUID %s + sourceClusterUUID %s) and %s (targetBucketUUID %s + targetClusterUUID %s) as source and target actor IDs for HLV.",
 		xmem.Id(), xmem.sourceActorId, xmem.sourceBucketUuid, xmem.sourceClusterUuid, xmem.targetActorId, xmem.targetBucketUuid, xmem.targetClusterUuid)
@@ -3250,19 +3203,12 @@
 // identify if a given request performs optimistic cas locking or not.
 // Use IsCasLockingRequest for that.
 func (xmem *XmemNozzle) nonOptimisticCROnly() bool {
-<<<<<<< HEAD
 	return xmem.getCrossClusterVers() || xmem.getMobileCompatible() != base.MobileCompatibilityOff || xmem.isCCR()
 }
 
 func (xmem *XmemNozzle) isCCR() bool {
 	// It is a bucket setting, no need of locks.
 	return xmem.source_cr_mode == base.CRMode_Custom
-=======
-	if xmem.getCrossClusterVers() || xmem.getMobileCompatible() != base.MobileCompatibilityOff || xmem.source_cr_mode == base.CRMode_Custom {
-		return true
-	}
-	return false
->>>>>>> ae1aeedf
 }
 
 func (xmem *XmemNozzle) receiveResponse(finch chan bool, waitGrp *sync.WaitGroup) {
@@ -3501,6 +3447,10 @@
 				resp_wait_time = time.Since(*sent_time)
 				manifestId = wrappedReq.GetManifestId()
 
+				// before moving the throughseqno forward,
+				// wait for it's conflict logging to be done
+				wrappedReq.WaitForConflictLogging(xmem.finish_ch, xmem.Logger())
+
 				isExpirySet := false
 				if wrappedReq.IsSubdocOp() {
 					isExpirySet = (len(req.Extras) > 1)
@@ -3541,71 +3491,9 @@
 				//feedback the most current commit_time to xmem.config.respTimeout
 				xmem.adjustRespTimeout(resp_wait_time)
 
-<<<<<<< HEAD
-				if req != nil && req.Opaque == response.Opaque {
-
-					// before moving the throughseqno forward,
-					// wait for it's conflict logging to be done
-					wrappedReq.WaitForConflictLogging(xmem.finish_ch, xmem.Logger())
-
-					isExpirySet := false
-					if wrappedReq.IsSubdocOp() {
-						isExpirySet = (len(req.Extras) > 1)
-					} else {
-						isExpirySet = (len(req.Extras) >= 8 && binary.BigEndian.Uint32(req.Extras[4:8]) != 0)
-					}
-					additionalInfo := DataSentEventAdditional{Seqno: seqno,
-						IsOptRepd:            xmem.optimisticRep(wrappedReq),
-						Opcode:               req.Opcode,
-						IsExpirySet:          isExpirySet,
-						VBucket:              req.VBucket,
-						Req_size:             req.Size(),
-						Commit_time:          committing_time,
-						Resp_wait_time:       resp_wait_time,
-						ManifestId:           manifestId,
-						FailedTargetCR:       base.IsEExistsError(response.Status),
-						UncompressedReqSize:  req.Size() - wrappedReq.GetBodySize() + wrappedReq.GetUncompressedBodySize(),
-						SkippedRecompression: wrappedReq.SkippedRecompression,
-						ImportMutation:       wrappedReq.ImportMutation,
-						Cloned:               wrappedReq.Cloned,
-						CloneSyncCh:          wrappedReq.ClonedSyncCh,
-					}
-					xmem.RaiseEvent(common.NewEvent(common.DataSent, nil, xmem, nil, additionalInfo))
-					if wrappedReq.ImportMutation && xmem.getMobileCompatible() == base.MobileCompatibilityOff && atomic.CompareAndSwapUint32(&xmem.importMutationEventRaised, 0, 1) {
-						xmem.importMutationEventId = xmem.eventsProducer.AddEvent(
-							base.LowPriorityMsg,
-							base.ImportDetectedStr,
-							base.EventsMap{},
-							nil)
-					}
-					isSubDocOp := wrappedReq.IsSubdocOp()
-					if isSubDocOp {
-						vbno := wrappedReq.Req.VBucket
-						seqno := wrappedReq.Seqno
-						xmem.RaiseEvent(common.NewEvent(common.DocsSentWithSubdocCmd, wrappedReq.SubdocCmdOptions.SubdocOp, xmem, []interface{}{vbno, seqno}, nil))
-					}
-					xmem.handleCasPoisoning(wrappedReq, response)
-					//feedback the most current commit_time to xmem.config.respTimeout
-					xmem.adjustRespTimeout(resp_wait_time)
-
-					//empty the slot in the buffer
-					if xmem.buf.evictSlot(pos) != nil {
-						panic(fmt.Sprintf("Failed to evict slot %d\n", pos))
-					}
-
-					//put the request object back into the pool
-					xmem.recycleDataObj(wrappedReq)
-				} else {
-					if req != nil {
-						xmem.Logger().Debugf("%v Got the response, response.Opcode=%v response.Opaque=%v, req.Opaque=%v req.Status=%v\n", xmem.Id(), response.Opcode, response.Opaque, req.Opaque, response.Status)
-					} else {
-						xmem.Logger().Debugf("%v Got the response, pos=%v, req in that pos is nil\n", xmem.Id(), pos)
-					}
-=======
 				//empty the slot in the buffer
 				if xmem.buf.evictSlot(pos) != nil {
 					panic(fmt.Sprintf("Failed to evict slot %d\n", pos))
->>>>>>> ae1aeedf
 				}
 
 				//put the request object back into the pool
