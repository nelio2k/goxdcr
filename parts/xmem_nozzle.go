package parts

import (
	"encoding/binary"
	"errors"
	"fmt"
	common "github.com/Xiaomei-Zhang/couchbase_goxdcr/common"
	"github.com/Xiaomei-Zhang/couchbase_goxdcr/log"
	part "github.com/Xiaomei-Zhang/couchbase_goxdcr/part"
	base "github.com/Xiaomei-Zhang/couchbase_goxdcr_impl/base"
	gen_server "github.com/Xiaomei-Zhang/couchbase_goxdcr_impl/gen_server"
	"github.com/Xiaomei-Zhang/couchbase_goxdcr_impl/utils"
	mc "github.com/couchbase/gomemcached"
	mcc "github.com/couchbase/gomemcached/client"
	"io"
	//	"math"
	"math/rand"
	"net"
	"reflect"
	"sync"
	"time"
)

type XMEM_MODE int

//configuration settings for XmemNozzle
const (
	//configuration param names
	XMEM_SETTING_BATCHCOUNT            = "batch_count"
	XMEM_SETTING_BATCHSIZE             = "batch_size"
	XMEM_SETTING_MODE                  = "mode"
	XMEM_SETTING_NUMOFRETRY            = "max_retry"
	XMEM_SETTING_RESP_TIMEOUT          = "resp_timeout"
	XMEM_SETTING_WRITE_TIMEOUT         = "write_timeout"
	XMEM_SETTING_BATCH_EXPIRATION_TIME = "batch_expiration_time"
	XMEM_SETTING_MAX_RETRY_INTERVAL    = "max_retry_interval"

	//default configuration
	default_batchcount int = 500
	default_batchsize  int = 2048
	//	default_mode                XMEM_MODE     = Batch_XMEM
	default_numofretry          int           = 10
	default_resptimeout         time.Duration = 100 * time.Millisecond
	default_dataChannelSize                   = 5000
	default_batchExpirationTime               = 400 * time.Millisecond
	default_maxRetryInterval                  = 30 * time.Second
	default_writeTimeOut        time.Duration = time.Duration(1) * time.Second
)

const (
	SET_WITH_META    = mc.CommandCode(0xa2)
	DELETE_WITH_META = mc.CommandCode(0xa8)
)

var xmem_setting_defs base.SettingDefinitions = base.SettingDefinitions{XMEM_SETTING_BATCHCOUNT: base.NewSettingDef(reflect.TypeOf((*int)(nil)), false),
	XMEM_SETTING_BATCHSIZE:             base.NewSettingDef(reflect.TypeOf((*int)(nil)), false),
	XMEM_SETTING_MODE:                  base.NewSettingDef(reflect.TypeOf((*XMEM_MODE)(nil)), false),
	XMEM_SETTING_NUMOFRETRY:            base.NewSettingDef(reflect.TypeOf((*int)(nil)), false),
	XMEM_SETTING_RESP_TIMEOUT:          base.NewSettingDef(reflect.TypeOf((*time.Duration)(nil)), false),
	XMEM_SETTING_WRITE_TIMEOUT:         base.NewSettingDef(reflect.TypeOf((*time.Duration)(nil)), false),
	XMEM_SETTING_MAX_RETRY_INTERVAL:    base.NewSettingDef(reflect.TypeOf((*time.Duration)(nil)), false),
	XMEM_SETTING_BATCH_EXPIRATION_TIME: base.NewSettingDef(reflect.TypeOf((*time.Duration)(nil)), false)}

/************************************
/* struct bufferedMCRequest
*************************************/

type bufferedMCRequest struct {
	req          *mc.MCRequest
	sent_time    time.Time
	num_of_retry int
	err          error
	reservation  int
}

func newBufferedMCRequest(request *mc.MCRequest, reservationNum int) *bufferedMCRequest {
	return &bufferedMCRequest{req: request,
		sent_time:    time.Now(),
		num_of_retry: 0,
		err:          nil,
		reservation:  reservationNum}
}

/***********************************************************
/* struct requestBuffer
/* This is used to buffer the sent but yet confirmed data
************************************************************/
type requestBuffer struct {
	slots            []*bufferedMCRequest /*slots to store the data*/
	sequences        []uint16
	empty_slots_pos  chan uint16 /*empty slot pos in the buffer*/
	size             uint16      /*the size of the buffer*/
	notifych         chan bool   /*notify channel is set when the buffer is below threshold*/
	notify_allowed  bool   /*notify is allowed*/
	notify_threshold uint16
	logger           *log.CommonLogger
}

func newReqBuffer(size uint16, notifychan chan bool, threshold uint16, logger *log.CommonLogger) *requestBuffer {
	logger.Debugf("Create a new request buffer of size %d\n", size)
	buf := &requestBuffer{
		make([]*bufferedMCRequest, size, size),
		make([]uint16, size),
		make(chan uint16, size),
		size,
		notifychan,
		true,
		threshold,
		logger}

	logger.Debug("Slots is initialized")

	//initialize the empty_slots_pos
	buf.initializeEmptySlotPos()

	logger.Debugf("new request buffer of size %d is created\n", size)
	return buf
}

//not concurrent safe. Caller need to be aware
func (buf *requestBuffer) setNotifyThreshold(threshold uint16) {
	buf.notify_threshold = threshold
}

func (buf *requestBuffer) nextNotify () {
	buf.notify_allowed = true
}

func (buf *requestBuffer) initializeEmptySlotPos() error {
	for i := 0; i < int(buf.size); i++ {
		buf.empty_slots_pos <- uint16(i)
		buf.sequences[i] = 0
	}

	return nil
}

func (buf *requestBuffer) validatePos(pos uint16) (err error) {
	err = nil
	if pos < 0 || int(pos) >= len(buf.slots) {
		buf.logger.Error("Invalid slot index")
		err = errors.New("Invalid slot index")
	}
	return
}

//slot allow caller to get hold of the content in the slot without locking the slot
//@pos - the position of the slot
func (buf *requestBuffer) slot(pos uint16) (*mc.MCRequest, error) {
	buf.logger.Debugf("Getting the content in slot %d\n", pos)

	err := buf.validatePos(pos)
	if err != nil {
		return nil, err
	}

	req := buf.slots[pos]

	if req == nil {
		return nil, nil
	} else {
		return req.req, nil
	}

}

//modSlot allow caller to do book-keeping on the slot, like updating num_of_retry, err
//@pos - the position of the slot
//@modFunc - the callback function which is going to update the slot
func (buf *requestBuffer) modSlot(pos uint16, modFunc func(req *bufferedMCRequest, p uint16) bool) (bool, error) {
	var err error = nil
	err = buf.validatePos(pos)
	if err != nil {
		return false, err
	}

	req := buf.slots[pos]

	var modified bool

	if req != nil && req.req != nil {
		modified = modFunc(req, pos)
	} else {
		modified = false
	}
	return modified, err
}

//evictSlot allow caller to empty the slot
//@pos - the position of the slot
//note: not concurrency safe, should be called only in one goroutine
func (buf *requestBuffer) evictSlot(pos uint16) error {

	err := buf.validatePos(pos)
	if err != nil {
		return err
	}
	req := buf.slots[pos]
	buf.slots[pos] = nil

	if req != nil {
		buf.empty_slots_pos <- pos

		//increase sequence
		if buf.sequences[pos]+1 > 65535 {
			buf.sequences[pos] = 0
		} else {
			buf.sequences[pos] = buf.sequences[pos] + 1
		}

<<<<<<< HEAD
		buf.logger.Infof("wait_for_resp=%vs\n", time.Since(req.sent_time).Seconds())
=======
		buf.logger.Debugf("buf.seqence[%v]=%v\n", pos, buf.sequences[pos])
		buf.logger.Debugf("wait_for_resp=%vs\n", time.Since(req.sent_time).Seconds())
>>>>>>> d6212603

		if buf.size-uint16(len(buf.empty_slots_pos)) <= buf.notify_threshold {
			if buf.notifych != nil && buf.notify_allowed {
				buf.notifych <- true
				buf.notify_allowed = false
				buf.logger.Debugf("buffer's occupied slots is below threshold %v, notify", buf.notify_threshold)
			} else {
				buf.logger.Debugf("buffer's occupied slots is below threshold %v, no notify channel is specified though", buf.notify_threshold)
			}
		}
	}
	return nil

}

//availableSlotIndex returns a position number of an empty slot
func (buf *requestBuffer) reserveSlot() (error, uint16, int) {
	buf.logger.Debugf("slots chan length=%d\n", len(buf.empty_slots_pos))
	index := <-buf.empty_slots_pos

	var reservation_num int

	//non blocking
	//generate a random number
	reservation_num = rand.Int()
	req := newBufferedMCRequest(nil, reservation_num)
	buf.slots[index] = req
	return nil, uint16(index), reservation_num
}

func (buf *requestBuffer) cancelReservation(index uint16, reservation_num int) error {

	err := buf.validatePos(index)
	if err == nil {
		buf.empty_slots_pos <- index

		req := buf.slots[index]
		var reservation_num int

		//non blocking

		if req.reservation == reservation_num {
			req = nil
		} else {
			err = errors.New("Cancel reservation failed, reservation number doesn't match")
		}
	}
	return err
}

func (buf *requestBuffer) enSlot(pos uint16, req *mc.MCRequest, reservationNum int) error {
	buf.logger.Debugf("enSlot: pos=%d\n", pos)

	err := buf.validatePos(pos)
	if err != nil {
		return err
	}
	r := buf.slots[pos]

	if r == nil {
		buf.slots[pos] = newBufferedMCRequest(nil, 0)
	} else {
		if r.reservation != reservationNum {
			buf.logger.Errorf("Can't enSlot %d, doesn't have the reservation, %v", pos, r)
			return errors.New(fmt.Sprintf("Can't enSlot %d, doesn't have the reservation", pos))
		}
		r.req = req
	}
	buf.logger.Debugf("slot %d is occupied\n", pos)
	return nil
}

func (buf *requestBuffer) bufferSize() uint16 {
	return buf.size
}

/************************************
/* struct xmemConfig
*************************************/
type xmemConfig struct {
	maxCount int
	maxSize  int
	//the duration to wait for the batch-sending to finish
	respTimeout         time.Duration
	maxRetryInterval    time.Duration
	batchExpirationTime time.Duration
	writeTimeout        time.Duration
	maxRetry            int
	//	mode                XMEM_MODE
	connectStr string
	bucketName string
	password   string
	logger     *log.CommonLogger
}

func newConfig(logger *log.CommonLogger) xmemConfig {
	return xmemConfig{maxCount: default_batchcount,
		maxSize:             default_batchsize,
		respTimeout:         default_resptimeout,
		batchExpirationTime: default_batchExpirationTime,
		writeTimeout:        default_writeTimeOut,
		maxRetryInterval:    default_maxRetryInterval,
		maxRetry:            default_numofretry,
		//		mode:                default_mode,
		connectStr: "",
		bucketName: "",
		password:   "",
	}

}

func (config *xmemConfig) initializeConfig(settings map[string]interface{}) error {
	err := utils.ValidateSettings(xmem_setting_defs, settings, config.logger)
	if val, ok := settings[XMEM_SETTING_BATCHSIZE]; ok {
		config.maxSize = val.(int)
	}
	if val, ok := settings[XMEM_SETTING_BATCHCOUNT]; ok {
		config.maxCount = val.(int)
	}
	if val, ok := settings[XMEM_SETTING_RESP_TIMEOUT]; ok {
		config.respTimeout = val.(time.Duration)
	}
	if val, ok := settings[XMEM_SETTING_NUMOFRETRY]; ok {
		config.maxRetry = val.(int)
	}
	if val, ok := settings[XMEM_SETTING_BATCH_EXPIRATION_TIME]; ok {
		config.batchExpirationTime = val.(time.Duration)
	}
	if val, ok := settings[XMEM_SETTING_WRITE_TIMEOUT]; ok {
		config.writeTimeout = val.(time.Duration)
	}
	if val, ok := settings[XMEM_SETTING_MAX_RETRY_INTERVAL]; ok {
		config.maxRetryInterval = val.(time.Duration)
	}
	return err
}

/************************************
/* struct xmemBatch
*************************************/
type xmemBatch struct {
	curCount          int
	curSize           int
	capacity_count    int
	capacity_size     int
	start_time        time.Time
	frozen            bool
	logger            *log.CommonLogger
	expiring_duration time.Duration
	expire_ch         <-chan time.Time
}

func newXmemBatch(cap_count int, cap_size int, expiring_duration time.Duration, logger *log.CommonLogger) *xmemBatch {
	return &xmemBatch{
		curCount:          0,
		curSize:           0,
		capacity_count:    cap_count,
		capacity_size:     cap_size,
		expiring_duration: expiring_duration,
		logger:            logger}
}

func (b *xmemBatch) accumuBatch(size int) bool {
	var ret bool = true

	b.curCount++
	if b.curCount == 1 {
		b.start_time = time.Now()
		b.expire_ch = time.Tick(b.expiring_duration)
	}

	b.curSize += size
	if b.curCount < b.capacity_count && b.curSize < b.capacity_size*1000 {
		ret = false
	}
	return ret
}

func (b *xmemBatch) count() int {
	return b.curCount
}

func (b *xmemBatch) size() int {
	return b.curSize

}

/************************************
/* struct XmemNozzle
*************************************/
type XmemNozzle struct {

	//parent inheritance
	gen_server.GenServer
	part.AbstractPart

	bOpen      bool
	lock_bOpen sync.RWMutex

	//data channel to accept the incoming data
	dataChan chan *mc.MCRequest

	//memcached client connected to the target bucket
	memClient *mcc.Client

	//configurable parameter
	config xmemConfig

	//queue for ready batches
	batches_ready chan *xmemBatch

	//batch to be accumulated
	batch *xmemBatch

	//channel to signal if batch can be transitioned to batches_ready
	batch_move_ch chan bool

	//control the pace of send
	//used by flow control
	send_allow_ch chan bool

	childrenWaitGrp sync.WaitGroup

	//buffer for the sent, but not yet confirmed data
	buf *requestBuffer

	sender_finch   chan bool
	receiver_finch chan bool
	checker_finch  chan bool

	counter_sent     int
	counter_received int
	start_time       time.Time
}

func NewXmemNozzle(id string,
	connectString string,
	bucketName string,
	password string,
	logger_context *log.LoggerContext) *XmemNozzle {

	//callback functions from GenServer
	var msg_callback_func gen_server.Msg_Callback_Func
	//	var behavior_callback_func gen_server.Behavior_Callback_Func
	var exit_callback_func gen_server.Exit_Callback_Func
	var error_handler_func gen_server.Error_Handler_Func

	var isStarted_callback_func part.IsStarted_Callback_Func

	server := gen_server.NewGenServer(&msg_callback_func,
		nil, &exit_callback_func, &error_handler_func, logger_context, "XmemNozzle")
	isStarted_callback_func = server.IsStarted
	part := part.NewAbstractPartWithLogger(id, &isStarted_callback_func, server.Logger())

	xmem := &XmemNozzle{GenServer: server, /*gen_server.GenServer*/
		AbstractPart:     part,                       /*part.AbstractPart*/
		bOpen:            true,                       /*bOpen	bool*/
		lock_bOpen:       sync.RWMutex{},             /*lock_bOpen	sync.RWMutex*/
		dataChan:         nil,                        /*dataChan*/
		memClient:        nil,                        /*memClient*/
		config:           newConfig(server.Logger()), /*config	xmemConfig*/
		batches_ready:    nil,                        /*batches_ready chan *xmemBatch*/
		batch:            nil,                        /*batch		  *xmemBatch*/
		batch_move_ch:    nil,
		childrenWaitGrp:  sync.WaitGroup{}, /*childrenWaitGrp sync.WaitGroup*/
		buf:              nil,              /*buf	requestBuffer*/
		receiver_finch:   make(chan bool),  /*receiver_finch chan bool*/
		checker_finch:    make(chan bool),  /*checker_finch chan bool*/
		sender_finch:     make(chan bool),
		send_allow_ch:    make(chan bool, 1), /*send_allow_ch chan bool*/
		counter_sent:     0,
		counter_received: 0}

	xmem.config.connectStr = connectString
	xmem.config.bucketName = bucketName
	xmem.config.password = password

	msg_callback_func = nil
	exit_callback_func = xmem.onExit
	error_handler_func = xmem.handleGeneralError
	return xmem

}

func (xmem *XmemNozzle) Open() error {
	if !xmem.bOpen {
		xmem.bOpen = true

	}
	return nil
}

func (xmem *XmemNozzle) Close() error {
	if xmem.bOpen {
		xmem.bOpen = false
	}
	return nil
}

func (xmem *XmemNozzle) Start(settings map[string]interface{}) error {
	xmem.Logger().Info("Xmem starting ....")
	err := xmem.initialize(settings)
	xmem.Logger().Info("....Finish initializing....")
	if err == nil {
		xmem.childrenWaitGrp.Add(1)
		go xmem.receiveResponse(xmem.memClient, xmem.receiver_finch, &xmem.childrenWaitGrp)

		xmem.childrenWaitGrp.Add(1)
		go xmem.check(xmem.checker_finch, &xmem.childrenWaitGrp)

		xmem.childrenWaitGrp.Add(1)
		go xmem.processData_batch(xmem.sender_finch, &xmem.childrenWaitGrp)
	}
	xmem.start_time = time.Now()
	if err == nil {
		err = xmem.Start_server()
	}

	xmem.Logger().Info("Xmem nozzle is started")
	return err
}

func (xmem *XmemNozzle) getReadyToShutdown() {
	xmem.Logger().Debug("Waiting for data is drained")

	for {
		if len(xmem.dataChan) == 0 && len(xmem.batches_ready) == 0 {
			xmem.Logger().Debug("Ready to stop")
			break
		} else if len(xmem.batches_ready) == 0 && xmem.batch.count() > 0 {
			xmem.batchReady()

		} else {
			xmem.Logger().Debugf("%d in data channel, %d batches ready, % data in current batch \n", len(xmem.dataChan), len(xmem.batches_ready), xmem.batch.count())
		}
	}

	close(xmem.batches_ready)
}

func (xmem *XmemNozzle) Stop() error {
	xmem.Logger().Infof("Stop XmemNozzle %v\n", xmem.Id())
	xmem.getReadyToShutdown()

	conn := xmem.memClient.Hijack()
	conn.(*net.TCPConn).SetReadDeadline(time.Now())

	xmem.Logger().Debugf("XmemNozzle %v processed %v items\n", xmem.Id(), xmem.counter_sent)
	err := xmem.Stop_server()

	conn.(*net.TCPConn).SetReadDeadline(time.Date(1, time.January, 0, 0, 0, 0, 0, time.UTC))
	xmem.Logger().Debugf("XmemNozzle %v is stopped\n", xmem.Id())
	return err
}

func (xmem *XmemNozzle) IsOpen() bool {
	ret := xmem.bOpen
	return ret
}

func (xmem *XmemNozzle) batchReady() {
	//move the batch to ready batches channel
	if xmem.batch.count() > 0 {
		<-xmem.batch_move_ch
		defer func() {
			xmem.batch_move_ch <- true
			xmem.Logger().Infof("End moving batch, %v batches ready\n", len(xmem.batches_ready))
		}()
		xmem.Logger().Infof("move the batch (count=%d) ready queue\n", xmem.batch.count())
		select {
		case xmem.batches_ready <- xmem.batch:

			xmem.Logger().Debugf("There are %d batches in ready queue\n", len(xmem.batches_ready))
			xmem.initNewBatch()
		}
	}

}

func (xmem *XmemNozzle) Receive(data interface{}) error {
	xmem.Logger().Debugf("data key=%v is received", data.(*mc.MCRequest).Key)
	xmem.Logger().Debugf("data channel len is %d\n", len(xmem.dataChan))

	request := data.(*mc.MCRequest)

	xmem.dataChan <- request

	xmem.counter_received++

	//accumulate the batchCount and batchSize
	if xmem.batch.accumuBatch(data.(*mc.MCRequest).Size()) {
		xmem.batchReady()
	}
	//raise DataReceived event
	xmem.RaiseEvent(common.DataReceived, data.(*mc.MCRequest), xmem, nil, nil)
	xmem.Logger().Debugf("Xmem %v received %v items\n", xmem.Id(), xmem.counter_received)

	return nil
}

func (xmem *XmemNozzle) processData_batch(finch chan bool, waitGrp *sync.WaitGroup) (err error) {
	defer waitGrp.Done()
	for {
		if xmem.IsOpen() {
			select {
			case <-finch:
				goto done
			case batch, ok := <-xmem.batches_ready:
				xmem.Logger().Debugf("%v Send..., %v batches ready, %v items in queue, count_recieved=%v, count_sent=%v\n", xmem.Id(), len(xmem.batches_ready), len(xmem.dataChan), xmem.counter_received, xmem.counter_sent)
				if !ok {
					return nil
				}
				err = xmem.send_internal(batch)
				<-xmem.send_allow_ch
				xmem.buf.nextNotify()
			case <-xmem.batch.expire_ch:
				xmem.Logger().Debugf("%v batch expired, move %v to ready queue\n", xmem.Id(), xmem.batch.count())
				xmem.batchReady()
			}
		}
	}
done:
	return
}

func (xmem *XmemNozzle) onExit() {
	//notify the data processing routine
	xmem.sender_finch <- true
	xmem.receiver_finch <- true
	xmem.checker_finch <- true
	xmem.childrenWaitGrp.Wait()

	//cleanup
	pool := base.ConnPoolMgr().GetPool(xmem.getPoolName(xmem.config.connectStr))
	if pool != nil {
		pool.Release(xmem.memClient)
	}

}

func (xmem *XmemNozzle) batchSendWithRetry(batch *xmemBatch, conn io.ReadWriteCloser, numOfRetry int) error {
	var err error
	count := batch.count()

	for i := 0; i < count; i++ {

		item := <-xmem.dataChan
		//blocking
		err, index, reserv_num := xmem.buf.reserveSlot()
		if err != nil {
			return err
		}

		xmem.adjustRequest(item, index)
		item_byte := item.Bytes()

		for j := 0; j < numOfRetry; j++ {
			conn.(*net.TCPConn).SetWriteDeadline(time.Now().Add(xmem.config.writeTimeout * time.Second))
			_, err = conn.Write(item_byte)
			if err == nil {
				break
			} else {
				xmem.Logger().Errorf("%v batchSend: transmit error: %s\n", xmem.Id(), fmt.Sprint(err))
			}
			time.Sleep(time.Duration(2^(j+1)) * xmem.config.writeTimeout * time.Second)
		}

		if err == nil {
			err = xmem.buf.enSlot(index, item, reserv_num)
		}

		if err != nil {
			fmt.Println("Failed to send. err=%v\n", err)
			xmem.buf.cancelReservation(index, reserv_num)
		}

	}

	if conn == nil {
		panic("lost connection")
	}

	//log the data
	return err
}

func (xmem *XmemNozzle) send_internal(batch *xmemBatch) error {
	var err error
	if xmem.memClient == nil {
		return errors.New("Lost connection")
	}
	count := batch.count()

	xmem.Logger().Infof("Send batch count=%d\n", count)

	xmem.counter_sent = xmem.counter_sent + count
	xmem.Logger().Debugf("So far, xmem %v processed %d items", xmem.Id(), xmem.counter_sent)

	//get the raw connection
	conn := xmem.memClient.Hijack()

	//batch send
	err = xmem.batchSendWithRetry(batch, conn, xmem.config.maxRetry)
	return err
}

func (xmem *XmemNozzle) sendSingleWithRetry(adjustRequest bool, item *mc.MCRequest, numOfRetry int, index uint16) (err error) {
	for i := 0; i < numOfRetry; i++ {
		err = xmem.sendSingle(adjustRequest, item, index)
		if err == nil {
			break
		} else {
			time.Sleep(time.Duration(2^(i+1)) * xmem.config.writeTimeout * time.Second)

		}
	}

	return err
}

func (xmem *XmemNozzle) sendSingle(adjustRequest bool, item *mc.MCRequest, index uint16) error {
	if xmem.memClient != nil {
		if adjustRequest {
			xmem.adjustRequest(item, index)
			xmem.Logger().Debugf("key=%v\n", item.Key)
			xmem.Logger().Debugf("opcode=%v\n", item.Opcode)
		}
		bytes := item.Bytes()
		conn := xmem.memClient.Hijack()

		conn.(*net.TCPConn).SetWriteDeadline(time.Now().Add(xmem.config.writeTimeout * time.Millisecond))
		_, err := conn.Write(bytes)

		if err != nil {
			xmem.Logger().Errorf("%v sendSingle: transmit error: %s\n", xmem.Id(), fmt.Sprint(err))
			return err
		}
	}
	return nil
}

//TODO: who will release the pool? maybe it should be replication manager
//
func (xmem *XmemNozzle) initializeConnection() (err error) {
	xmem.Logger().Debugf("xmem.config= %v", xmem.config.connectStr)
	xmem.Logger().Debugf("poolName=%v", xmem.getPoolName(xmem.config.connectStr))
	pool, err := base.ConnPoolMgr().GetOrCreatePool(xmem.getPoolName(xmem.config.connectStr), xmem.config.connectStr, xmem.config.bucketName, xmem.config.password, base.DefaultConnectionSize)
	if err == nil {
		xmem.memClient, err = pool.Get()
	}
	return err
}

func (xmem *XmemNozzle) getPoolName(connectionStr string) string {
	return "Couch_Xmem_" + connectionStr
}

func (xmem *XmemNozzle) initNewBatch() {
	xmem.Logger().Info("init a new batch")
	xmem.batch = newXmemBatch(xmem.config.maxCount, xmem.config.maxSize, xmem.config.batchExpirationTime, xmem.Logger())
}

func (xmem *XmemNozzle) initialize(settings map[string]interface{}) error {
	err := xmem.config.initializeConfig(settings)
	xmem.dataChan = make(chan *mc.MCRequest, xmem.config.maxCount*100)
	xmem.batches_ready = make(chan *xmemBatch, 100)

	//enable send
	xmem.send_allow_ch <- true

	//init a new batch
	xmem.initNewBatch()

	xmem.batch_move_ch = make(chan bool, 1)
	xmem.batch_move_ch <- true

	xmem.buf = newReqBuffer(uint16(xmem.config.maxCount*100), xmem.send_allow_ch, uint16(float64(xmem.config.maxCount)*0.1), xmem.Logger())

	xmem.receiver_finch = make(chan bool, 1)
	xmem.checker_finch = make(chan bool, 1)

	xmem.Logger().Debug("About to start initializing connection")
	if err == nil {
		err = xmem.initializeConnection()
	}

	xmem.Logger().Debug("Initialization is done")

	return err
}

func (xmem *XmemNozzle) receiveResponse(client *mcc.Client, finch chan bool, waitGrp *sync.WaitGroup) {
	defer waitGrp.Done()

	var count = 0
	for {
		response, err := client.Receive()
		count++
		if err != io.EOF {
			pos := xmem.getPosFromOpaque(response.Opaque)
			if err != nil && isRealError(response.Status) {
				xmem.Logger().Infof("%v pos=%d, Received error = %v in response, err = %v, response=%v\n", xmem.Id(), pos, response.Status.String(), err, response.Bytes())
				_, err = xmem.buf.modSlot(pos, xmem.resend)
			} else {
				//raiseEvent
				req, _ := xmem.buf.slot(pos)
				if req != nil && req.Opaque == response.Opaque {
<<<<<<< HEAD
=======
					xmem.Logger().Debugf("%v received opaque=%v\n", xmem.Id(), req.Opaque)
>>>>>>> d6212603
					xmem.RaiseEvent(common.DataSent, req, xmem, nil, nil)
					//empty the slot in the buffer
					if xmem.buf.evictSlot(pos) != nil {
						xmem.Logger().Errorf("Failed to evict slot %d\n", pos)
					}
				}
			}
		} else {
			xmem.Logger().Errorf("Quit receiveResponse. err=%v\n", err)
			goto done
		}
	}

done:
}

func isRealError(resp_status mc.Status) bool {
	switch resp_status {
	case mc.KEY_ENOENT, mc.KEY_EEXISTS, mc.NOT_STORED, mc.Status(0x87):
		return false
	default:
		return true
	}
}
func (xmem *XmemNozzle) check(finch chan bool, waitGrp *sync.WaitGroup) {
	var count uint64
	ticker := time.Tick(xmem.config.respTimeout)
	for {
		select {
		case <-finch:
			goto done
		case <-ticker:
			count++
<<<<<<< HEAD
			//			if math.Mod(float64(count), float64(15)) < 2 {
			//				xmem.Logger().Errorf("%v checking timeout. %v  unsent, waiting for %v, ready_batch=%v, current_batch_start_time=%v\n", xmem.Id(), len(xmem.dataChan), int(xmem.buf.bufferSize())-len(xmem.buf.empty_slots_pos), len(xmem.batches_ready), xmem.batch.start_time)
			//			}
=======
			if math.Mod(float64(count), float64(15)) < 2 {
				xmem.Logger().Debugf("%v checking timeout. %v unsent\n", xmem.Id(), len(xmem.dataChan))
			}
>>>>>>> d6212603
			size := xmem.buf.bufferSize()
			timeoutCheckFunc := xmem.checkTimeout
			for i := 0; i < int(size); i++ {
				xmem.buf.modSlot(uint16(i), timeoutCheckFunc)
			}

		}
	}
done:
	xmem.Logger().Debug("Xmem checking routine exits")
	waitGrp.Done()
}

func (xmem *XmemNozzle) checkTimeout(req *bufferedMCRequest, pos uint16) bool {
<<<<<<< HEAD
	if time.Since(req.sent_time) > xmem.timeoutDuration(req.num_of_retry) {
=======
	duration := xmem.timeoutDuration(req.num_of_retry)
	if time.Since(req.sent_time) > duration {
		xmem.Logger().Debugf("key=%v, numOfRetry=%v, timeout duration=%v\n", string(req.req.Key), req.num_of_retry, duration)
>>>>>>> d6212603
		modified := xmem.resend(req, pos)
		return modified
	}
	return false
}

func (xmem *XmemNozzle) timeoutDuration(numofRetry int) time.Duration {
	duration := 0 * time.Millisecond
	duration = time.Duration(2^(numofRetry+1)) * xmem.config.respTimeout
	if duration > xmem.config.maxRetryInterval {
		duration = xmem.config.maxRetryInterval
	}
	return duration
}

func (xmem *XmemNozzle) resend(req *bufferedMCRequest, pos uint16) bool {
	xmem.Logger().Debug("Retry sending ....")
	err := xmem.sendSingle(false, req.req, pos)

	if err != nil {
		req.err = err
	} else {
		req.num_of_retry = req.num_of_retry + 1
	}
	return true
}

func (xmem *XmemNozzle) adjustRequest(mc_req *mc.MCRequest, index uint16) {
	mc_req.Opcode = xmem.encodeOpCode(mc_req.Opcode)
	mc_req.Cas = 0
	mc_req.Opaque = xmem.getOpaque(index, xmem.buf.sequences[int(index)])
	mc_req.Extras = []byte{0, 0, 0, 0,
		0, 0, 0, 0,
		0, 0, 0, 0,
		0, 0, 0, 0,
		0, 0, 0, 0,
		0, 0, 0, 0}
	binary.BigEndian.PutUint64(mc_req.Extras, uint64(0)<<32|uint64(0))

}

func (xmem *XmemNozzle) getOpaque(index, sequence uint16) uint32 {
	result := uint32(sequence)<<16 + uint32(index)
	xmem.Logger().Debugf("uint32(sequence)<<16 = %v", uint32(sequence)<<16)
	xmem.Logger().Debugf("index=%x, sequence=%x, opaque=%x\n", index, sequence, result)
	return result
}

func (xmem *XmemNozzle) getPosFromOpaque(opaque uint32) uint16 {
	result := uint16(0x0000FFFF & opaque)
	xmem.Logger().Debugf("opaque=%x, index=%v\n", opaque, result)
	return result
}

func (xmem *XmemNozzle) encodeOpCode(code mc.CommandCode) mc.CommandCode {
	if code == mc.UPR_MUTATION || code == mc.TAP_MUTATION {
		return SET_WITH_META
	} else if code == mc.TAP_DELETE || code == mc.UPR_DELETION {
		return DELETE_WITH_META
	}
	return code
}

func (xmem *XmemNozzle) StatusSummary() string {
	return fmt.Sprintf("Xmem %v received %v items, sent %v items", xmem.Id(), xmem.counter_received, xmem.counter_sent)
}

func (xmem *XmemNozzle) handleGeneralError(err error) {
	otherInfo := utils.WrapError(err)
	xmem.RaiseEvent(common.ErrorEncountered, nil, xmem, nil, otherInfo)
}<|MERGE_RESOLUTION|>--- conflicted
+++ resolved
@@ -208,13 +208,6 @@
 			buf.sequences[pos] = buf.sequences[pos] + 1
 		}
 
-<<<<<<< HEAD
-		buf.logger.Infof("wait_for_resp=%vs\n", time.Since(req.sent_time).Seconds())
-=======
-		buf.logger.Debugf("buf.seqence[%v]=%v\n", pos, buf.sequences[pos])
-		buf.logger.Debugf("wait_for_resp=%vs\n", time.Since(req.sent_time).Seconds())
->>>>>>> d6212603
-
 		if buf.size-uint16(len(buf.empty_slots_pos)) <= buf.notify_threshold {
 			if buf.notifych != nil && buf.notify_allowed {
 				buf.notifych <- true
@@ -821,10 +814,6 @@
 				//raiseEvent
 				req, _ := xmem.buf.slot(pos)
 				if req != nil && req.Opaque == response.Opaque {
-<<<<<<< HEAD
-=======
-					xmem.Logger().Debugf("%v received opaque=%v\n", xmem.Id(), req.Opaque)
->>>>>>> d6212603
 					xmem.RaiseEvent(common.DataSent, req, xmem, nil, nil)
 					//empty the slot in the buffer
 					if xmem.buf.evictSlot(pos) != nil {
@@ -858,15 +847,6 @@
 			goto done
 		case <-ticker:
 			count++
-<<<<<<< HEAD
-			//			if math.Mod(float64(count), float64(15)) < 2 {
-			//				xmem.Logger().Errorf("%v checking timeout. %v  unsent, waiting for %v, ready_batch=%v, current_batch_start_time=%v\n", xmem.Id(), len(xmem.dataChan), int(xmem.buf.bufferSize())-len(xmem.buf.empty_slots_pos), len(xmem.batches_ready), xmem.batch.start_time)
-			//			}
-=======
-			if math.Mod(float64(count), float64(15)) < 2 {
-				xmem.Logger().Debugf("%v checking timeout. %v unsent\n", xmem.Id(), len(xmem.dataChan))
-			}
->>>>>>> d6212603
 			size := xmem.buf.bufferSize()
 			timeoutCheckFunc := xmem.checkTimeout
 			for i := 0; i < int(size); i++ {
@@ -881,13 +861,7 @@
 }
 
 func (xmem *XmemNozzle) checkTimeout(req *bufferedMCRequest, pos uint16) bool {
-<<<<<<< HEAD
 	if time.Since(req.sent_time) > xmem.timeoutDuration(req.num_of_retry) {
-=======
-	duration := xmem.timeoutDuration(req.num_of_retry)
-	if time.Since(req.sent_time) > duration {
-		xmem.Logger().Debugf("key=%v, numOfRetry=%v, timeout duration=%v\n", string(req.req.Key), req.num_of_retry, duration)
->>>>>>> d6212603
 		modified := xmem.resend(req, pos)
 		return modified
 	}
