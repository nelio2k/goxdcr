/*
Copyright 2014-Present Couchbase, Inc.

Use of this software is governed by the Business Source License included in
the file licenses/BSL-Couchbase.txt.  As of the Change Date specified in that
file, in accordance with the Business Source License, use of this software will
be governed by the Apache License, Version 2.0, included in the file
licenses/APL2.txt.
*/

package factory

import (
	"errors"
	"fmt"
	"math"
	"strconv"
	"sync"
	"time"

	"github.com/couchbase/goxdcr/v8/base"
	"github.com/couchbase/goxdcr/v8/capi_utils"
	"github.com/couchbase/goxdcr/v8/common"
	component "github.com/couchbase/goxdcr/v8/component"
	"github.com/couchbase/goxdcr/v8/conflictlog"
	"github.com/couchbase/goxdcr/v8/log"
	"github.com/couchbase/goxdcr/v8/metadata"
	"github.com/couchbase/goxdcr/v8/parts"
	"github.com/couchbase/goxdcr/v8/peerToPeer"
	pp "github.com/couchbase/goxdcr/v8/pipeline"
	pctx "github.com/couchbase/goxdcr/v8/pipeline_ctx"
	"github.com/couchbase/goxdcr/v8/pipeline_svc"
	"github.com/couchbase/goxdcr/v8/pipeline_utils"
	"github.com/couchbase/goxdcr/v8/service_def"
	"github.com/couchbase/goxdcr/v8/service_def/throttlerSvc"
	"github.com/couchbase/goxdcr/v8/service_impl"
	utilities "github.com/couchbase/goxdcr/v8/utils"
)

const (
	PART_NAME_DELIMITER     = "_"
	DCP_NOZZLE_NAME_PREFIX  = "dcp"
	XMEM_NOZZLE_NAME_PREFIX = "xmem"
	CAPI_NOZZLE_NAME_PREFIX = "capi"

	notification_delay_factor = 0.7
)

// interface so we can autogenerate mock and do unit test
type XDCRFactoryIface interface {
	common.PipelineFactory
	ConstructSettingsForPart(pipeline common.Pipeline, part common.Part, settings metadata.ReplicationSettingsMap,
		targetClusterRef *metadata.RemoteClusterReference, ssl_port_map map[string]uint16,
		isSSLOverMem bool) (metadata.ReplicationSettingsMap, error)
	ConstructSettingsForConnector(pipeline common.Pipeline, connector common.Connector, settings metadata.ReplicationSettingsMap) (metadata.ReplicationSettingsMap, error)
	ConstructUpdateSettingsForPart(pipeline common.Pipeline, part common.Part, settings metadata.ReplicationSettingsMap) (metadata.ReplicationSettingsMap, error)
	ConstructUpdateSettingsForConnector(pipeline common.Pipeline, connector common.Connector, settings metadata.ReplicationSettingsMap) (metadata.ReplicationSettingsMap, error)
	SetStartSeqno(pipeline common.Pipeline) error
	CheckpointBeforeStop(pipeline common.Pipeline) error
	ConstructUpdateSettingsForService(pipeline common.Pipeline, service common.PipelineService, settings metadata.ReplicationSettingsMap) (metadata.ReplicationSettingsMap, error)
	ConstructSSLPortMap(targetClusterRef *metadata.RemoteClusterReference, spec *metadata.ReplicationSpecification) (map[string]uint16, bool, error)
}

// Factory for XDCR pipelines
type XDCRFactory struct {
	repl_spec_svc            service_def.ReplicationSpecSvc
	remote_cluster_svc       service_def.RemoteClusterSvc
	xdcr_topology_svc        service_def.XDCRCompTopologySvc
	checkpoint_svc           service_def.CheckpointsService
	capi_svc                 service_def.CAPIService
	uilog_svc                service_def.UILogSvc
	throughput_throttler_svc throttlerSvc.ThroughputThrottlerSvc
	collectionsManifestSvc   service_def.CollectionsManifestSvc
	backfillReplSvc          service_def.BackfillReplSvc
	resolverSvc              service_def.ResolverSvcIface
	bucketTopologySvc        service_def.BucketTopologySvc

	getBackfillMgr BackfillMgrGetter

	default_logger_ctx       *log.LoggerContext
	pipeline_failure_handler common.SupervisorFailureHandler
	logger                   *log.CommonLogger
	utils                    utilities.UtilsIface

	pipelineMgrStopCallback base.PipelineMgrStopCbType
	replStatusGetter        func(string) (pp.ReplicationStatusIface, error)

	p2pMgr      peerToPeer.P2PManager
	bucketSvcId string
}

type BackfillMgrGetter func() service_def.BackfillMgrIface

// set call back functions is done only once
func NewXDCRFactory(repl_spec_svc service_def.ReplicationSpecSvc, remote_cluster_svc service_def.RemoteClusterSvc,
	xdcr_topology_svc service_def.XDCRCompTopologySvc,
	checkpoint_svc service_def.CheckpointsService, capi_svc service_def.CAPIService, uilog_svc service_def.UILogSvc,
	throughput_throttler_svc throttlerSvc.ThroughputThrottlerSvc,
	pipeline_default_logger_ctx *log.LoggerContext, factory_logger_ctx *log.LoggerContext,
	pipeline_failure_handler common.SupervisorFailureHandler, utilsIn utilities.UtilsIface,
	resolver_svc service_def.ResolverSvcIface, collectionsManifestSvc service_def.CollectionsManifestSvc,
	getBackfillMgr BackfillMgrGetter, backfillReplSvc service_def.BackfillReplSvc,
	bucketTopologySvc service_def.BucketTopologySvc, p2pMgr peerToPeer.P2PManager,
	replStatusGetter func(topic string) (pp.ReplicationStatusIface, error)) *XDCRFactory {
	return &XDCRFactory{repl_spec_svc: repl_spec_svc,
		remote_cluster_svc:       remote_cluster_svc,
		xdcr_topology_svc:        xdcr_topology_svc,
		checkpoint_svc:           checkpoint_svc,
		capi_svc:                 capi_svc,
		uilog_svc:                uilog_svc,
		throughput_throttler_svc: throughput_throttler_svc,
		default_logger_ctx:       pipeline_default_logger_ctx,
		pipeline_failure_handler: pipeline_failure_handler,
		logger:                   log.NewLogger("XDCRFactory", factory_logger_ctx),
		utils:                    utilsIn,
		resolverSvc:              resolver_svc,
		collectionsManifestSvc:   collectionsManifestSvc,
		getBackfillMgr:           getBackfillMgr,
		backfillReplSvc:          backfillReplSvc,
		bucketTopologySvc:        bucketTopologySvc,
		p2pMgr:                   p2pMgr,
		replStatusGetter:         replStatusGetter,
		bucketSvcId:              "XDCRFactory" + base.GetIterationId(&factoryIterationId),
	}
}

/**
 * This is the method where the majority of the pipeline and its required components are constructed.
 * PipelineManager is currently the only user of this method.
 */
func (xdcrf *XDCRFactory) NewPipeline(topic string, progress_recorder common.PipelineProgressRecorder) (common.Pipeline, error) {
	spec, err := xdcrf.repl_spec_svc.ReplicationSpec(topic)
	if err != nil {
		xdcrf.logger.Errorf("Failed to get replication specification for pipeline %v, err=%v\n", topic, err)
		return nil, err
	}
	// Before this function is called, Pipeline updater checks for replication activeness.
	// Check for activeness again incase the spec changed.
	if !spec.Settings.Active {
		return nil, base.ErrorReplicationSpecNotActive
	}

	pipeline, registerCb, err := xdcrf.newPipelineCommon(topic, common.MainPipeline, spec, progress_recorder)
	if err != nil {
		return nil, err
	}

	err = registerCb(nil /*main pipeline*/)
	if err != nil {
		return pipeline, err
	}

	progress_recorder(common.ProgressConstructionDone)

	xdcrf.logger.Infof("Pipeline %v has been constructed", topic)
	return pipeline, nil
}

// Given a primary pipeline, create a secondary/child pipeline that supplements the primary
func (xdcrf *XDCRFactory) NewSecondaryPipeline(topic string, primaryPipeline common.Pipeline, progress_recorder common.PipelineProgressRecorder, pipelineType common.PipelineType) (common.Pipeline, error) {
	spec := primaryPipeline.Specification().GetReplicationSpec().Clone()
	// spec.Settings is a map that is Read-Only since inception. Need to create a clone
	// and force a low priority - otherwise there is a very small chance of concurrent r/w panic
	spec.Settings.Values[metadata.PriorityKey] = base.PriorityTypeLow

	logger_ctx := log.CopyCtx(xdcrf.default_logger_ctx)
	logger_ctx.SetLogLevel(spec.Settings.LogLevel)

	pipeline, registerCb, err := xdcrf.newPipelineCommon(topic, pipelineType, spec, progress_recorder)
	if err != nil {
		return nil, err
	}

	// For secondary pipeline, use existing pipeline's context
	err = registerCb(&primaryPipeline)
	if err != nil {
		return pipeline, err
	}

	progress_recorder("Secondary Pipeline has been constructed")

	xdcrf.logger.Infof("Secondary Pipeline %v has been constructed", topic)
	return pipeline, nil
}

var factoryIterationId uint32

func (xdcrf *XDCRFactory) newPipelineCommon(topic string, pipelineType common.PipelineType, spec *metadata.ReplicationSpecification, progress_recorder common.PipelineProgressRecorder) (common.Pipeline, func(*common.Pipeline) error, error) {
	logger_ctx := log.CopyCtx(xdcrf.default_logger_ctx)
	logger_ctx.SetLogLevel(spec.Settings.LogLevel)
	replicationLogCtx := map[string]string{base.PipelineFullTopic: common.ComposeFullTopic(topic, pipelineType)}
	logger_ctx.AddMoreContext(replicationLogCtx)

	sourcebucketFeed, err := xdcrf.bucketTopologySvc.SubscribeToLocalBucketFeed(spec, xdcrf.bucketSvcId)
	if err != nil {
		xdcrf.logger.Errorf("Error subscribing to local feed for spec %v", spec.Id)
		return nil, nil, err
	}
	var latestSourceBucketTopology service_def.SourceNotification
	defer xdcrf.bucketTopologySvc.UnSubscribeLocalBucketFeed(spec, xdcrf.bucketSvcId)
	select {
	case latestSourceBucketTopology = <-sourcebucketFeed:
	default:
		return nil, nil, base.ErrorSourceBucketTopologyNotReady
	}
	defer latestSourceBucketTopology.Recycle()

	targetClusterRef, err := xdcrf.remote_cluster_svc.RemoteClusterByUuid(spec.TargetClusterUUID, false)
	if err != nil {
		xdcrf.logger.Errorf("Error getting remote cluster with uuid=%v for pipeline %v, err=%v\n", spec.TargetClusterUUID, spec.Id, err)
		return nil, nil, err
	}

	nozzleType, err := xdcrf.getOutNozzleType(targetClusterRef, spec)
	if err != nil {
		xdcrf.logger.Errorf("Failed to get the nozzle type for %v, err=%v\n", spec.Id, err)
		return nil, nil, err
	}
	isCapiReplication := (nozzleType == base.Capi)

	targetBucketFeed, err := xdcrf.bucketTopologySvc.SubscribeToRemoteBucketFeed(spec, xdcrf.bucketSvcId)
	if err != nil {
		xdcrf.logger.Errorf("Error subscribing to remote feed for spec %v", spec.Id)
		return nil, nil, err
	}
	var latestTargetBucketTopology service_def.TargetNotification
	defer xdcrf.bucketTopologySvc.UnSubscribeRemoteBucketFeed(spec, xdcrf.bucketSvcId)
	select {
	case latestTargetBucketTopology = <-targetBucketFeed:
	default:
		return nil, nil, base.ErrorSourceBucketTopologyNotReady
	}
	targetBucketInfo := latestTargetBucketTopology.GetTargetBucketInfo()
	defer latestTargetBucketTopology.Recycle()

	conflictResolutionType, err := xdcrf.utils.GetConflictResolutionTypeFromBucketInfo(spec.TargetBucketName, targetBucketInfo)
	if err != nil {
		return nil, nil, err
	}

	// sourceCRMode is the conflict resolution mode to use when resolving conflicts for big documents at source side
	// capi replication always uses rev id based conflict resolution
	sourceCRMode := base.CRMode_RevId
	if !isCapiReplication {
		// for xmem replication, sourceCRMode is LWW if and only if target bucket is LWW enabled, so as to ensure that source side conflict
		// resolution and target side conflict resolution yield consistent results
		sourceCRMode = base.GetCRModeFromConflictResolutionTypeSetting(conflictResolutionType)
	}

	var specForConstruction metadata.GenericSpecification
	var partTopic string = topic
	switch pipelineType {
	case common.MainPipeline:
		specForConstruction = spec
	case common.BackfillPipeline:
		backfillSpec, err := xdcrf.backfillReplSvc.BackfillReplSpec(spec.Id)
		if err != nil {
			return nil, nil, err
		}
		specForConstruction = backfillSpec.Clone()
		partTopic = fmt.Sprintf("%v_%v", "backfill", topic)
	default:
		panic("Not implemented")
	}

	xdcrf.logger.Infof("%v %v sourceCRMode=%v\n", pipelineType.String(), topic, sourceCRMode)

	/**
	 * Construct the Source nozzles
	 * sourceNozzles - a map of DCPNozzleID -> *DCPNozzle
	 * kv_vb_map - Map of SourceKVNode -> list of vbucket#'s that it's responsible for
	 */
	sourceNozzles, kv_vb_map, err := xdcrf.constructSourceNozzles(spec, partTopic, isCapiReplication, logger_ctx, latestSourceBucketTopology)
	if err != nil {
		return nil, nil, err
	}
	if len(sourceNozzles) == 0 {
		// no pipeline is constructed if there is no source nozzle
		return nil, nil, base.ErrorNoSourceNozzle
	}

	progress_recorder(fmt.Sprintf("%v source nozzles have been constructed", len(sourceNozzles)))

	xdcrf.logger.Infof("%v kv_vb_map=%v\n", partTopic, kv_vb_map)

	sourceClusterUUID, err := xdcrf.xdcr_topology_svc.MyClusterUUID()
	if err != nil {
		return nil, nil, err
	}

	/**
	 * Construct the outgoing (Destination) nozzles
	 * 1. outNozzles - map of ID -> actual nozzle
	 * 2. vbNozzleMap - map of VBucket# -> nozzle to be used (to be used by router)
	 * 3. kvVBMap - map of remote KVNodes -> vbucket# responsible for per node
	 */
	outNozzles, vbNozzleMap, target_kv_vb_map, targetUserName, targetPassword, targetClusterVersion, err :=
		xdcrf.constructOutgoingNozzles(partTopic, spec, kv_vb_map, sourceCRMode, targetBucketInfo, targetClusterRef, isCapiReplication, logger_ctx, sourceClusterUUID)

	if err != nil {
		return nil, nil, err
	}
	progress_recorder(fmt.Sprintf("%v target nozzles have been constructed", len(outNozzles)))

	var logOncePerPipeline sync.Once
	colMigrationMultiTargetUIRaiser := xdcrf.getUILogOnceMessenger(logOncePerPipeline)

	// construct routers to be able to connect the nozzles
	for _, sourceNozzle := range sourceNozzles {
		vblist := sourceNozzle.(*parts.DcpNozzle).ResponsibleVBs()
		downStreamParts := make(map[string]common.Part)
		for _, vb := range vblist {
			targetNozzleId, ok := vbNozzleMap[vb]
			if !ok {
				return nil, nil, fmt.Errorf("Error constructing pipeline %v since there is no target nozzle for vb=%v", topic, vb)
			}

			outNozzle, ok := outNozzles[targetNozzleId]
			if !ok {
				return nil, nil, fmt.Errorf("%v There is no corresponding target nozzle for vb=%v, targetNozzleId=%v", topic, vb, targetNozzleId)
			}
			downStreamParts[targetNozzleId] = outNozzle
		}

		// Construct a router - each Source nozzle has a router.
		router, err := xdcrf.constructRouter(sourceNozzle.Id(), spec, downStreamParts, vbNozzleMap, sourceCRMode, logger_ctx, sourceNozzle.RecycleDataObj, colMigrationMultiTargetUIRaiser)
		if err != nil {
			return nil, nil, err
		}
		sourceNozzle.SetConnector(router)

		for _, nozzle := range outNozzles {
			outNozzle := nozzle.(common.OutNozzle)
			outNozzle.SetUpstreamObjRecycler(sourceNozzle.Connector().GetUpstreamObjRecycler())
		}
	}
	progress_recorder(common.ProgressNozzlesWired)

	conflictLoggingMap := spec.Settings.GetConflictLoggingMapping()
	conflictLogger, err := conflictlog.NewLoggerWithRules(conflictLoggingMap, spec.UniqueId(), logger_ctx, xdcrf.logger)
	if err != nil && err != conflictlog.ErrConflictLoggingIsOff {
		// log the error and continue to create pipeline.
		xdcrf.logger.Errorf("Error initialising new logger for conflict logging with input=%v, err=%v", conflictLoggingMap, err)
	}

	// construct and initializes the pipeline
	pipeline := pp.NewPipelineWithSettingConstructor(topic, pipelineType, sourceNozzles, outNozzles, specForConstruction, targetClusterRef,
		xdcrf.ConstructSettingsForPart, xdcrf.ConstructSettingsForConnector, xdcrf.ConstructSSLPortMap, xdcrf.ConstructUpdateSettingsForPart,
		xdcrf.ConstructUpdateSettingsForConnector, xdcrf.SetStartSeqno, xdcrf.CheckpointBeforeStop, logger_ctx, xdcrf.PreReplicationVBMasterCheck,
		xdcrf.MergePeerNodesCkptsResponse, xdcrf.bucketTopologySvc, xdcrf.utils, xdcrf.PrometheusStatusUpdater, conflictLogger)

	// These listeners are the driving factors of the pipeline
	xdcrf.registerAsyncListenersOnSources(pipeline, logger_ctx)
	xdcrf.registerAsyncListenersOnTargets(pipeline, logger_ctx)

	// initialize component event listener map in pipeline
	pp.GetAllAsyncComponentEventListeners(pipeline)

	pipelineContext, err := pctx.NewWithSettingConstructor(pipeline, xdcrf.ConstructSettingsForService, xdcrf.ConstructUpdateSettingsForService, logger_ctx)
	if err != nil {
		return nil, nil, err
	}

	//register services to the pipeline context, so when pipeline context starts as part of the pipeline starting, these services will start as well
	pipeline.SetRuntimeContext(pipelineContext)

	registerCb := func(mainPipeline *common.Pipeline) error {
		return xdcrf.registerServices(pipeline, logger_ctx, kv_vb_map, targetUserName, targetPassword, spec.TargetBucketName, target_kv_vb_map, targetClusterRef, targetClusterVersion, isCapiReplication, mainPipeline, sourceCRMode)
	}

	// set the getter for the out nozzles to fetch pipeline level conflict logger.
	for _, nozzle := range outNozzles {
		outNozzle := nozzle.(common.OutNozzle)
		outNozzle.SetConflictLoggerGetter(pipeline.ConflictLogger)
	}

	return pipeline, registerCb, nil
}

func min(num1 int, num2 int) int {
	return int(math.Min(float64(num1), float64(num2)))
}

// get nozzle list from nozzle map
func getNozzleList(nozzle_map map[string]common.Nozzle) []common.Nozzle {
	nozzle_list := make([]common.Nozzle, len(nozzle_map))
	index := 0
	for _, nozzle := range nozzle_map {
		nozzle_list[index] = nozzle
		index++
	}
	return nozzle_list
}

// construct and register async componet event listeners on source nozzles
func (xdcrf *XDCRFactory) registerAsyncListenersOnSources(pipeline common.Pipeline, logger_ctx *log.LoggerContext) {
	sources := getNozzleList(pipeline.Sources())

	num_of_sources := len(sources)
	num_of_listeners := min(num_of_sources, base.MaxNumberOfAsyncListeners)
	load_distribution := base.BalanceLoad(num_of_listeners, num_of_sources)
	xdcrf.logger.Infof("topic=%v, num_of_sources=%v, num_of_listeners=%v, load_distribution=%v\n", pipeline.Topic(), num_of_sources, num_of_listeners, load_distribution)

	for i := 0; i < num_of_listeners; i++ {
		data_received_event_listener := component.NewDefaultAsyncComponentEventListenerImpl(
			pipeline_utils.GetElementIdFromNameAndIndex(pipeline, base.DataReceivedEventListener, i),
			pipeline.Topic(), logger_ctx)
		data_processed_event_listener := component.NewDefaultAsyncComponentEventListenerImpl(
			pipeline_utils.GetElementIdFromNameAndIndex(pipeline, base.DataProcessedEventListener, i),
			pipeline.Topic(), logger_ctx)
		data_filtered_event_listener := component.NewDefaultAsyncComponentEventListenerImpl(
			pipeline_utils.GetElementIdFromNameAndIndex(pipeline, base.DataFilteredEventListener, i),
			pipeline.Topic(), logger_ctx)
		data_throughput_throttled_event_listener := component.NewDefaultAsyncComponentEventListenerImpl(
			pipeline_utils.GetElementIdFromNameAndIndex(pipeline, base.DataThroughputThrottledEventListener, i),
			pipeline.Topic(), logger_ctx)
		collection_routing_event_listener := component.NewDefaultAsyncComponentEventListenerImpl(
			pipeline_utils.GetElementIdFromNameAndIndex(pipeline, base.CollectionRoutingEventListener, i),
			pipeline.Topic(), logger_ctx)
		data_cloned_event_listener := component.NewDefaultAsyncComponentEventListenerImpl(
			pipeline_utils.GetElementIdFromNameAndIndex(pipeline, base.DataClonedEventListener, i),
			pipeline.Topic(), logger_ctx)

		for index := load_distribution[i][0]; index < load_distribution[i][1]; index++ {
			// Get the source DCP nozzle
			dcp_part := sources[index]

			// Stats manager will handle the data received and processed events
			dcp_part.RegisterComponentEventListener(common.DataReceived, data_received_event_listener)
			dcp_part.RegisterComponentEventListener(common.DataProcessed, data_processed_event_listener)
			dcp_part.RegisterComponentEventListener(common.SystemEventReceived, data_received_event_listener)
			dcp_part.RegisterComponentEventListener(common.OsoSnapshotReceived, data_received_event_listener)
			dcp_part.RegisterComponentEventListener(common.SeqnoAdvReceived, data_received_event_listener)

			dcp_part.RegisterComponentEventListener(common.DataFiltered, data_filtered_event_listener)
			dcp_part.RegisterComponentEventListener(common.DataUnableToFilter, data_filtered_event_listener)

			conn := dcp_part.Connector()
			conn.RegisterComponentEventListener(common.DataFiltered, data_filtered_event_listener)
			conn.RegisterComponentEventListener(common.DataUnableToFilter, data_filtered_event_listener)
			conn.RegisterComponentEventListener(common.DataThroughputThrottled, data_throughput_throttled_event_listener)
			conn.RegisterComponentEventListener(common.DataNotReplicated, data_filtered_event_listener)
			conn.RegisterComponentEventListener(common.FixedRoutingUpdateEvent, collection_routing_event_listener)
			conn.RegisterComponentEventListener(common.DataCloned, data_cloned_event_listener)
		}
	}
}

// construct and register async componet event listeners on target nozzles
func (xdcrf *XDCRFactory) registerAsyncListenersOnTargets(pipeline common.Pipeline, logger_ctx *log.LoggerContext) {
	targets := getNozzleList(pipeline.Targets())
	num_of_targets := len(targets)
	num_of_listeners := min(num_of_targets, base.MaxNumberOfAsyncListeners)
	load_distribution := base.BalanceLoad(num_of_listeners, num_of_targets)
	xdcrf.logger.Infof("topic=%v, num_of_targets=%v, num_of_listeners=%v, load_distribution=%v\n", pipeline.Topic(), num_of_targets, num_of_listeners, load_distribution)

	for i := 0; i < num_of_listeners; i++ {
		data_failed_cr_event_listener := component.NewDefaultAsyncComponentEventListenerImpl(
			pipeline_utils.GetElementIdFromNameAndIndex(pipeline, base.DataFailedCREventListener, i),
			pipeline.Topic(), logger_ctx)
		target_data_skipped_event_listener := component.NewDefaultAsyncComponentEventListenerImpl(
			pipeline_utils.GetElementIdFromNameAndIndex(pipeline, base.TargetDataSkippedEventListener, i),
			pipeline.Topic(), logger_ctx)
		data_sent_event_listener := component.NewDefaultAsyncComponentEventListenerImpl(
			pipeline_utils.GetElementIdFromNameAndIndex(pipeline, base.DataSentEventListener, i),
			pipeline.Topic(), logger_ctx)
		get_received_event_listener := component.NewDefaultAsyncComponentEventListenerImpl(
			pipeline_utils.GetElementIdFromNameAndIndex(pipeline, base.GetReceivedEventListener, i),
			pipeline.Topic(), logger_ctx)
		data_throttled_event_listener := component.NewDefaultAsyncComponentEventListenerImpl(
			pipeline_utils.GetElementIdFromNameAndIndex(pipeline, base.DataThrottledEventListener, i),
			pipeline.Topic(), logger_ctx)
		data_sent_cas_changed_event_listener := component.NewDefaultAsyncComponentEventListenerImpl(
			pipeline_utils.GetElementIdFromNameAndIndex(pipeline, base.DataSentCasChangedEventListener, i),
			pipeline.Topic(), logger_ctx)
		dataSentFailedEventListener := component.NewDefaultAsyncComponentEventListenerImpl(
			pipeline_utils.GetElementIdFromNameAndIndex(pipeline, base.DataSentFailedListener, i),
			pipeline.Topic(), logger_ctx)
		sourceSyncXattrRemovedEventListener := component.NewDefaultAsyncComponentEventListenerImpl(
			pipeline_utils.GetElementIdFromNameAndIndex(pipeline, base.SrcSyncXattrRemovedEventListener, i),
			pipeline.Topic(), logger_ctx)
		targetSyncXattrPreservedEventListener := component.NewDefaultAsyncComponentEventListenerImpl(
			pipeline_utils.GetElementIdFromNameAndIndex(pipeline, base.TgtSyncXattrPreservedEventListener, i),
			pipeline.Topic(), logger_ctx)
		hlvPrunedEventListener := component.NewDefaultAsyncComponentEventListenerImpl(
			pipeline_utils.GetElementIdFromNameAndIndex(pipeline, base.HlvPrunedEventListener, i),
			pipeline.Topic(), logger_ctx)
		hlvUpdatedEventListener := component.NewDefaultAsyncComponentEventListenerImpl(
			pipeline_utils.GetElementIdFromNameAndIndex(pipeline, base.HlvUpdatedEventListener, i),
			pipeline.Topic(), logger_ctx)
		dataSentWithSubdocCmdListener := component.NewDefaultAsyncComponentEventListenerImpl(
			pipeline_utils.GetElementIdFromNameAndIndex(pipeline, base.DocsSentWithSubdocCmdEventListener, i),
			pipeline.Topic(), logger_ctx)
		dataSentWithPoisonedCasEventListener := component.NewDefaultAsyncComponentEventListenerImpl(
			pipeline_utils.GetElementIdFromNameAndIndex(pipeline, base.DocsSentWithPoisonedCasEventListener, i),
			pipeline.Topic(), logger_ctx)

		for index := load_distribution[i][0]; index < load_distribution[i][1]; index++ {
			out_nozzle := targets[index]
			out_nozzle.RegisterComponentEventListener(common.DataSent, data_sent_event_listener)
			out_nozzle.RegisterComponentEventListener(common.DataFailedCRSource, data_failed_cr_event_listener)
			out_nozzle.RegisterComponentEventListener(common.TargetDataSkipped, target_data_skipped_event_listener)
			out_nozzle.RegisterComponentEventListener(common.GetDocReceived, get_received_event_listener)
			out_nozzle.RegisterComponentEventListener(common.GetMetaReceived, get_received_event_listener)
			out_nozzle.RegisterComponentEventListener(common.DataThrottled, data_throttled_event_listener)
			out_nozzle.RegisterComponentEventListener(common.DataSentCasChanged, data_sent_cas_changed_event_listener)
			out_nozzle.RegisterComponentEventListener(common.DataSentFailed, dataSentFailedEventListener)
			out_nozzle.RegisterComponentEventListener(common.DataSentHitGuardrail, dataSentFailedEventListener)
			out_nozzle.RegisterComponentEventListener(common.DataSentFailedUnknownStatus, dataSentFailedEventListener)
			out_nozzle.RegisterComponentEventListener(common.SourceSyncXattrRemoved, sourceSyncXattrRemovedEventListener)
			out_nozzle.RegisterComponentEventListener(common.TargetSyncXattrPreserved, targetSyncXattrPreservedEventListener)
			out_nozzle.RegisterComponentEventListener(common.HlvPruned, hlvPrunedEventListener)
			out_nozzle.RegisterComponentEventListener(common.HlvUpdated, hlvUpdatedEventListener)
			out_nozzle.RegisterComponentEventListener(common.DocsSentWithSubdocCmd, dataSentWithSubdocCmdListener)
			out_nozzle.RegisterComponentEventListener(common.DocsSentWithPoisonedCas, dataSentWithPoisonedCasEventListener)
		}
	}
}

/**
 * Construct source nozzles for the requested/current kv node
 * Returns:
 * 1. a map of DCPNozzleID -> DCPNozzle (references/ptr, so only a single copy from here on out)
 * 2. Map of SourceKVNode -> list of vbucket#'s that it's responsible for
 * Currently since XDCR is run on a per node, it should only have 1 source KV node in the map
 */
func (xdcrf *XDCRFactory) constructSourceNozzles(spec *metadata.ReplicationSpecification, topic string, isCapiReplication bool, logger_ctx *log.LoggerContext, srcBucketTopology service_def.SourceNotification) (map[string]common.Nozzle, map[string][]uint16, error) {
	sourceNozzles := make(map[string]common.Nozzle)

	maxNozzlesPerNode := spec.Settings.SourceNozzlePerNode

	// Get a map of kvNode -> vBuckets responsibile for
	ro := srcBucketTopology.GetSourceVBMapRO()
	// Hard Clone because it's needed downstream and the event will be recycled
	kv_vb_map := ro.Clone()

	for kvaddr, vbnos := range kv_vb_map {
		numOfVbs := len(vbnos)
		if numOfVbs == 0 {
			continue
		}

		// the number of dcpNozzle nodes to construct is the smaller of vbucket list size and source connection size
		numOfDcpNozzles := min(numOfVbs, maxNozzlesPerNode)
		// load_distribution is used to ensure that every nozzle gets as close # of vbuckets as possible, with a max delta between them of 1
		load_distribution := base.BalanceLoad(numOfDcpNozzles, numOfVbs)
		xdcrf.logger.Infof("topic=%v, numOfDcpNozzles=%v, numOfVbs=%v, load_distribution=%v\n", spec.Id, numOfDcpNozzles, numOfVbs, load_distribution)

		for i := 0; i < numOfDcpNozzles; i++ {
			// construct vbList for the dcpNozzle
			// before statistics info is available, the default load balancing stragegy is to evenly distribute vbuckets among dcpNozzles
			vbList := make([]uint16, 0, 15)
			for index := load_distribution[i][0]; index < load_distribution[i][1]; index++ {
				vbList = append(vbList, vbnos[index])
			}

			// construct dcpNozzles
			// partIds of the dcpNozzle nodes look like "dcpNozzle_$kvaddr_1"
			id := xdcrf.partId(DCP_NOZZLE_NAME_PREFIX, topic, kvaddr, i)

			getterFunc := func(manifestUid uint64) (*metadata.CollectionsManifest, error) {
				return xdcrf.collectionsManifestSvc.GetSpecificSourceManifest(spec, manifestUid)
			}

			dcpNozzle := parts.NewDcpNozzle(id,
				spec.SourceBucketName, spec.TargetBucketName, vbList, xdcrf.xdcr_topology_svc, isCapiReplication, logger_ctx, xdcrf.utils, getterFunc)
			sourceNozzles[dcpNozzle.Id()] = dcpNozzle
			xdcrf.logger.Debugf("Constructed source nozzle %v with vbList = %v \n", dcpNozzle.Id(), vbList)
		}

		xdcrf.logger.Infof("Constructed %v source nozzles for %v vbs on %v\n", len(sourceNozzles), numOfVbs, kvaddr)
	}

	return sourceNozzles, kv_vb_map, nil
}

func (xdcrf *XDCRFactory) partId(prefix string, topic string, kvaddr string, index int) string {
	return prefix + PART_NAME_DELIMITER + topic + PART_NAME_DELIMITER + kvaddr + PART_NAME_DELIMITER + strconv.Itoa(index)
}

/**
 * Given a list of target VBlist for a node, and a map of all sourceNode->VBucket lists
 * Filter so that the vbucket number of the target matches the vbucket number of the source,
 * meaning that this pipeline is actually responsible for replication of it.
 * Returns: slice of vbuckets
 */
func (xdcrf *XDCRFactory) filterVBList(targetkvVBList []uint16, kv_vb_map map[string][]uint16) []uint16 {
	ret := []uint16{}
	for _, vb := range targetkvVBList {
		for _, sourcevblist := range kv_vb_map {
			for _, sourcevb := range sourcevblist {
				if sourcevb == vb {
					ret = append(ret, vb)
				}
			}
		}
	}

	return ret
}

/**
 * Constructs the outgoing nozzles
 * Returns:
 * 1. outNozzles - map of ID -> actual nozzle
 * 2. vbNozzleMap - map of VBucket# -> nozzle to be used (to be used by router)
 * 3. kvVBMap - map of remote KVNodes -> vbucket# responsible for per node
 * 4. targetUserName
 * 5. targetPassword
 * 6. targetVersion - target Cluster Version
 */
func (xdcrf *XDCRFactory) constructOutgoingNozzles(topic string, spec *metadata.ReplicationSpecification, kv_vb_map map[string][]uint16,
	sourceCRMode base.ConflictResolutionMode, targetBucketInfo map[string]interface{},
	targetClusterRef *metadata.RemoteClusterReference, isCapiReplication bool, logger_ctx *log.LoggerContext, sourceClusterUUID string) (outNozzles map[string]common.Nozzle,
	vbNozzleMap map[uint16]string, kvVBMap map[string][]uint16, targetUserName string, targetPassword string, targetClusterVersion int, err error) {
	outNozzles = make(map[string]common.Nozzle)
	vbNozzleMap = make(map[uint16]string)

	useExternal, err := xdcrf.remote_cluster_svc.ShouldUseAlternateAddress(targetClusterRef)
	if err != nil {
		xdcrf.logger.Errorf("Error getting alternate address preference, err=%v\n", err)
		return
	}

	// Get a Map of Remote kvNode -> vBucket#s it's responsible for
	kvVBMap, err = xdcrf.utils.GetRemoteServerVBucketsMap(targetClusterRef.HostName(), spec.TargetBucketName, targetBucketInfo, useExternal)
	if err != nil {
		xdcrf.logger.Errorf("Error getting server vbuckets map, err=%v\n", err)
		return
	}
	if len(kvVBMap) == 0 {
		err = base.ErrorNoTargetNozzle
		return
	}

	targetUserName = targetClusterRef.UserName()
	targetPassword = targetClusterRef.Password()
	xdcrf.logger.Infof("%v username for target bucket access=%v%v%v\n", spec.Id, base.UdTagBegin, targetUserName, base.UdTagEnd)

	maxTargetNozzlePerNode := spec.Settings.TargetNozzlePerNode
	xdcrf.logger.Infof("Target topology retrieved. kvVBMap = %v\n", kvVBMap)

	var vbCouchApiBaseMap map[uint16]string

	sourceHostname := ""
	for hostAddr := range kv_vb_map {
		sourceHostname = base.GetHostName(hostAddr)
		break
	}

	// For each destination host (kvaddr) and its vbucvket list that it has (kvVBList)
	for kvaddr, kvVBList := range kvVBMap {
		if isCapiReplication && len(vbCouchApiBaseMap) == 0 {
			// construct vbCouchApiBaseMap only when nessary and only once
			vbCouchApiBaseMap, err = capi_utils.ConstructVBCouchApiBaseMap(spec.TargetBucketName, targetBucketInfo, targetClusterRef, xdcrf.utils, useExternal)
			if err != nil {
				xdcrf.logger.Errorf("Failed to construct vbCouchApiBase map, err=%v\n", err)
				return
			}
		}

		// Given current Destination node's list of VBucketList and the map of all source nodes -> vbLists
		// Match the needed vbuckets
		relevantVBs := xdcrf.filterVBList(kvVBList /* Dest */, kv_vb_map /* source */)

		xdcrf.logger.Debugf("kvaddr = %v; kvVbList=%v, relevantVBs=-%v\n", kvaddr, kvVBList, relevantVBs)

		numOfVbs := len(relevantVBs)
		// the number of xmem nozzles to construct is the smaller of vbucket list size and target connection size
		numOfOutNozzles := min(numOfVbs, maxTargetNozzlePerNode)
		load_distribution := base.BalanceLoad(numOfOutNozzles, numOfVbs)
		xdcrf.logger.Infof("topic=%v, numOfOutNozzles=%v, numOfVbs=%v, load_distribution=%v\n", spec.Id, numOfOutNozzles, numOfVbs, load_distribution)

		var eventsProducer common.PipelineEventsProducer
		eventsProducer, err = xdcrf.GetEventsProducer(topic)
		if err != nil {
			return
		}

		for i := 0; i < numOfOutNozzles; i++ {
			// construct vb list for the out nozzle, which is needed by capi nozzle
			// before statistics info is available, the default load balancing stragegy is to evenly distribute vbuckets among out nozzles
			vbList := make([]uint16, 0)
			for index := load_distribution[i][0]; index < load_distribution[i][1]; index++ {
				vbList = append(vbList, relevantVBs[index])
			}

			// construct outgoing nozzle
			var outNozzle common.Nozzle

			if isCapiReplication {
				outNozzle, err = xdcrf.constructCAPINozzle(topic, targetUserName, targetPassword, targetClusterRef.Certificates(), vbList, vbCouchApiBaseMap, i, logger_ctx)
				if err != nil {
					return
				}
			} else {
				connSize := numOfOutNozzles * 2
				outNozzle = xdcrf.constructXMEMNozzle(topic, spec.SourceBucketUUID, spec.TargetClusterUUID, kvaddr, spec.SourceBucketName, spec.TargetBucketName, spec.TargetBucketUUID, targetUserName, targetPassword, i, connSize, sourceCRMode, logger_ctx, vbList, eventsProducer, sourceClusterUUID, sourceHostname)
			}

			// Add the created nozzle to the collective map of outNozzles to be returned
			outNozzles[outNozzle.Id()] = outNozzle

			// construct vbNozzleMap for the out nozzle, which is needed by the router
			// All vbuckets that are relevant are covered at the end of the double for loop
			for _, vbno := range vbList {
				// Each vb that is relevant and filtered through load_distrbution gets assigned to this nozzle
				// This will be used by the router
				vbNozzleMap[vbno] = outNozzle.Id()
			}

			xdcrf.logger.Debugf("Constructed out nozzle %v\n", outNozzle.Id())
		}
	}

	xdcrf.logger.Infof("Constructed %v outgoing nozzles\n", len(outNozzles))
	xdcrf.logger.Debugf("vbNozzleMap = %v\n", vbNozzleMap)
	return
}

func (xdcrf *XDCRFactory) constructRouter(id string, spec *metadata.ReplicationSpecification, downStreamParts map[string]common.Part, vbNozzleMap map[uint16]string, sourceCRMode base.ConflictResolutionMode, logger_ctx *log.LoggerContext, srcNozzleObjRecycler utilities.RecycleObjFunc, migrationUIMsgRaiser func(string)) (*parts.Router, error) {
	routerId := "Router" + PART_NAME_DELIMITER + id

	// When router detects a diff, it simply calls this function and this will handle the rest
	explicitMappingChangeHandler := func(diff metadata.CollectionNamespaceMappingsDiffPair) {
		callback, errCb := xdcrf.getBackfillMgr().GetRouterMappingChangeHandler(spec.Id, spec.InternalId, diff)
		err := xdcrf.pipelineMgrStopCallback(spec.Id, callback, errCb)
		if err != nil {
			errCb(err, true)
		}
	}

	// Get the current remote cluster capability. Note - if remote cluster capability changes, pipelines
	// based on the target reference will restart
	ref, err := xdcrf.remote_cluster_svc.RemoteClusterByUuid(spec.TargetClusterUUID, false)
	if err != nil {
		return nil, err
	}
	remoteClusterCapability, err := xdcrf.remote_cluster_svc.GetCapability(ref)
	if err != nil {
		return nil, err
	}

	connectivityStatusGetter := func() (metadata.ConnectivityStatus, error) {
		return xdcrf.remote_cluster_svc.GetConnectivityStatus(ref)
	}

	eventsProducer, err := xdcrf.GetEventsProducer(spec.Id)
	if err != nil {
		return nil, err
	}

	// when initializing router, isHighReplication is set to true only if replication priority is High
	// for replications with Medium priority and ongoing flag set, isHighReplication will be updated to true
	// through a UpdateSettings() call to the router in the pipeline startup sequence before parts are started
	router, err := parts.NewRouter(routerId, spec, downStreamParts, vbNozzleMap, sourceCRMode, logger_ctx, xdcrf.utils,
		xdcrf.throughput_throttler_svc, spec.Settings.GetPriority() == base.PriorityTypeHigh,
		spec.Settings.GetExpDelMode(), xdcrf.collectionsManifestSvc, srcNozzleObjRecycler, explicitMappingChangeHandler,
		remoteClusterCapability, migrationUIMsgRaiser, connectivityStatusGetter, eventsProducer)

	if err != nil {
		xdcrf.logger.Errorf("Error (%v) constructing router %v", err.Error(), routerId)
	} else {
		xdcrf.logger.Infof("Constructed router %v", routerId)
	}
	return router, err
}

func (xdcrf *XDCRFactory) getOutNozzleType(targetClusterRef *metadata.RemoteClusterReference, spec *metadata.ReplicationSpecification) (base.XDCROutgoingNozzleType, error) {
	switch spec.Settings.RepType {
	case metadata.ReplicationTypeXmem:
		return base.Xmem, nil
	case metadata.ReplicationTypeCapi:
		return base.Capi, nil
	default:
		// should never get here
		return -1, errors.New(fmt.Sprintf("Invalid replication type %v", spec.Settings.RepType))
	}
}

func (xdcrf *XDCRFactory) constructXMEMNozzle(topic string,
	sourceBucketUuid string,
	targetClusterUuid string,
	kvaddr string,
	sourceBucketName string,
	targetBucketName string,
	targetBucketUuid string,
	username string,
	password string,
	nozzle_index int,
	connPoolSize int,
	sourceCRMode base.ConflictResolutionMode,
	logger_ctx *log.LoggerContext,
	vbList []uint16,
	eventsProducer common.PipelineEventsProducer,
	sourceClusterUUID string,
	sourceHostname string,
) common.Nozzle {
	// partIds of the xmem nozzles look like "xmem_$topic_$kvaddr_1"
	xmemNozzle_Id := xdcrf.partId(XMEM_NOZZLE_NAME_PREFIX, topic, kvaddr, nozzle_index)
	nozzle := parts.NewXmemNozzle(xmemNozzle_Id, xdcrf.remote_cluster_svc, sourceBucketUuid, targetClusterUuid, topic, topic, connPoolSize, kvaddr, sourceBucketName, targetBucketName,
		targetBucketUuid, username, password, sourceCRMode, logger_ctx, xdcrf.utils, vbList, eventsProducer, sourceClusterUUID, sourceHostname)
	return nozzle
}

func (xdcrf *XDCRFactory) constructCAPINozzle(topic string,
	username string,
	password string,
	certificate []byte,
	vbList []uint16,
	vbCouchApiBaseMap map[uint16]string,
	nozzle_index int,
	logger_ctx *log.LoggerContext) (common.Nozzle, error) {
	if len(vbList) == 0 {
		// should never get here
		xdcrf.logger.Errorf("Skip constructing capi nozzle with index %v since it contains no vbucket", nozzle_index)
	}

	// construct a sub map of vbCouchApiBaseMap with keys in vbList
	subVBCouchApiBaseMap := make(map[uint16]string)
	for _, vbno := range vbList {
		subVBCouchApiBaseMap[vbno] = vbCouchApiBaseMap[vbno]
	}
	// get capi connection string
	couchApiBase := subVBCouchApiBaseMap[vbList[0]]
	capiConnectionStr, err := capi_utils.GetCapiConnectionStrFromCouchApiBase(couchApiBase)
	if err != nil {
		return nil, err
	}
	xdcrf.logger.Debugf("Construct CapiNozzle: topic=%s, kvaddr=%s", topic, capiConnectionStr)
	// partIds of the capi nozzles look like "capi_$topic_$kvaddr_1"
	capiNozzle_Id := xdcrf.partId(CAPI_NOZZLE_NAME_PREFIX, topic, capiConnectionStr, nozzle_index)
	nozzle := parts.NewCapiNozzle(capiNozzle_Id, topic, capiConnectionStr, username, password, certificate, subVBCouchApiBaseMap, nil /*capi is deprecated, no more recycler*/, logger_ctx, xdcrf.utils, vbList)
	return nozzle, nil
}

func (xdcrf *XDCRFactory) ConstructSettingsForPart(pipeline common.Pipeline, part common.Part, settings metadata.ReplicationSettingsMap,
	targetClusterRef *metadata.RemoteClusterReference, ssl_port_map map[string]uint16) (metadata.ReplicationSettingsMap, error) {

	if _, ok := part.(*parts.XmemNozzle); ok {
		xdcrf.logger.Debugf("Construct settings for XmemNozzle %s", part.Id())
		return xdcrf.constructSettingsForXmemNozzle(pipeline, part, targetClusterRef, settings, ssl_port_map)
	} else if _, ok := part.(*parts.DcpNozzle); ok {
		xdcrf.logger.Debugf("Construct settings for DcpNozzle %s", part.Id())
		return xdcrf.constructSettingsForDcpNozzle(pipeline, part.(*parts.DcpNozzle), settings)
	} else if _, ok := part.(*parts.CapiNozzle); ok {
		xdcrf.logger.Debugf("Construct settings for CapiNozzle %s", part.Id())
		return xdcrf.constructSettingsForCapiNozzle(pipeline, settings)
	} else {
		return settings, nil
	}
}

func (xdcrf *XDCRFactory) ConstructSettingsForConnector(pipeline common.Pipeline, connector common.Connector, settings metadata.ReplicationSettingsMap) (metadata.ReplicationSettingsMap, error) {
	if _, ok := connector.(*parts.Router); ok {
		xdcrf.logger.Debugf("Construct settings for Router %s", connector.Id())
		return xdcrf.constructSettingsForRouter(pipeline, settings)
	} else {
		return settings, nil
	}
}

func (xdcrf *XDCRFactory) ConstructUpdateSettingsForPart(pipeline common.Pipeline, part common.Part, settings metadata.ReplicationSettingsMap) (metadata.ReplicationSettingsMap, error) {

	if _, ok := part.(*parts.XmemNozzle); ok {
		xdcrf.logger.Debugf("Construct update settings for XmemNozzle %s", part.Id())
		return xdcrf.constructUpdateSettingsForXmemNozzle(pipeline, settings), nil
	} else if _, ok := part.(*parts.CapiNozzle); ok {
		xdcrf.logger.Debugf("Construct update settings for CapiNozzle %s", part.Id())
		return xdcrf.constructUpdateSettingsForCapiNozzle(pipeline, settings), nil
	} else if _, ok := part.(*parts.DcpNozzle); ok {
		xdcrf.logger.Debugf("Construct update settings for DcpNozzle %s", part.Id())
		return xdcrf.constructUpdateSettingsForDcpNozzle(pipeline, settings)
	} else {
		return settings, nil
	}
}

func (xdcrf *XDCRFactory) ConstructUpdateSettingsForConnector(pipeline common.Pipeline, connector common.Connector, settings metadata.ReplicationSettingsMap) (metadata.ReplicationSettingsMap, error) {
	if _, ok := connector.(*parts.Router); ok {
		xdcrf.logger.Debugf("Construct update settings for Router %s", connector.Id())
		// use the same constructSettingsForRouter() method as in ConstructSettingsForConnector()
		return xdcrf.constructSettingsForRouter(pipeline, settings)
	} else {
		return settings, nil
	}
}

func (xdcrf *XDCRFactory) constructUpdateSettingsForXmemNozzle(pipeline common.Pipeline, settings metadata.ReplicationSettingsMap) metadata.ReplicationSettingsMap {
	xmemSettings := make(metadata.ReplicationSettingsMap)

	optiRepThreshold, ok := settings[metadata.OptimisticReplicationThresholdKey]
	if ok {
		xmemSettings[parts.SETTING_OPTI_REP_THRESHOLD] = optiRepThreshold
	}

	mainSleepDelay, ok := settings[metadata.DevMainPipelineSendDelay]
	if ok {
		xmemSettings[parts.XMEM_DEV_MAIN_SLEEP_DELAY] = mainSleepDelay
	}

	backfillSleepDelay, ok := settings[metadata.DevBackfillPipelineSendDelay]
	if ok {
		xmemSettings[parts.XMEM_DEV_BACKFILL_SLEEP_DELAY] = backfillSleepDelay
	}
<<<<<<< HEAD
	mobile, ok := settings[metadata.MobileCompatibleKey]
	if ok {
		xmemSettings[parts.MobileCompatible] = mobile
	}
	conflictLoggingMap, ok := settings[metadata.ConflictLoggingKey]
	if ok {
		xmemSettings[parts.ConflictLogging] = conflictLoggingMap
	}

=======
>>>>>>> dfbe3e78
	return xmemSettings
}

func (xdcrf *XDCRFactory) constructUpdateSettingsForCapiNozzle(pipeline common.Pipeline, settings metadata.ReplicationSettingsMap) metadata.ReplicationSettingsMap {
	capiSettings := make(metadata.ReplicationSettingsMap)

	optiRepThreshold, ok := settings[metadata.OptimisticReplicationThresholdKey]
	if ok {
		capiSettings[parts.SETTING_OPTI_REP_THRESHOLD] = optiRepThreshold
	}

	return capiSettings
}

func (xdcrf *XDCRFactory) constructUpdateSettingsForDcpNozzle(pipeline common.Pipeline, settings metadata.ReplicationSettingsMap) (metadata.ReplicationSettingsMap, error) {
	dcpSettings := make(metadata.ReplicationSettingsMap)

	vbTimestamp, ok := settings[base.VBTimestamps]
	if ok {
		dcpSettings[parts.DCP_VBTimestamp] = vbTimestamp
	}

	statsInterval, ok := settings[metadata.PipelineStatsIntervalKey]
	if ok {
		dcpSettings[parts.DCP_Nozzle_Stats_Interval] = statsInterval
	}

	devMainVbRollback, ok := settings[metadata.DevMainPipelineRollbackTo0VB]
	if ok {
		dcpSettings[parts.DCP_DEV_MAIN_ROLLBACK_VB] = devMainVbRollback
	}

	devBackfillVbRollback, ok := settings[metadata.DevBackfillRollbackTo0VB]
	if ok {
		dcpSettings[parts.DCP_DEV_BACKFILL_ROLLBACK_VB] = devBackfillVbRollback
	}

	repSettings := pipeline.Specification().GetReplicationSpec().Settings
	if err := xdcrf.constructSharedSettingsForDcpNozzle(settings, dcpSettings, repSettings, pipeline); err != nil {
		return nil, err
	}
	return dcpSettings, nil
}

func (xdcrf *XDCRFactory) SetStartSeqno(pipeline common.Pipeline) error {
	if pipeline == nil {
		return errors.New("pipeline=nil")
	}
	ckpt_mgr := pipeline.RuntimeContext().Service(base.CHECKPOINT_MGR_SVC)
	if ckpt_mgr == nil {
		return errors.New(fmt.Sprintf("CheckpointingManager has not been attached to pipeline %v", pipeline.Topic()))
	}
	return ckpt_mgr.(*pipeline_svc.CheckpointManager).SetVBTimestamps(pipeline.FullTopic())
}

func (xdcrf *XDCRFactory) CheckpointBeforeStop(pipeline common.Pipeline) error {
	if pipeline == nil {
		return errors.New("pipeline=nil")
	}
	ckpt_mgr := pipeline.RuntimeContext().Service(base.CHECKPOINT_MGR_SVC)
	if ckpt_mgr == nil {
		return errors.New(fmt.Sprintf("CheckpointingManager has not been attached to pipeline %v", pipeline.Topic()))
	}
	ckpt_mgr.(*pipeline_svc.CheckpointManager).CheckpointBeforeStop()
	return nil
}

// genericPipeline.vbMasterCheckFunc
func (xdcrf *XDCRFactory) PreReplicationVBMasterCheck(pipeline common.Pipeline) (map[string]*peerToPeer.VBMasterCheckResp, error) {
	if pipeline == nil {
		return nil, errors.New("pipeline=nil")
	}

	genSpec := pipeline.Specification()
	if genSpec == nil {
		return nil, fmt.Errorf("GenSpec for %v not found", pipeline.Topic())
	}
	spec := genSpec.GetReplicationSpec()
	if spec == nil {
		return nil, fmt.Errorf("Spec for %v not found", pipeline.Topic())
	}
	srcBucketName := spec.SourceBucketName

	// Filter out the list of VBs to only ones that we really need to pull
	sourceVBs := xdcrf.preReplicationVBMasterFilter(pipeline)
	if len(sourceVBs) == 0 {
		// Error code text is close enough
		return nil, base.ErrorNoBackfillNeeded
	}

	vbsReq := make(peerToPeer.BucketVBMapType)
	vbsReq[srcBucketName] = base.SortUint16List(sourceVBs)

	xdcrf.logger.Infof("Running VBMasterCheck for %v with the following VBs: %v", pipeline.FullTopic(), sourceVBs)

	notifDelay := time.Duration(notification_delay_factor * float64(metadata.GetP2PTimeoutFromSettings(pipeline.Settings())))
	if time.Minute > notifDelay {
		notifDelay = time.Minute
	}

	var eventId int64
	var replStatus pp.ReplicationStatusIface
	var replStatusErr error
	notified := make(chan struct{})
	timer := time.AfterFunc(notifDelay, func() {
		// Update UI status to let them know that pipeline isn't technically running yet
		hostName, _ := xdcrf.xdcr_topology_svc.MyHost()
		progressMsg := fmt.Sprintf("%v: %v for the following VBs (replication will proceed shortly): %v", hostName, common.ProgressP2PComm, sourceVBs)
		eventId, replStatus, replStatusErr = xdcrf.createUIEvent(pipeline.Topic(), progressMsg, base.LowPriorityMsg)
		close(notified)
	})

	respMap, rpcErr := xdcrf.p2pMgr.CheckVBMaster(vbsReq, pipeline)
	if !timer.Stop() { // UI notification is in-progress, wait before dismissing
		<-notified
		xdcrf.dismissUIEvent(eventId, replStatusErr, replStatus, common.ProgressP2PComm)
	}

	if rpcErr != nil {
		// If err is because spec is deleted from under us or if it's paused, don't do anything and bail
		replCheck, replErr := xdcrf.repl_spec_svc.ReplicationSpecReadOnly(spec.Id)
		if replErr != nil {
			return nil, base.ErrorOpInterrupted
		}
		if !replCheck.Settings.Active {
			return nil, base.ErrorOpInterrupted
		}

		// Should still proceed to check if anybody else claims as VB master as myself
		// Once that test is passed, return the responses for merging
		xdcrf.logger.Warnf("Error with Peer-To-Peer checkpoint pull, starting with local ckpts only for the errored out nodes: %v", rpcErr)
	}

	vbMasterCheckErr := checkNoOtherVBMasters(respMap, srcBucketName, sourceVBs, spec.InternalId)
	if vbMasterCheckErr != nil {
		xdcrf.logger.Errorf("Error checkNoOtherVBMasters: %v", vbMasterCheckErr)
		// Should still return response to see if others can merge it
		return respMap, vbMasterCheckErr
	}
	return respMap, rpcErr
}

func (xdcrf *XDCRFactory) dismissUIEvent(eventId int64, replStatusErr error, replStatus pp.ReplicationStatusIface, messageHint string) {
	if replStatusErr != nil {
		return
	}

	if eventId < 0 {
		xdcrf.logger.Errorf("Received an invalid eventID: %v", eventId)
		return
	}

	dismissErr := replStatus.GetEventsManager().DismissEvent(int(eventId))
	if dismissErr != nil {
		xdcrf.logger.Warnf("Unable to dismiss event message: %v - due to err", messageHint, dismissErr)
	}
}

func (xdcrf *XDCRFactory) createUIEvent(pipelineTopic, message string, priority base.EventInfoType) (int64, pp.ReplicationStatusIface, error) {
	var eventId int64 = -1
	replStatus, replStatusErr := xdcrf.replStatusGetter(pipelineTopic)
	if replStatusErr != nil {
		return eventId, nil, replStatusErr
	}

	eventId = replStatus.GetEventsManager().AddEvent(priority, message, base.EventsMap{}, nil)
	return eventId, replStatus, nil
}

func checkNoOtherVBMasters(respMap map[string]*peerToPeer.VBMasterCheckResp, srcBucketName string, sourceVBs []uint16, internalId string) error {
	var err error
	errMap := make(base.ErrorMap)
	for peerAddr, resp := range respMap {
		if resp.InternalSpecId != "" && resp.InternalSpecId != internalId {
			errMap[peerAddr] = fmt.Errorf("Mismatch internalId: received %v - locally %v", resp.InternalSpecId, internalId)
			continue
		}

		nodeResp, unlockFunc := resp.GetReponse()
		if nodeResp == nil {
			errMap[peerAddr] = base.ErrorNilPtr
			unlockFunc()
			continue
		}
		requestedBucketInfo, found := (*nodeResp)[srcBucketName]
		if !found {
			errMap[peerAddr] = fmt.Errorf("node %v response does not contain info for requested src bucket %v", peerAddr, srcBucketName)
			unlockFunc()
			continue
		}
		// Convert NotMyVBs into list for comparison
		var respondedVBs []uint16
		notMyVbs := requestedBucketInfo.NotMyVBs
		if notMyVbs != nil {
			for vb, _ := range *notMyVbs {
				respondedVBs = append(respondedVBs, vb)
			}
		}
		unlockFunc()

		removed, _, intersected := base.ComputeDeltaOfUint16Lists(sourceVBs, respondedVBs, true)
		if len(intersected) != len(sourceVBs) {
			errMap[peerAddr] = fmt.Errorf("node %v response for bucket %v shows vbs %v as masters as well", peerAddr, srcBucketName, removed)
			continue
		}
	}
	if len(errMap) > 0 {
		err = fmt.Errorf(base.FlattenErrorMap(errMap))
	}
	return err
}

func (xdcrf *XDCRFactory) constructSettingsForXmemNozzle(pipeline common.Pipeline, part common.Part,
	targetClusterRef *metadata.RemoteClusterReference, settings metadata.ReplicationSettingsMap,
	ssl_port_map map[string]uint16) (metadata.ReplicationSettingsMap, error) {
	xmemSettings := make(metadata.ReplicationSettingsMap)
	spec := pipeline.Specification().GetReplicationSpec()
	repSettings := spec.Settings
	xmemConnStr := part.(*parts.XmemNozzle).ConnStr()

	xmemSettings[parts.XMEM_DEV_MAIN_SLEEP_DELAY] = metadata.GetSettingFromSettingsMap(settings, metadata.DevMainPipelineSendDelay, 0)
	xmemSettings[parts.XMEM_DEV_BACKFILL_SLEEP_DELAY] = metadata.GetSettingFromSettingsMap(settings, metadata.DevBackfillPipelineSendDelay, 0)

	xmemSettings[parts.SETTING_BATCHCOUNT] = metadata.GetSettingFromSettingsMap(settings, metadata.BatchCountKey, repSettings.BatchCount)
	xmemSettings[parts.SETTING_BATCHSIZE] = metadata.GetSettingFromSettingsMap(settings, metadata.BatchSizeKey, repSettings.BatchSize)
	xmemSettings[parts.SETTING_RESP_TIMEOUT] = xdcrf.getTargetTimeoutEstimate(pipeline.Topic())
	xmemSettings[parts.SETTING_BATCH_EXPIRATION_TIME] = time.Duration(float64(repSettings.MaxExpectedReplicationLag)*0.7) * time.Millisecond
	xmemSettings[parts.SETTING_OPTI_REP_THRESHOLD] = metadata.GetSettingFromSettingsMap(settings, metadata.OptimisticReplicationThresholdKey, repSettings.OptimisticReplicationThreshold)
	xmemSettings[parts.SETTING_STATS_INTERVAL] = metadata.GetSettingFromSettingsMap(settings, metadata.PipelineStatsIntervalKey, repSettings.StatsInterval)
	xmemSettings[parts.SETTING_COMPRESSION_TYPE] = base.GetCompressionType(metadata.GetSettingFromSettingsMap(settings, metadata.CompressionTypeKey, repSettings.CompressionType).(int))
	xdcrf.disableCollectionIfNeeded(settings, xmemSettings, pipeline.Specification().GetReplicationSpec())

	xmemSettings[parts.XMEM_SETTING_DEMAND_ENCRYPTION] = targetClusterRef.DemandEncryption()
	xmemSettings[parts.XMEM_SETTING_CERTIFICATE] = targetClusterRef.Certificates()
	xmemSettings[parts.XMEM_SETTING_CLIENT_CERTIFICATE] = targetClusterRef.ClientCertificate()
	xmemSettings[parts.XMEM_SETTING_CLIENT_KEY] = targetClusterRef.ClientKey()
	xmemSettings[parts.XMEM_SETTING_ENCRYPTION_TYPE] = targetClusterRef.EncryptionType()
	if targetClusterRef.IsFullEncryption() {
		mem_ssl_port, ok := ssl_port_map[xmemConnStr]
		if !ok {
			return nil, fmt.Errorf("Can't get remote memcached ssl port for %v", xmemConnStr)
		}
		xdcrf.logger.Infof("mem_ssl_port=%v\n", mem_ssl_port)

		xmemSettings[parts.XMEM_SETTING_REMOTE_MEM_SSL_PORT] = mem_ssl_port
		xmemSettings[parts.XMEM_SETTING_SAN_IN_CERITICATE] = targetClusterRef.SANInCertificate()

		xdcrf.logger.Infof("xmemSettings=%v\n", xmemSettings.CloneAndRedact())
	}
	xmemSettings[parts.MobileCompatible] = metadata.GetSettingFromSettingsMap(settings, metadata.MobileCompatibleKey, base.MobileCompatibilityOff)
	if val, ok := settings[base.EnableCrossClusterVersioningKey]; ok {
		xmemSettings[base.EnableCrossClusterVersioningKey] = val
	}
	if val, ok := settings[base.HlvVbMaxCasKey]; ok {
		xmemSettings[base.HlvVbMaxCasKey] = val
	}
	if val, ok := settings[base.VersionPruningWindowHrsKey]; ok {
		xmemSettings[base.VersionPruningWindowHrsKey] = val
	}

	xmemSettings[base.ConflictLoggingKey] = metadata.GetSettingFromSettingsMap(settings, metadata.ConflictLoggingKey, base.ConflictLoggingOff)

	return xmemSettings, nil
}

func (xdcrf *XDCRFactory) constructSettingsForCapiNozzle(pipeline common.Pipeline, settings metadata.ReplicationSettingsMap) (map[string]interface{}, error) {
	capiSettings := make(metadata.ReplicationSettingsMap)
	repSettings := pipeline.Specification().GetReplicationSpec().Settings

	capiSettings[parts.SETTING_BATCHCOUNT] = metadata.GetSettingFromSettingsMap(settings, metadata.BatchCountKey, repSettings.BatchCount)
	capiSettings[parts.SETTING_BATCHSIZE] = metadata.GetSettingFromSettingsMap(settings, metadata.BatchSizeKey, repSettings.BatchSize)
	capiSettings[parts.SETTING_RESP_TIMEOUT] = xdcrf.getTargetTimeoutEstimate(pipeline.Topic())
	capiSettings[parts.SETTING_OPTI_REP_THRESHOLD] = metadata.GetSettingFromSettingsMap(settings, metadata.OptimisticReplicationThresholdKey, repSettings.OptimisticReplicationThreshold)
	capiSettings[parts.SETTING_STATS_INTERVAL] = metadata.GetSettingFromSettingsMap(settings, metadata.PipelineStatsIntervalKey, repSettings.StatsInterval)

	return capiSettings, nil

}

func (xdcrf *XDCRFactory) getTargetTimeoutEstimate(topic string) time.Duration {
	//TODO: implement
	//need to get the tcp ping time for the estimate
	return 100 * time.Millisecond
}

// This is called when trying to filter down a big settings map into a specific settings map for specific parts of the pipeline
// 1. incomingSettings - the big specific settings map that Start() passes down
// 2. filteredSettings - the smaller settings map that will be returned
func (xdcrf *XDCRFactory) disableCollectionIfNeeded(incomingSettings, filteredSettings metadata.ReplicationSettingsMap, spec *metadata.ReplicationSpecification) error {
	// This is if a force already is in place
	forceCollectionDisable, ok := incomingSettings[parts.ForceCollectionDisableKey]
	if ok {
		filteredSettings[parts.ForceCollectionDisableKey] = forceCollectionDisable
		return nil
	}

	// Check to see if remote side supports collections
	ref, err := xdcrf.remote_cluster_svc.RemoteClusterByUuid(spec.TargetClusterUUID, false /*refresh*/)
	if err != nil {
		return err
	}

	capability, err := xdcrf.remote_cluster_svc.GetCapability(ref)
	if err != nil {
		return err
	}

	if !capability.HasCollectionSupport() {
		filteredSettings[parts.ForceCollectionDisableKey] = true
	}

	// CAPI replication should disable any collections
	if spec.Settings.IsCapi() {
		filteredSettings[parts.ForceCollectionDisableKey] = true
	}
	return nil
}

func (xdcrf *XDCRFactory) constructSettingsForDcpNozzle(pipeline common.Pipeline, part *parts.DcpNozzle, settings metadata.ReplicationSettingsMap) (map[string]interface{}, error) {
	xdcrf.logger.Debugf("Construct settings for DcpNozzle ....")
	dcpNozzleSettings := make(metadata.ReplicationSettingsMap)
	spec := pipeline.Specification().GetReplicationSpec()
	repSettings := spec.Settings

	ckpt_svc := pipeline.RuntimeContext().Service(base.CHECKPOINT_MGR_SVC)
	if ckpt_svc == nil {
		return nil, fmt.Errorf("No checkpoint manager has been registered with the pipeline %v", pipeline.Topic())
	}

	dcpNozzleSettings[parts.DCP_DEV_MAIN_ROLLBACK_VB] = metadata.GetSettingFromSettingsMap(settings, metadata.DevMainPipelineRollbackTo0VB, -1)
	dcpNozzleSettings[parts.DCP_DEV_BACKFILL_ROLLBACK_VB] = metadata.GetSettingFromSettingsMap(settings, metadata.DevBackfillRollbackTo0VB, -1)

	dcpNozzleSettings[parts.DCP_VBTimestampUpdater] = ckpt_svc.(*pipeline_svc.CheckpointManager).UpdateVBTimestamps
	dcpNozzleSettings[parts.DCP_Nozzle_Stats_Interval] = metadata.GetSettingFromSettingsMap(settings, metadata.PipelineStatsIntervalKey, repSettings.StatsInterval)

	if repSettings.IsCapi() {
		// For CAPI nozzle, do not allow DCP to have compression
		dcpNozzleSettings[parts.SETTING_COMPRESSION_TYPE] = (base.CompressionType)(base.CompressionTypeNone)
		// CAPI nozzle also does not have collections support
		dcpNozzleSettings[parts.ForceCollectionDisableKey] = true
	} else {
		dcpNozzleSettings[parts.SETTING_COMPRESSION_TYPE] = base.GetCompressionType(metadata.GetSettingFromSettingsMap(settings, metadata.CompressionTypeKey, repSettings.CompressionType).(int))

		err := xdcrf.disableCollectionIfNeeded(settings, dcpNozzleSettings, pipeline.Specification().GetReplicationSpec())
		if err != nil {
			return nil, err
		}
	}

	dcpNozzleSettings[metadata.EnableDcpPurgeRollback] = metadata.GetSettingFromSettingsMap(settings, metadata.EnableDcpPurgeRollback, false)

	if err := xdcrf.constructSharedSettingsForDcpNozzle(settings, dcpNozzleSettings, repSettings,
		pipeline); err != nil {
		return nil, err
	}
	return dcpNozzleSettings, nil
}

func (xdcrf *XDCRFactory) constructSharedSettingsForDcpNozzle(settings metadata.ReplicationSettingsMap, dcpNozzleSettings metadata.ReplicationSettingsMap, repSettings *metadata.ReplicationSettings,
	pipeline common.Pipeline) error {
	// dcp priority settings could have been set through replStatus.customSettings.
	dcpPriority, ok := settings[parts.DCP_Priority]
	if ok {
		dcpNozzleSettings[parts.DCP_Priority] = dcpPriority
	}

	var checkIfNeedOso bool
	var osoCheckMap *metadata.VBTasksMapType
	vbTasksMap, vbTasksMapExists := settings[parts.DCP_VBTasksMap]
	if vbTasksMapExists {
		dcpNozzleSettings[parts.DCP_VBTasksMap] = vbTasksMap.(*metadata.VBTasksMapType)
		checkIfNeedOso = true
		osoCheckMap = vbTasksMap.(*metadata.VBTasksMapType)
	}

	modes := repSettings.GetCollectionModes()
	if modes.IsMigrationOn() {
		checkIfNeedOso = true
		if !vbTasksMapExists {
			// Main pipeline that requires DCP to run a gomemcached filter of just the default collection
			vbTasksMap = createMigrationVBTasksMap()
			dcpNozzleSettings[parts.DCP_VBTasksMap] = vbTasksMap.(*metadata.VBTasksMapType)
			osoCheckMap = vbTasksMap.(*metadata.VBTasksMapType)
		} else {
			// Backfill tasks are composed when XDCR detects a change in target manifest, diffs and find the new
			// target collections that need to be backfilled. This can occur either on the router or the backfillMgr
			// Normally, if vbTasksMap is composed by backfillMgr discovering new target manifests and diffing,
			// and then creating the backfill spec, then things will work fine
			// However, under extremely slow running or busy system (such as when golang race detector is running),
			// it is possible that the main pipeline's router can race against the backfillMgr. Both of them will
			// try to raise the backfill task. However, router's limitation is that it raises the tasks with
			// source namespace type of SourceCollectionNamespace instead of SourceDefaultCollectionFilter
			// because migration mode was not built into the router in the first place
			// This will lead to DCP trying to convert a "_default.<filterExpr>" into a namespace and try to find it
			// in the manifest via ToDcpNozzleTask, and cause DCP to have issues starting stream requests
			// Since that migration mode is steady-state and non-changing, this ExportAsMigration() call will ensure
			// that even in the case the router race wins, the vbTasks will be able to converted to a valid streamreq
			dcpOnlyMigrationTaskMap := vbTasksMap.(*metadata.VBTasksMapType).ExportAsMigration()
			dcpNozzleSettings[parts.DCP_VBTasksMap] = dcpOnlyMigrationTaskMap
			osoCheckMap = dcpOnlyMigrationTaskMap
		}
	}

	if !modes.IsOsoOn() {
		checkIfNeedOso = false
	}

	if checkIfNeedOso {
		// Oso would only work if DCP is serving a single collection, and has to start from seqno 0
		// Thus, check the backfill tasks and ensure that it only contains one source collections
		shaToCollectionsMap := osoCheckMap.GetAllCollectionNamespaceMappings()
		vbTasksMap := osoCheckMap.GetTopTasksOnlyClone()
		if len(shaToCollectionsMap) == 1 && vbTasksMap.AllStartsWithSeqno0() {
			dcpNozzleSettings[parts.DCP_EnableOSO] = true
		}
	}
	return nil
}

func createMigrationVBTasksMap() interface{} {
	migrationTasksMap := metadata.NewVBTasksMap()
	// DCP will do its own filtering based on the VBs it owns
	for vbno := uint16(0); vbno < base.NumberOfVbs; vbno++ {
		startTs := &base.VBTimestamp{
			Vbno:        vbno,
			Seqno:       0,
			ManifestIDs: base.CollectionsManifestIdPair{},
		}
		endTs := &base.VBTimestamp{
			Vbno:        vbno,
			Seqno:       base.DcpSeqnoEnd,
			ManifestIDs: base.CollectionsManifestIdPair{},
		}
		defaultMigrationMapping := metadata.NewDefaultCollectionMigrationMapping()
		task := metadata.NewBackfillTask(&metadata.BackfillVBTimestamps{
			StartingTimestamp: startTs,
			EndingTimestamp:   endTs,
		}, []metadata.CollectionNamespaceMapping{defaultMigrationMapping})

		newTasks := metadata.NewBackfillTasksWithTask(task)
		migrationTasksMap.VBTasksMap[vbno] = &newTasks
	}

	return migrationTasksMap
}

func (xdcrf *XDCRFactory) constructSettingsForRouter(pipeline common.Pipeline, settings metadata.ReplicationSettingsMap) (metadata.ReplicationSettingsMap, error) {
	routerSettings := make(metadata.ReplicationSettingsMap)

	isHighReplication, ok := settings[parts.IsHighReplicationKey]
	if ok {
		routerSettings[parts.IsHighReplicationKey] = isHighReplication
	}

	filterExpDelMode, ok := settings[parts.FilterExpDelKey]
	if ok {
		routerSettings[parts.FilterExpDelKey] = filterExpDelMode
	}

	xdcrf.disableCollectionIfNeeded(settings, routerSettings, pipeline.Specification().GetReplicationSpec())

	// Router keeps a copy of the current highest target manifest ID
	vbTimestamp, ok := settings[base.VBTimestamps]
	if ok {
		routerSettings[parts.DCP_VBTimestamp] = vbTimestamp
	}

	brokenMappingsPair, ok := settings[metadata.BrokenMappingsUpdateKey]
	if ok {
		routerSettings[metadata.BrokenMappingsUpdateKey] = brokenMappingsPair
	}

	collectionsMgtMode, ok := settings[metadata.CollectionsMgtMultiKey]
	if ok {
		routerSettings[metadata.CollectionsMgtMultiKey] = collectionsMgtMode
	}

	explicitMappingRules, ok := settings[metadata.CollectionsMappingRulesKey]
	if ok {
		routerSettings[metadata.CollectionsMappingRulesKey] = explicitMappingRules
	}

	casDriftThreshold, ok := settings[metadata.CASDriftThresholdSecsKey]
	if ok {
		routerSettings[metadata.CASDriftThresholdSecsKey] = casDriftThreshold
	}

	devCasDriftForceDocKey, ok := settings[metadata.DevCasDriftForceDocKey]
	if ok {
		routerSettings[metadata.DevCasDriftForceDocKey] = devCasDriftForceDocKey
	}

	return routerSettings, nil
}

func (xdcrf *XDCRFactory) registerServices(pipeline common.Pipeline, logger_ctx *log.LoggerContext,
	kv_vb_map map[string][]uint16, targetUserName, targetPassword string, targetBucketName string,
	target_kv_vb_map map[string][]uint16, targetClusterRef *metadata.RemoteClusterReference,
	targetClusterVersion int, isCapi bool, mainPipeline *common.Pipeline, crMode base.ConflictResolutionMode) error {

	ctx := pipeline.RuntimeContext()
	var parentCtx common.PipelineRuntimeContext
	if mainPipeline != nil {
		parentCtx = (*mainPipeline).RuntimeContext()
	}

	//register pipeline supervisor
	supervisor := pipeline_svc.NewPipelineSupervisor(base.PipelineSupervisorIdPrefix+pipeline.Topic(), logger_ctx,
		xdcrf.pipeline_failure_handler, xdcrf.xdcr_topology_svc, xdcrf.utils, xdcrf.remote_cluster_svc,
		xdcrf.bucketTopologySvc)
	err := ctx.RegisterService(base.PIPELINE_SUPERVISOR_SVC, supervisor)
	if err != nil {
		return err
	}

	// Register ConflictManager after pipeline supervisor
	if crMode == base.CRMode_Custom {
		if isCapi {
			return errors.New("Custom conflict resolution cannot be used with Capi nozzle.")
		}
		conflictMgr := pipeline_svc.NewConflictManager(xdcrf.resolverSvc, pipeline.Specification().GetReplicationSpec().Id, xdcrf.xdcr_topology_svc, logger_ctx, xdcrf.utils)
		err := ctx.RegisterService(base.CONFLICT_MANAGER_SVC, conflictMgr)
		if err != nil {
			return err
		}
		for _, target := range pipeline.Targets() {
			target.(*parts.XmemNozzle).SetConflictManager(conflictMgr)
		}
	}

	// Register BackfillMgr as a pipeline service
	backfillMgrPipelineSvc := xdcrf.getBackfillMgr().GetPipelineSvc()
	err = ctx.RegisterService(base.BACKFILL_MGR_SVC, backfillMgrPipelineSvc)
	if err != nil {
		return err
	}

	// through seqno tracker needs to be initialized after pipeline supervisor
	// since it uses the latter as error handler
	osoSnapshotRaiser := xdcrf.MakeOSOSnapshotRaiser(pipeline)
	through_seqno_tracker_svc := service_impl.NewThroughSeqnoTrackerSvc(logger_ctx, osoSnapshotRaiser)
	through_seqno_tracker_svc.Attach(pipeline)

	//Create pipeline statistics manager.
	bucket_name := pipeline.Specification().GetReplicationSpec().SourceBucketName
	actualStatsMgr := pipeline_svc.NewStatisticsManager(through_seqno_tracker_svc,
		xdcrf.xdcr_topology_svc, logger_ctx, kv_vb_map, bucket_name, xdcrf.utils, xdcrf.remote_cluster_svc,
		xdcrf.bucketTopologySvc, xdcrf.replStatusGetter)

	//register pipeline checkpoint manager
	ckptMgr, err := pipeline_svc.NewCheckpointManager(xdcrf.checkpoint_svc, xdcrf.capi_svc, xdcrf.remote_cluster_svc, xdcrf.repl_spec_svc, xdcrf.xdcr_topology_svc, through_seqno_tracker_svc, kv_vb_map, targetUserName, targetPassword, targetBucketName, target_kv_vb_map, targetClusterRef, logger_ctx, xdcrf.utils, actualStatsMgr, xdcrf.uilog_svc, xdcrf.collectionsManifestSvc, xdcrf.backfillReplSvc, xdcrf.getBackfillMgr, xdcrf.bucketTopologySvc)
	if err != nil {
		xdcrf.logger.Errorf("Failed to construct CheckpointManager for %v. err=%v ckpt_svc=%v, capi_svc=%v, remote_cluster_svc=%v, repl_spec_svc=%v\n", pipeline.Topic(), err, xdcrf.checkpoint_svc, xdcrf.capi_svc,
			xdcrf.remote_cluster_svc, xdcrf.repl_spec_svc)
		return err
	}

	err = ctx.RegisterService(base.CHECKPOINT_MGR_SVC, ckptMgr)
	if err != nil {
		return err
	}

	// Register statistics manager after checkpoint manager is created
	err = ctx.RegisterService(base.STATISTICS_MGR_SVC, actualStatsMgr)
	if err != nil {
		return err
	}

	// register sharable topology change detect service
	var top_detect_svc *pipeline_svc.TopologyChangeDetectorSvc
	if mainPipeline != nil {
		var ok bool
		top_detect_svc, ok = parentCtx.Service(base.TOPOLOGY_CHANGE_DETECT_SVC).(*pipeline_svc.TopologyChangeDetectorSvc)
		if !ok {
			return fmt.Errorf("Unable to retrieve main pipeline service %v", base.TOPOLOGY_CHANGE_DETECT_SVC)
		}
	} else {
		top_detect_svc = pipeline_svc.NewTopologyChangeDetectorSvc(xdcrf.xdcr_topology_svc, xdcrf.remote_cluster_svc, xdcrf.repl_spec_svc, logger_ctx, xdcrf.utils, xdcrf.bucketTopologySvc)
	}
	err = ctx.RegisterService(base.TOPOLOGY_CHANGE_DETECT_SVC, top_detect_svc)
	if err != nil {
		return err
	}

	if !isCapi {
		var bw_throttler_svc *pipeline_svc.BandwidthThrottler
		if mainPipeline != nil {
			var ok bool
			bw_throttler_svc, ok = parentCtx.Service(base.BANDWIDTH_THROTTLER_SVC).(*pipeline_svc.BandwidthThrottler)
			if !ok {
				return fmt.Errorf("Unable to retrieve main pipeline service %v", base.BANDWIDTH_THROTTLER_SVC)
			}
		} else {
			//register bandwidth throttler service
			bw_throttler_svc = pipeline_svc.NewBandwidthThrottlerSvc(xdcrf.xdcr_topology_svc, logger_ctx)
		}
		err = ctx.RegisterService(base.BANDWIDTH_THROTTLER_SVC, bw_throttler_svc)
		if err != nil {
			return err
		}
		for _, target := range pipeline.Targets() {
			target.(*parts.XmemNozzle).SetBandwidthThrottler(bw_throttler_svc)
		}
	}

	return nil
}

func (xdcrf *XDCRFactory) ConstructSettingsForService(pipeline common.Pipeline, service common.PipelineService, settings metadata.ReplicationSettingsMap) (metadata.ReplicationSettingsMap, error) {
	switch service.(type) {
	case *pipeline_svc.PipelineSupervisor:
		xdcrf.logger.Debug("Construct settings for PipelineSupervisor")
		return xdcrf.constructSettingsForSupervisor(pipeline, settings)
	case *pipeline_svc.StatisticsManager:
		xdcrf.logger.Debug("Construct settings for StatisticsManager")
		return xdcrf.constructSettingsForStatsManager(pipeline, settings)
	case *pipeline_svc.CheckpointManager:
		xdcrf.logger.Debug("Construct settings for CheckpointManager")
		return xdcrf.constructSettingsForCheckpointManager(pipeline, settings)
	}
	return settings, nil
}

// the major difference between ConstructSettingsForService and ConstructUpdateSettingsForService is that
// when a parameter is not specified, the former sets default value and the latter does nothing
func (xdcrf *XDCRFactory) ConstructUpdateSettingsForService(pipeline common.Pipeline, service common.PipelineService, settings metadata.ReplicationSettingsMap) (metadata.ReplicationSettingsMap, error) {
	switch service.(type) {
	case *pipeline_svc.PipelineSupervisor:
		xdcrf.logger.Debug("Construct update settings for PipelineSupervisor")
		return xdcrf.constructUpdateSettingsForSupervisor(pipeline, settings)
	case *pipeline_svc.StatisticsManager:
		xdcrf.logger.Debug("Construct update settings for StatisticsManager")
		return xdcrf.constructUpdateSettingsForStatsManager(pipeline, settings)
	case *pipeline_svc.CheckpointManager:
		xdcrf.logger.Debug("Construct update settings for CheckpointManager")
		return xdcrf.constructUpdateSettingsForCheckpointManager(pipeline, settings)
	case *pipeline_svc.BandwidthThrottler:
		xdcrf.logger.Debug("Construct update settings for BandwidthThrottler")
		return xdcrf.constructUpdateSettingsForBandwidthThrottler(pipeline, settings)
	case *pipeline_svc.ConflictManager:
		xdcrf.logger.Debugf("Construct settings for ConflictManager")
		return xdcrf.constructUpdateSettingsForConflictManager(pipeline, settings)
	}
	return settings, nil
}

func (xdcrf *XDCRFactory) constructSettingsForSupervisor(pipeline common.Pipeline, settings metadata.ReplicationSettingsMap) (metadata.ReplicationSettingsMap, error) {
	s := make(metadata.ReplicationSettingsMap)
	s[service_def.PUBLISH_INTERVAL] = metadata.GetSettingFromSettingsMap(settings, metadata.PipelineStatsIntervalKey, pipeline.Specification().GetReplicationSpec().Settings.StatsInterval)
	log_level_str := metadata.GetSettingFromSettingsMap(settings, metadata.PipelineLogLevelKey, pipeline.Specification().GetReplicationSpec().Settings.LogLevel.String())
	log_level, err := log.LogLevelFromStr(log_level_str.(string))
	if err != nil {
		return nil, err
	}
	s[pipeline_svc.PIPELINE_LOG_LEVEL] = log_level
	return s, nil
}

func (xdcrf *XDCRFactory) constructSettingsForStatsManager(pipeline common.Pipeline, settings metadata.ReplicationSettingsMap) (metadata.ReplicationSettingsMap, error) {
	s := make(metadata.ReplicationSettingsMap)
	s[service_def.PUBLISH_INTERVAL] = metadata.GetSettingFromSettingsMap(settings, metadata.PipelineStatsIntervalKey, pipeline.Specification().GetReplicationSpec().Settings.StatsInterval)
	vbTasksMap, ok := settings[parts.DCP_VBTasksMap]
	if ok {
		s[parts.DCP_VBTasksMap] = vbTasksMap.(*metadata.VBTasksMapType)
	}
	pipelineStatus, ok := settings[service_def.PIPELINE_STATUS]
	if ok {
		s[service_def.PIPELINE_STATUS] = pipelineStatus
	}
	pipelineErrors, ok := settings[service_def.PIPELINE_ERRORS]
	if ok {
		s[service_def.PIPELINE_ERRORS] = pipelineErrors
	}
	return s, nil
}

func (xdcrf *XDCRFactory) constructSettingsForCheckpointManager(pipeline common.Pipeline, settings metadata.ReplicationSettingsMap) (metadata.ReplicationSettingsMap, error) {
	s := make(metadata.ReplicationSettingsMap)
	s[pipeline_svc.CHECKPOINT_INTERVAL] = metadata.GetSettingFromSettingsMap(settings, metadata.CheckpointIntervalKey, pipeline.Specification().GetReplicationSpec().Settings.CheckpointInterval)
	s[metadata.DevCkptMgrForceGCWaitSec] = metadata.GetSettingFromSettingsMap(settings, metadata.DevCkptMgrForceGCWaitSec, metadata.XDCRDevCkptGcWaitConfig.Default())
	xdcrf.disableCollectionIfNeeded(settings, s, pipeline.Specification().GetReplicationSpec())
	return s, nil
}

func (xdcrf *XDCRFactory) constructUpdateSettingsForSupervisor(pipeline common.Pipeline, settings metadata.ReplicationSettingsMap) (metadata.ReplicationSettingsMap, error) {
	s := make(metadata.ReplicationSettingsMap)
	log_level_str := metadata.GetSettingFromSettingsMap(settings, metadata.PipelineLogLevelKey, nil)
	if log_level_str != nil {
		log_level, err := log.LogLevelFromStr(log_level_str.(string))
		if err != nil {
			return nil, err
		}
		s[pipeline_svc.PIPELINE_LOG_LEVEL] = log_level
	}

	publish_interval := metadata.GetSettingFromSettingsMap(settings, metadata.PipelineStatsIntervalKey, nil)
	if publish_interval != nil {
		s[service_def.PUBLISH_INTERVAL] = publish_interval
	}
	return s, nil
}

func (xdcrf *XDCRFactory) constructUpdateSettingsForStatsManager(pipeline common.Pipeline, settings metadata.ReplicationSettingsMap) (metadata.ReplicationSettingsMap, error) {
	s := make(metadata.ReplicationSettingsMap)
	publish_interval := metadata.GetSettingFromSettingsMap(settings, metadata.PipelineStatsIntervalKey, nil)
	if publish_interval != nil {
		s[service_def.PUBLISH_INTERVAL] = publish_interval
	}
	pipelineStatus, ok := settings[service_def.PIPELINE_STATUS]
	if ok {
		s[service_def.PIPELINE_STATUS] = pipelineStatus
	}
	pipelineErrors, ok := settings[service_def.PIPELINE_ERRORS]
	if ok {
		s[service_def.PIPELINE_ERRORS] = pipelineErrors
	}
	return s, nil
}

func (xdcrf *XDCRFactory) constructUpdateSettingsForCheckpointManager(pipeline common.Pipeline, settings metadata.ReplicationSettingsMap) (metadata.ReplicationSettingsMap, error) {
	if xdcrf.logger.GetLogLevel() >= log.LogLevelDebug {
		xdcrf.logger.Debugf("constructUpdateSettingsForCheckpointManager called with settings=%v\n", settings.CloneAndRedact())
	}
	s := make(metadata.ReplicationSettingsMap)
	checkpoint_interval := metadata.GetSettingFromSettingsMap(settings, metadata.CheckpointIntervalKey, nil)
	if checkpoint_interval != nil {
		s[pipeline_svc.CHECKPOINT_INTERVAL] = checkpoint_interval
	}
	s[metadata.DevCkptMgrForceGCWaitSec] = metadata.GetSettingFromSettingsMap(settings, metadata.DevCkptMgrForceGCWaitSec, metadata.XDCRDevCkptGcWaitConfig.Default())
	return s, nil
}

func (xdcrf *XDCRFactory) constructUpdateSettingsForBandwidthThrottler(pipeline common.Pipeline, settings metadata.ReplicationSettingsMap) (metadata.ReplicationSettingsMap, error) {
	if xdcrf.logger.GetLogLevel() >= log.LogLevelDebug {
		xdcrf.logger.Debugf("constructUpdateSettingsForBandwidthThrottler called with settings=%v\n", settings.CloneAndRedact())
	}
	s := make(metadata.ReplicationSettingsMap)
	overall_bandwidth_limit := settings[metadata.BandwidthLimitKey]
	if overall_bandwidth_limit != nil {
		s[pipeline_svc.OVERALL_BANDWIDTH_LIMIT] = overall_bandwidth_limit
	}
	number_of_source_nodes := settings[pipeline_svc.NUMBER_OF_SOURCE_NODES]
	if number_of_source_nodes != nil {
		s[pipeline_svc.NUMBER_OF_SOURCE_NODES] = number_of_source_nodes
	}
	return s, nil
}

func (xdcrf *XDCRFactory) constructUpdateSettingsForConflictManager(pipeline common.Pipeline, settings metadata.ReplicationSettingsMap) (metadata.ReplicationSettingsMap, error) {
	if xdcrf.logger.GetLogLevel() >= log.LogLevelDebug {
		xdcrf.logger.Debugf("constructUpdateSettingsForConflictManager called with settings=%v\n", settings.CloneAndRedact())
	}
	s := make(metadata.ReplicationSettingsMap)
	if functionTimeout, ok := settings[base.JSFunctionTimeoutKey]; ok {
		s[base.JSFunctionTimeoutKey] = functionTimeout
	}
	if mergeFunctionMapping, ok := settings[base.MergeFunctionMappingKey]; ok {
		s[base.MergeFunctionMappingKey] = mergeFunctionMapping
	}
	return s, nil
}

func (xdcrf *XDCRFactory) ConstructSSLPortMap(targetClusterRef *metadata.RemoteClusterReference, spec *metadata.ReplicationSpecification) (map[string]uint16, error) {

	var ssl_port_map map[string]uint16
	nozzleType, err := xdcrf.getOutNozzleType(targetClusterRef, spec)
	if err != nil {
		return nil, err
	}
	// if both xmem nozzles and ssl are involved, populate ssl_port_map
	// if target cluster is post-3.0, the ssl ports in the map are memcached ssl ports
	// otherwise, the ssl ports in the map are proxy ssl ports
	if targetClusterRef.IsFullEncryption() && nozzleType == base.Xmem {

		username, password, httpAuthMech, certificate, sanInCertificate, clientCertificate, clientKey, err := targetClusterRef.MyCredentials()
		if err != nil {
			return nil, err
		}
		connStr, err := targetClusterRef.MyConnectionStr()
		if err != nil {
			return nil, err
		}
		useExternal, err := xdcrf.remote_cluster_svc.ShouldUseAlternateAddress(targetClusterRef)
		if err != nil {
			return nil, err
		}

		ssl_port_map, err = xdcrf.utils.GetMemcachedSSLPortMap(connStr, username, password, httpAuthMech, certificate, sanInCertificate, clientCertificate, clientKey,
			spec.TargetBucketName, xdcrf.logger, useExternal)
		if err != nil {
			xdcrf.logger.Errorf("Failed to get memcached ssl port, err=%v\n", err)
			return nil, err
		}

		xdcrf.logger.Debugf("ssl_port_map=%v\n", ssl_port_map)
	}

	return ssl_port_map, nil
}

// When PipelineMgr is passed in the factory, it'll call this setter to allow factory to create parts that are
// aware of the UpdateWithCallback API
// This should only be called at consumer initiation and only called once (thus no lock)
func (xdcrf *XDCRFactory) SetPipelineStopCallback(stopCb base.PipelineMgrStopCbType) {
	xdcrf.pipelineMgrStopCallback = stopCb
}

// This method returns a callback method that will only work once to raise a single UI message
// It's meant to be used among multiple parts where a message can be raised multiple times but
// should be displayed only once
func (xdcrf *XDCRFactory) getUILogOnceMessenger(logOncePerPipeline sync.Once) func(string) {
	callbackFunc := func(message string) {
		logOncePerPipeline.Do(func() {
			xdcrf.uilog_svc.Write(message)
		})
	}
	return callbackFunc
}

func (xdcrf *XDCRFactory) MakeOSOSnapshotRaiser(pipeline common.Pipeline) func(vbno uint16, seqno uint64) {
	sourceNozzles := pipeline.Sources()
	// For raising OSO snapshot, since checkpoint manager is the only listener, doesn't matter who raises it
	for _, oneNozzle := range sourceNozzles {
		dcpNozzle := oneNozzle.(*parts.DcpNozzle)
		return dcpNozzle.GetOSOSeqnoRaiser()
	}
	return nil
}

// Follows pipeline.MergeVBMasterRespCkptsFunc
func (xdcrf *XDCRFactory) MergePeerNodesCkptsResponse(pipeline common.Pipeline, resp peerToPeer.PeersVBMasterCheckRespMap) error {
	if pipeline == nil {
		return errors.New("pipeline=nil")
	}
	if resp == nil {
		return errors.New("nil response")
	}
	ckptMgr := pipeline.RuntimeContext().Service(base.CHECKPOINT_MGR_SVC)
	if ckptMgr == nil {
		return errors.New(fmt.Sprintf("CheckpointingManager has not been attached to pipeline %v", pipeline.Topic()))
	}
	err := ckptMgr.(*pipeline_svc.CheckpointManager).MergePeerNodesCkptInfo(resp)
	if err != nil {
		return err
	}

	backfillMgr := pipeline.RuntimeContext().Service(base.BACKFILL_MGR_SVC)
	if backfillMgr == nil {
		return errors.New(fmt.Sprintf("BackfillManager has not been attached to pipeline %v", pipeline.Topic()))
	}
	backfillMgrPipelineSvc := pipeline.RuntimeContext().Service(base.BACKFILL_MGR_SVC)
	settingsMap := make(metadata.ReplicationSettingsMap)
	settingsMap[base.NameKey] = pipeline.Topic()
	settingsMap[peerToPeer.MergeBackfillKey] = resp
	return backfillMgrPipelineSvc.UpdateSettings(settingsMap)
}

// Given a list of VBs, take out VBs that do not need to pull, and return that list
func (xdcrf *XDCRFactory) preReplicationVBMasterFilter(pipeline common.Pipeline) []uint16 {
	// Get a list of responsible VBs
	var sourceVBs []uint16
	dedupMap := make(map[uint16]bool)
	backfillDedupMap := make(map[uint16]bool)
	for _, sourceNozzle := range pipeline.Sources() {
		setOfVBs := sourceNozzle.ResponsibleVBs()
		sourceVBs = append(sourceVBs, setOfVBs...)
		for _, vbno := range setOfVBs {
			dedupMap[vbno] = true
			backfillDedupMap[vbno] = true
		}
	}

	pushIntervalMinInt, ok := pipeline.Settings()[base.ReplicateCkptIntervalKey].(int)
	if !ok {
		pushIntervalMinInt = int(base.ReplicateCkptInterval.Minutes())
	}
	// Note: subtracting is adding a negative duration
	expirationTimeUnix := time.Now().Add(-time.Duration(pushIntervalMinInt) * time.Minute).Unix()

	mainPipelineTopic := pipeline.Topic()
	backfillPipelineTopic := common.ComposeFullTopic(mainPipelineTopic, common.BackfillPipeline)

	var waitGrp sync.WaitGroup
	waitGrp.Add(2)
	go xdcrf.fetchCkptsAndFilterBasedOnExpiration(mainPipelineTopic, sourceVBs, dedupMap, expirationTimeUnix, &waitGrp)
	go xdcrf.fetchCkptsAndFilterBasedOnExpiration(backfillPipelineTopic, sourceVBs, backfillDedupMap, expirationTimeUnix, &waitGrp)
	waitGrp.Wait()

	// Combine backfillDedupMap and dedupMap into one entity
	for vbno, _ := range backfillDedupMap {
		dedupMap[vbno] = true
	}

	var returnVBsList []uint16
	for vbno, _ := range dedupMap {
		returnVBsList = append(returnVBsList, vbno)
	}
	return returnVBsList
}

func (xdcrf *XDCRFactory) fetchCkptsAndFilterBasedOnExpiration(pipelineTopic string, sourceVBs []uint16, dedupMap map[uint16]bool, expirationTimeUnix int64, wg *sync.WaitGroup) {
	defer wg.Done()

	ckptDocs, err := xdcrf.checkpoint_svc.CheckpointsDocs(pipelineTopic, false)
	if err != nil {
		xdcrf.logger.Errorf("When pulling ckptDocs for %v - got err %v", pipelineTopic, err)
		// claim that everything needs to be pulled
		return
	}

	for vbno, ckptDoc := range ckptDocs {
		if _, isSourceVB := dedupMap[vbno]; !isSourceVB {
			continue
		}
		if ckptDoc == nil {
			continue
		}
		var latestTimestamp uint64
		for _, ckptRecord := range ckptDoc.Checkpoint_records {
			if ckptRecord == nil {
				continue
			}
			if ckptRecord.CreationTime > latestTimestamp {
				latestTimestamp = ckptRecord.CreationTime
			}
		}
		if latestTimestamp > uint64(expirationTimeUnix) {
			// The ckpt is valid - do not pull from others
			delete(dedupMap, vbno)
		}
	}
	return
}

func (xdcrf *XDCRFactory) PrometheusStatusUpdater(pipeline common.Pipeline, status base.PipelineStatusGauge) error {
	if pipeline == nil {
		return fmt.Errorf("pipeline is nil")
	}

	runtimeCtx := pipeline.RuntimeContext()
	if runtimeCtx == nil {
		return fmt.Errorf("runtime context is nil")
	}

	statsMgrIface := runtimeCtx.Service(base.STATISTICS_MGR_SVC)
	if statsMgrIface == nil {
		return fmt.Errorf("%v is nil", base.STATISTICS_MGR_SVC)
	}

	statsMgr, valid := statsMgrIface.(*pipeline_svc.StatisticsManager)
	if !valid {
		//should never happen
		return fmt.Errorf("%v is of type %T, but expected *pipeline_svc.StatisticsManager", base.STATISTICS_MGR_SVC, statsMgrIface)
	}
	return statsMgr.UpdateSettings(metadata.ReplicationSettingsMap{
		service_def.PIPELINE_STATUS: int(status),
	})
}

func (xdcrf *XDCRFactory) GetEventsProducer(topic string) (common.PipelineEventsProducer, error) {
	mainPipelineTopic, _ := common.DecomposeFullTopic(topic)
	replStatus, replStatusErr := xdcrf.replStatusGetter(mainPipelineTopic)
	if replStatusErr != nil {
		err := fmt.Errorf("Unable to find replicationStatus for pipeline topic %v", mainPipelineTopic)
		return nil, err
	}
	eventsProducer := replStatus.GetEventsProducer()
	return eventsProducer, nil
}<|MERGE_RESOLUTION|>--- conflicted
+++ resolved
@@ -903,18 +903,11 @@
 	if ok {
 		xmemSettings[parts.XMEM_DEV_BACKFILL_SLEEP_DELAY] = backfillSleepDelay
 	}
-<<<<<<< HEAD
-	mobile, ok := settings[metadata.MobileCompatibleKey]
-	if ok {
-		xmemSettings[parts.MobileCompatible] = mobile
-	}
 	conflictLoggingMap, ok := settings[metadata.ConflictLoggingKey]
 	if ok {
 		xmemSettings[parts.ConflictLogging] = conflictLoggingMap
 	}
 
-=======
->>>>>>> dfbe3e78
 	return xmemSettings
 }
 
