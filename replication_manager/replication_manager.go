--- conflicted
+++ resolved
@@ -21,28 +21,21 @@
 /* struct ReplicationManager
 *************************************/
 type replicationManager struct {
-	metadata_svc          metadata_svc.MetadataSvc
-	cluster_info_svc      metadata_svc.ClusterInfoSvc
-	xdcr_topology_svc     metadata_svc.XDCRCompTopologySvc
+	metadata_svc             metadata_svc.MetadataSvc
+	cluster_info_svc         metadata_svc.ClusterInfoSvc
+	xdcr_topology_svc        metadata_svc.XDCRCompTopologySvc
 	replication_settings_svc metadata_svc.ReplicationSettingsSvc
-	once                  sync.Once
+	once                     sync.Once
 }
 
 var replication_mgr replicationManager
 
-<<<<<<< HEAD
 func Initialize(metadata_svc metadata_svc.MetadataSvc,
 	cluster_info_svc metadata_svc.ClusterInfoSvc,
 	xdcr_topology_svc metadata_svc.XDCRCompTopologySvc,
-	internalSettingsSvc metadata_svc.InternalReplicationSettingsSvc) {
-=======
-func Initialize(metadata_svc metadata_svc.MetadataSvc, 
-cluster_info_svc metadata_svc.ClusterInfoSvc, 
-xdcr_topology_svc metadata_svc.XDCRCompTopologySvc, 
-internalSettingsSvc metadata_svc.ReplicationSettingsSvc) {
->>>>>>> cf9396a1
+	replication_settings_svc metadata_svc.ReplicationSettingsSvc) {
 	replication_mgr.once.Do(func() {
-		replication_mgr.init(metadata_svc, cluster_info_svc, xdcr_topology_svc, internalSettingsSvc)
+		replication_mgr.init(metadata_svc, cluster_info_svc, xdcr_topology_svc, replication_settings_svc)
 	})
 }
 
@@ -53,15 +46,9 @@
 	rm.metadata_svc = metadataSvc
 	rm.cluster_info_svc = clusterSvc
 	rm.xdcr_topology_svc = topologySvc
-<<<<<<< HEAD
-	rm.internal_settings_svc = internalSettingsSvc
+	rm.replication_settings_svc = replicationSettingsSvc
 	fac := factory.NewXDCRFactory(metadataSvc, clusterSvc, topologySvc, log.DefaultLoggerContext, log.DefaultLoggerContext, rm)
 	pipeline_manager.PipelineManager(fac, log.DefaultLoggerContext)
-=======
-	rm.replication_settings_svc = replicationSettingsSvc
-	fac := factory.NewXDCRFactory(metadataSvc, clusterSvc, topologySvc)
-	pipeline_manager.PipelineManager(fac)
->>>>>>> cf9396a1
 
 	logger_rm.Info("Replication manager is initialized")
 
@@ -175,12 +162,12 @@
 	if err != nil {
 		return err
 	}
-	
+
 	// update replication spec with input settings
 	replSpec.Settings().UpdateSettingsFromMap(settings)
 	err = MetadataService().SetReplicationSpec(*replSpec)
-	
-	// TODO implement additional logic, e.g., 
+
+	// TODO implement additional logic, e.g.,
 	// 1. reconstruct pipeline when source/targetNozzlePerNode is changed
 	// 2. pause pipeline when active is changed from true to false
 	// 3. restart pipeline when criteral settings are changed
