--- conflicted
+++ resolved
@@ -58,9 +58,8 @@
 	}
 
 	config := &gocbcore.AgentConfig{
-<<<<<<< HEAD
 		BucketName: conn.bucketName,
-		UserAgent:  ConflictWriterUserAgent,
+		UserAgent:  MemcachedConnUserAgent,
 		SecurityConfig: gocbcore.SecurityConfig{
 			UseTLS:         false,
 			Auth:           auth,
@@ -79,19 +78,6 @@
 		SeedConfig: gocbcore.SeedConfig{
 			MemdAddrs: []string{memdAddr},
 		},
-=======
-		MemdAddrs:      []string{memdAddr},
-		Auth:           auth,
-		BucketName:     conn.bucketName,
-		UserAgent:      MemcachedConnUserAgent,
-		UseCollections: true,
-		UseTLS:         false,
-		UseCompression: true,
-		AuthMechanisms: []gocbcore.AuthMechanism{gocbcore.PlainAuthMechanism},
-
-		// use KvPoolSize=1 to ensure only one connection is created by the agent
-		KvPoolSize: 1,
->>>>>>> 83c30359
 	}
 
 	conn.agent, err = gocbcore.CreateAgent(config)
