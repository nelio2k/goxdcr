package conflictlog

import "github.com/couchbase/goxdcr/base"

// Logger interface allows logging of conflicts in an abstracted manner
type Logger interface {
	// Log writes the conflict to the conflict buccket
	Log(c *ConflictRecord) (base.ConflictLoggerHandle, error)

	// UpdateWorkerCount changes the underlying log worker count
	UpdateWorkerCount(count int)

	// UpdateRules allow updates to the the rules which map
	// the conflict to the target conflict bucket
	UpdateRules(*Rules) error
<<<<<<< HEAD

	Close() error
=======

	// Closes the logger. Hence forth the logger will error out
	Close() error
}

// Handle is returned for every logging request.
// The handle allows it caller to wait on the logging to complete (or error out)
type Handle interface {
	// Wait allows caller to complete the logging
	// The finch is the caller's finch. If the caller
	// wants to exit early then the Wait will unblock as well
	Wait(finch chan bool) error
>>>>>>> d1f79cf4
}

// LoggerOptions defines optional args for a logger implementation
type LoggerOptions struct {
	rules       *Rules
	mapper      Mapper
	logQueueCap int
	workerCount int
}

func (o *LoggerOptions) SetRules(rules *Rules) {
	o.rules = rules
}

func (o *LoggerOptions) SetMapper(mapper Mapper) {
	o.mapper = mapper
}

func (o *LoggerOptions) SetLogQueueCap(cap int) {
	o.logQueueCap = cap
}

type LoggerOpt func(o *LoggerOptions)<|MERGE_RESOLUTION|>--- conflicted
+++ resolved
@@ -13,23 +13,9 @@
 	// UpdateRules allow updates to the the rules which map
 	// the conflict to the target conflict bucket
 	UpdateRules(*Rules) error
-<<<<<<< HEAD
-
-	Close() error
-=======
 
 	// Closes the logger. Hence forth the logger will error out
 	Close() error
-}
-
-// Handle is returned for every logging request.
-// The handle allows it caller to wait on the logging to complete (or error out)
-type Handle interface {
-	// Wait allows caller to complete the logging
-	// The finch is the caller's finch. If the caller
-	// wants to exit early then the Wait will unblock as well
-	Wait(finch chan bool) error
->>>>>>> d1f79cf4
 }
 
 // LoggerOptions defines optional args for a logger implementation
